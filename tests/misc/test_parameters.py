import psyneulink as pnl
import pytest

import psyneulink.core.components.functions.integratorfunctions
import psyneulink.core.components.functions.transferfunctions
from psyneulink.core.globals.utilities import unproxy_weakproxy

# (ancestor, child, should_override)
ancestor_child_data = [
    (pnl.Component, pnl.TransferMechanism, False),
    (pnl.Component, pnl.OutputState, False),
    (pnl.Component, pnl.InputState, True),
    (pnl.Component, psyneulink.core.components.functions.integratorfunctions.SimpleIntegrator, False),
    (pnl.Function_Base, psyneulink.core.components.functions.integratorfunctions.SimpleIntegrator, True),
    (pnl.TransferMechanism, pnl.RecurrentTransferMechanism, True)
]

# (obj, param_name, alias_name)
param_alias_data = [
<<<<<<< HEAD
    (pnl.Linear, 'slope', 'multiplicative_param'),
    (pnl.Linear, 'intercept', 'additive_param'),
    (pnl.ControlMechanism, 'value', 'control_allocation'),
=======
    (psyneulink.core.components.functions.transferfunctions.Linear, 'slope', 'multiplicative_param'),
    (psyneulink.core.components.functions.transferfunctions.Linear, 'intercept', 'additive_param'),
    (pnl.ControlMechanism, 'value', 'allocation_policy'),
>>>>>>> 6375e125
]


@pytest.fixture(scope='function')
def reset_variable(*args):
    yield
    # pytest cannot provide the exact parametrized arguments to fixtures
    # so just reset all of the possibilities
    # this must be used when altering class level defaults
    for item in ancestor_child_data:
        item[0].parameters.variable.reset()
        item[1].parameters.variable.reset()


@pytest.mark.parametrize('ancestor, child', [(item[0], item[1]) for item in ancestor_child_data])
def test_parameter_propagation(ancestor, child):
    for param in ancestor.parameters:
        child_params = child.parameters.values(show_all=True)

        assert param.name in child_params


@pytest.mark.parametrize('ancestor, child, should_override', ancestor_child_data)
def test_parameter_values_overriding(ancestor, child, should_override, reset_variable):
    original_child_variable = child.parameters.variable.default_value

    # ancestor updates
    ancestor.parameters.variable = -1
    assert ancestor.parameters.variable.default_value == -1

    if should_override:
        assert child.parameters.variable.default_value == -1
    else:
        assert child.parameters.variable.default_value == original_child_variable

    # child updates and ancestor does not update
    child.parameters.variable = -2
    assert child.parameters.variable.default_value == -2
    assert ancestor.parameters.variable.default_value == -1

    # child should not get overridden because it is explicitly specified
    ancestor.parameters.variable = -3
    assert child.parameters.variable.default_value == -2

    # revert to original behavior
    child.parameters.variable.reset()
    if should_override:
        assert child.parameters.variable.default_value == -3
    else:
        assert child.parameters.variable.default_value == original_child_variable


@pytest.mark.parametrize('obj, param_name, alias_name', param_alias_data)
def test_aliases(obj, param_name, alias_name):
    obj = obj()
    assert unproxy_weakproxy(obj.parameters._owner) is obj
    assert unproxy_weakproxy(getattr(obj.parameters, alias_name)._owner._owner) is obj
    assert getattr(obj.defaults, param_name) == getattr(obj.defaults, alias_name)
    assert unproxy_weakproxy(getattr(obj.parameters, alias_name).source) is getattr(obj.parameters, param_name)


@pytest.mark.parametrize('obj, param_name, alias_name', param_alias_data)
def test_aliases_set_source(obj, param_name, alias_name):
    obj = obj()

    setattr(obj.defaults, param_name, -100)
    assert getattr(obj.defaults, param_name) == getattr(obj.defaults, alias_name)


@pytest.mark.parametrize('obj, param_name, alias_name', param_alias_data)
def test_aliases_set_alias(obj, param_name, alias_name):
    obj = obj()

    setattr(obj.defaults, alias_name, -1)
    assert getattr(obj.defaults, param_name) == getattr(obj.defaults, alias_name)


def test_parameter_getter():
    f = psyneulink.core.components.functions.transferfunctions.Linear()
    f.parameters.slope.getter = lambda x: x ** 2

    assert f.parameters.slope.get(x=3) == 9


def test_parameter_setter():
    f = psyneulink.core.components.functions.transferfunctions.Linear()
    f.parameters.slope.setter = lambda x: x ** 2

    f.parameters.slope.set(3)

    assert f.parameters.slope.get() == 9


def test_history():
    t = pnl.TransferMechanism()
    assert t.parameters.value.get_previous() is None
    t.execute(10)
    assert t.parameters.value.get_previous() == 0
    t.execute(100)
    assert t.parameters.value.get_previous() == 10


def test_delta():
    t = pnl.TransferMechanism()

    t.execute(10)
    assert t.parameters.value.get_delta() == 10
    t.execute(100)
    assert t.parameters.value.get_delta() == 90


def test_delta_fail():
    t = pnl.TransferMechanism()
    t.parameters.value.set(None)

    t.execute(10)
    with pytest.raises(TypeError) as error:
        t.parameters.value.get_delta()

    assert "Parameter 'value' value mismatch between current" in str(error)<|MERGE_RESOLUTION|>--- conflicted
+++ resolved
@@ -1,31 +1,23 @@
 import psyneulink as pnl
 import pytest
 
-import psyneulink.core.components.functions.integratorfunctions
-import psyneulink.core.components.functions.transferfunctions
 from psyneulink.core.globals.utilities import unproxy_weakproxy
 
 # (ancestor, child, should_override)
 ancestor_child_data = [
     (pnl.Component, pnl.TransferMechanism, False),
-    (pnl.Component, pnl.OutputState, False),
+    (pnl.Component, pnl.OutputState, True),
     (pnl.Component, pnl.InputState, True),
-    (pnl.Component, psyneulink.core.components.functions.integratorfunctions.SimpleIntegrator, False),
-    (pnl.Function_Base, psyneulink.core.components.functions.integratorfunctions.SimpleIntegrator, True),
+    (pnl.Component, pnl.SimpleIntegrator, False),
+    (pnl.Function_Base, pnl.SimpleIntegrator, True),
     (pnl.TransferMechanism, pnl.RecurrentTransferMechanism, True)
 ]
 
 # (obj, param_name, alias_name)
 param_alias_data = [
-<<<<<<< HEAD
     (pnl.Linear, 'slope', 'multiplicative_param'),
     (pnl.Linear, 'intercept', 'additive_param'),
     (pnl.ControlMechanism, 'value', 'control_allocation'),
-=======
-    (psyneulink.core.components.functions.transferfunctions.Linear, 'slope', 'multiplicative_param'),
-    (psyneulink.core.components.functions.transferfunctions.Linear, 'intercept', 'additive_param'),
-    (pnl.ControlMechanism, 'value', 'allocation_policy'),
->>>>>>> 6375e125
 ]
 
 
@@ -104,14 +96,14 @@
 
 
 def test_parameter_getter():
-    f = psyneulink.core.components.functions.transferfunctions.Linear()
+    f = pnl.Linear()
     f.parameters.slope.getter = lambda x: x ** 2
 
     assert f.parameters.slope.get(x=3) == 9
 
 
 def test_parameter_setter():
-    f = psyneulink.core.components.functions.transferfunctions.Linear()
+    f = pnl.Linear()
     f.parameters.slope.setter = lambda x: x ** 2
 
     f.parameters.slope.set(3)
