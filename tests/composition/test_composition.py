import functools
import logging
from timeit import timeit

from itertools import product
import numpy as np
import pytest

from psyneulink.components.functions.function import Linear, Logistic, SimpleIntegrator, ModulationParam, UserDefinedFunction
from psyneulink.components.mechanisms.processing.integratormechanism import IntegratorMechanism
from psyneulink.components.mechanisms.processing.transfermechanism import TransferMechanism, TRANSFER_OUTPUT
from psyneulink.components.mechanisms.processing.objectivemechanism import ObjectiveMechanism
from psyneulink.components.mechanisms.processing.processingmechanism import ProcessingMechanism
from psyneulink.library.mechanisms.processing.transfer.recurrenttransfermechanism import RecurrentTransferMechanism, RECURRENT_OUTPUT
from psyneulink.library.subsystems.agt.lccontrolmechanism import LCControlMechanism
from psyneulink.components.mechanisms.processing.objectivemechanism import ObjectiveMechanism
from psyneulink.components.projections.pathway.mappingprojection import MappingProjection
from psyneulink.components.projections.modulatory.controlprojection import ControlProjection
from psyneulink.components.states.inputstate import InputState
from psyneulink.compositions.composition import Composition, CompositionError
from psyneulink.globals.utilities import CNodeRole
from psyneulink.compositions.pathwaycomposition import PathwayComposition
from psyneulink.compositions.systemcomposition import SystemComposition
from psyneulink.library.subsystems.agt.lccontrolmechanism import LCControlMechanism
from psyneulink.scheduling.condition import EveryNCalls
from psyneulink.scheduling.scheduler import Scheduler
from psyneulink.scheduling.condition import EveryNPasses, AfterNCalls
from psyneulink.scheduling.time import TimeScale
from psyneulink.globals.keywords import IDENTITY_MATRIX, NAME, INPUT_STATE, HARD_CLAMP, SOFT_CLAMP, NO_CLAMP, PULSE_CLAMP, SLOPE

logger = logging.getLogger(__name__)

# All tests are set to run. If you need to skip certain tests,
# see http://doc.pytest.org/en/latest/skipping.html


# Unit tests for each function of the Composition class #######################
# Unit tests for Composition.Composition(

class TestConstructor:

    def test_no_args(self):
        comp = Composition()
        assert isinstance(comp, Composition)

    def test_two_calls_no_args(self):
        comp = Composition()
        assert isinstance(comp, Composition)

        comp_2 = Composition()
        assert isinstance(comp, Composition)

    @pytest.mark.stress
    @pytest.mark.parametrize(
        'count', [
            10000,
        ]
    )
    def test_timing_no_args(self, count):
        t = timeit('comp = Composition()', setup='from psyneulink.compositions.composition import Composition', number=count)
        print()
        logger.info('completed {0} creation{2} of Composition() in {1:.8f}s'.format(count, t, 's' if count != 1 else ''))


class TestAddMechanism:

    def test_add_once(self):
        comp = Composition()
        comp.add_c_node(TransferMechanism())
    def test_add_twice(self):
        comp = Composition()
        comp.add_c_node(TransferMechanism())
        comp.add_c_node(TransferMechanism())

    def test_add_same_twice(self):
        comp = Composition()
        mech = TransferMechanism()
        comp.add_c_node(mech)
        comp.add_c_node(mech)

    @pytest.mark.stress
    @pytest.mark.parametrize(
        'count', [
            100,
        ]
    )
    def test_timing_stress(self, count):
        t = timeit(
            'comp.add_c_node(TransferMechanism())',
            setup='''

from psyneulink.components.mechanisms.processing.transfermechanism import TransferMechanism
from psyneulink.compositions.composition import Composition
comp = Composition()
''',
            number=count
        )
        print()
        logger.info('completed {0} addition{2} of a Mechanism to a Composition in {1:.8f}s'.
                    format(count, t, 's' if count != 1 else ''))


class TestAddProjection:

    def test_add_once(self):
        comp = Composition()
        A = TransferMechanism(name='composition-pytests-A')
        B = TransferMechanism(name='composition-pytests-B')
        comp.add_c_node(A)
        comp.add_c_node(B)
        comp.add_projection(MappingProjection(), A, B)

    def test_add_twice(self):
        comp = Composition()
        A = TransferMechanism(name='composition-pytests-A')
        B = TransferMechanism(name='composition-pytests-B')
        comp.add_c_node(A)
        comp.add_c_node(B)
        comp.add_projection(MappingProjection(), A, B)
        comp.add_projection(MappingProjection(), A, B)
<<<<<<< HEAD

=======
    #
>>>>>>> bfde5dcf
    # def test_add_same_twice(self):
    #     comp = Composition()
    #     A = TransferMechanism(name='composition-pytests-A')
    #     B = TransferMechanism(name='composition-pytests-B')
    #     comp.add_c_node(A)
    #     comp.add_c_node(B)
    #     proj = MappingProjection()
    #     comp.add_projection(proj, A, B)
    #     with pytest.raises(CompositionError) as error_text:
    #         comp.add_projection(proj, A, B)
<<<<<<< HEAD
    #     assert "This Projection is already in the Composition" in str(error_text)
=======
    #     assert "This Projection is already in the Compositon" in str(error_text)
>>>>>>> bfde5dcf

    def test_add_fully_specified_projection_object(self):
        comp = Composition()
        A = TransferMechanism(name='composition-pytests-A')
        B = TransferMechanism(name='composition-pytests-B')
        comp.add_c_node(A)
        comp.add_c_node(B)
        proj = MappingProjection(sender=A, receiver=B)
        comp.add_projection(proj)

    def test_add_proj_sender_and_receiver_only(self):
        comp = Composition()
        A = TransferMechanism(name='composition-pytests-A')
        B = TransferMechanism(name='composition-pytests-B',
                              function=Linear(slope=2.0))
        comp.add_c_node(A)
        comp.add_c_node(B)
        comp.add_projection(sender=A, receiver=B)
        result = comp.run(inputs={A: [1.0]})
        assert np.allclose(result, [[np.array([2.])]])

    def test_add_proj_missing_sender(self):
        comp = Composition()
        A = TransferMechanism(name='composition-pytests-A')
        B = TransferMechanism(name='composition-pytests-B',
                              function=Linear(slope=2.0))
        comp.add_c_node(A)
        comp.add_c_node(B)
        with pytest.raises(CompositionError) as error_text:
            comp.add_projection(receiver=B)
        assert "a sender must be specified" in str(error_text)

    def test_add_proj_missing_receiver(self):
        comp = Composition()
        A = TransferMechanism(name='composition-pytests-A')
        B = TransferMechanism(name='composition-pytests-B',
                              function=Linear(slope=2.0))
        comp.add_c_node(A)
        comp.add_c_node(B)
        with pytest.raises(CompositionError) as error_text:
            comp.add_projection(sender=A)
        assert "a receiver must be specified" in str(error_text)

    def test_add_proj_invalid_projection_spec(self):
        comp = Composition()
        A = TransferMechanism(name='composition-pytests-A')
        B = TransferMechanism(name='composition-pytests-B',
                              function=Linear(slope=2.0))
        comp.add_c_node(A)
        comp.add_c_node(B)
        with pytest.raises(CompositionError) as error_text:
            comp.add_projection("projection")
        assert "Invalid projection" in str(error_text)

    # KAM commented out this test 7/24/18 because it does not work. Should it work?
    # Or should the add_projection method of Composition only consider composition nodes as senders and receivers

    # def test_add_proj_states_as_sender_and_receiver(self):
    #     comp = Composition()
    #     A = TransferMechanism(name='composition-pytests-A',
    #                           default_variable=[[0.], [0.]])
    #     B = TransferMechanism(name='composition-pytests-B',
    #                           function=Linear(slope=2.0),
    #                           default_variable=[[0.], [0.]])
    #     comp.add_c_node(A)
    #     comp.add_c_node(B)
    #
    #     comp.add_projection(sender=A.output_states[0], receiver=B.input_states[0])
    #     comp.add_projection(sender=A.output_states[1], receiver=B.input_states[1])
    #
    #     print(comp.run(inputs={A: [[1.0], [2.0]]}))

    def test_add_proj_weights_only(self):
        comp = Composition()
        A = TransferMechanism(name='composition-pytests-A',
                              default_variable=[[0., 0., 0.]])
        B = TransferMechanism(name='composition-pytests-B',
                              default_variable=[[0., 0.]],
                              function=Linear(slope=2.0))
        weights = [[1., 2.], [3., 4.], [5., 6.]]
        comp.add_c_node(A)
        comp.add_c_node(B)
        proj = comp.add_projection(weights, A, B)
        comp.run(inputs={A: [[1.1, 1.2, 1.3]]})
        assert np.allclose(A.value, [[1.1, 1.2, 1.3]])
        assert np.allclose(B.input_values, [[11.2,  14.8]])
        assert np.allclose(B.value, [[22.4,  29.6]])
        assert np.allclose(proj.matrix, weights)

    def test_linear_processing_pathway_weights_only(self):
        comp = Composition()
        A = TransferMechanism(name='composition-pytests-A',
                              default_variable=[[0., 0., 0.]])
        B = TransferMechanism(name='composition-pytests-B',
                              default_variable=[[0., 0.]],
                              function=Linear(slope=2.0))
        weights = [[1., 2.], [3., 4.], [5., 6.]]
        comp.add_linear_processing_pathway([A, weights, B])
        comp.run(inputs={A: [[1.1, 1.2, 1.3]]})
        assert np.allclose(A.value, [[1.1, 1.2, 1.3]])
        assert np.allclose(B.input_values, [[11.2,  14.8]])
        assert np.allclose(B.value, [[22.4,  29.6]])

    def test_add_conflicting_projection_object(self):
        comp = Composition()
        A = TransferMechanism(name='composition-pytests-A')
        B = TransferMechanism(name='composition-pytests-B')
        C = TransferMechanism(name='composition-pytests-C')
        comp.add_c_node(A)
        comp.add_c_node(B)
        comp.add_c_node(C)
        proj = MappingProjection(sender=A, receiver=B)
        with pytest.raises(CompositionError) as error:
            comp.add_projection(projection=proj, receiver=C)
        assert "receiver assignment" in str(error) and "incompatible" in str(error)

    @pytest.mark.stress
    @pytest.mark.parametrize(
        'count', [
            1000,
        ]
    )
    def test_timing_stress(self, count):
        t = timeit('comp.add_projection(A, MappingProjection(), B)',
                   setup='''

from psyneulink.components.mechanisms.processingmechanisms.transfermechanism import TransferMechanism
from psyneulink.components.projections.pathwayprojections.mappingprojection import MappingProjection
from psyneulink.compositions.composition import Composition

comp = Composition()
A = TransferMechanism(name='composition-pytests-A')
B = TransferMechanism(name='composition-pytests-B')
comp.add_c_node(A)
comp.add_c_node(B)
''',
                   number=count
                   )
        print()
        logger.info('completed {0} addition{2} of a projection to a composition in {1:.8f}s'.format(count, t, 's' if count != 1 else ''))

    @pytest.mark.stress
    @pytest.mark.parametrize(
        'count', [
            1000,
        ]
    )
    def test_timing_stress(self, count):
        t = timeit('comp.add_projection(A, MappingProjection(), B)',
                   setup='''
from psyneulink.components.mechanisms.processing.transfermechanism import TransferMechanism
from psyneulink.components.projections.pathway.mappingprojection import MappingProjection
from psyneulink.compositions.composition import Composition
comp = Composition()
A = TransferMechanism(name='composition-pytests-A')
B = TransferMechanism(name='composition-pytests-B')
comp.add_c_node(A)
comp.add_c_node(B)
''',
                   number=count
                   )
        print()
        logger.info('completed {0} addition{2} of a projection to a composition in {1:.8f}s'.format(count, t, 's' if count != 1 else ''))


class TestAnalyzeGraph:

    def test_empty_call(self):
        comp = Composition()
        comp._analyze_graph()

    def test_singleton(self):
        comp = Composition()
        A = TransferMechanism(name='composition-pytests-A')
        comp.add_c_node(A)
        comp._analyze_graph()
        assert A in comp.get_c_nodes_by_role(CNodeRole.ORIGIN)
        assert A in comp.get_c_nodes_by_role(CNodeRole.TERMINAL)

    def test_two_independent(self):
        comp = Composition()
        A = TransferMechanism(name='composition-pytests-A')
        B = TransferMechanism(name='composition-pytests-B')
        comp.add_c_node(A)
        comp.add_c_node(B)
        comp._analyze_graph()
        assert A in comp.get_c_nodes_by_role(CNodeRole.ORIGIN)
        assert B in comp.get_c_nodes_by_role(CNodeRole.ORIGIN)
        assert A in comp.get_c_nodes_by_role(CNodeRole.TERMINAL)
        assert B in comp.get_c_nodes_by_role(CNodeRole.TERMINAL)

    def test_two_in_a_row(self):
        comp = Composition()
        A = TransferMechanism(name='composition-pytests-A')
        B = TransferMechanism(name='composition-pytests-B')
        comp.add_c_node(A)
        comp.add_c_node(B)
        comp.add_projection(MappingProjection(), A, B)
        comp._analyze_graph()
        assert A in comp.get_c_nodes_by_role(CNodeRole.ORIGIN)
        assert B not in comp.get_c_nodes_by_role(CNodeRole.ORIGIN)
        assert A not in comp.get_c_nodes_by_role(CNodeRole.TERMINAL)
        assert B in comp.get_c_nodes_by_role(CNodeRole.TERMINAL)

    # (A)<->(B)
    def test_two_recursive(self):
        comp = Composition()
        A = TransferMechanism(name='composition-pytests-A')
        B = TransferMechanism(name='composition-pytests-B')
        comp.add_c_node(A)
        comp.add_c_node(B)
        comp.add_projection(MappingProjection(), A, B)

        comp.add_projection(MappingProjection(), B, A)
        comp._analyze_graph()
        assert A in comp.get_c_nodes_by_role(CNodeRole.ORIGIN)
        assert B in comp.get_c_nodes_by_role(CNodeRole.ORIGIN)
        assert A in comp.get_c_nodes_by_role(CNodeRole.TERMINAL)
        assert B in comp.get_c_nodes_by_role(CNodeRole.TERMINAL)
        assert A in comp.get_c_nodes_by_role(CNodeRole.CYCLE)
        assert B in comp.get_c_nodes_by_role(CNodeRole.RECURRENT_INIT)

    # (A)->(B)<->(C)<-(D)
    @pytest.mark.skip
    def test_two_origins_pointing_to_recursive_pair(self):
        comp = Composition()
        A = TransferMechanism(name='composition-pytests-A')
        B = TransferMechanism(name='composition-pytests-B')
        C = TransferMechanism(name='composition-pytests-C')
        D = TransferMechanism(name='composition-pytests-D')
        comp.add_c_node(A)
        comp.add_c_node(B)
        comp.add_c_node(C)
        comp.add_c_node(D)
        comp.add_projection(MappingProjection(), A, B)
        comp.add_projection(MappingProjection(), C, B)
        comp.add_projection(MappingProjection(), B, C)
        comp.add_projection(MappingProjection(), D, C)
        comp._analyze_graph()
        assert A in comp.get_c_nodes_by_role(CNodeRole.ORIGIN)
        assert D in comp.get_c_nodes_by_role(CNodeRole.ORIGIN)
        assert B in comp.get_c_nodes_by_role(CNodeRole.CYCLE)
        assert C in comp.get_c_nodes_by_role(CNodeRole.RECURRENT_INIT)


class TestGraphCycles:

    def test_recurrent_transfer_mechanisms(self):
        R1 = RecurrentTransferMechanism(auto=1.0)
        R2 = RecurrentTransferMechanism(auto=1.0,
                                        function=Linear(slope=2.0))
        comp = Composition()
        comp.add_linear_processing_pathway(pathway=[R1, R2])

        # Trial 0:
        # input to R1 = 1.0, output from R1 = 1.0
        # input to R2 = 1.0, output from R2 = 2.0

        # Trial 1:
        # input to R1 = 1.0 + 1.0, output from R1 = 2.0
        # input to R2 = 2.0 + 2.0, output from R2 = 8.0

        # Trial 2:
        # input to R1 = 1.0 + 2.0, output from R1 = 3.0
        # input to R2 = 3.0 + 8.0, output from R2 = 22.0


        output = comp.run(inputs={R1: [1.0]}, num_trials=3)

        assert np.allclose(output, [[np.array([2.])], [np.array([8.])], [np.array([22.])]])


class TestExecutionOrder:
    def test_2_node_loop(self):
        A = ProcessingMechanism(name="A")
        B = ProcessingMechanism(name="B")
        C = ProcessingMechanism(name="C")
        D = ProcessingMechanism(name="D")

        comp = Composition(name="comp")
        comp.add_linear_processing_pathway([A, B, C, D])
        comp.add_linear_processing_pathway([C, B])

        comp.run(inputs={A: 1.0})

    def test_double_loop(self):
        A1 = ProcessingMechanism(name="A1")
        A2 = ProcessingMechanism(name="A2")
        B1 = ProcessingMechanism(name="B1")
        B2 = ProcessingMechanism(name="B2")
        C1 = ProcessingMechanism(name="C1")
        C2 = ProcessingMechanism(name="C2")
        D = ProcessingMechanism(name="D")

        comp = Composition(name="comp")
        comp.add_linear_processing_pathway([A1, A2, D])
        comp.add_linear_processing_pathway([B1, B2, D])
        comp.add_linear_processing_pathway([C1, C2, D])
        comp.add_linear_processing_pathway([A2, B2])
        comp.add_linear_processing_pathway([B2, A2])
        comp.add_linear_processing_pathway([C2, B2])
        comp.add_linear_processing_pathway([B2, C2])

        comp.run(inputs={A1: 1.0,
                         B1: 1.0,
                         C1: 1.0})

    def test_feedback_pathway_spec(self):
        A = ProcessingMechanism(name="A")
        B = ProcessingMechanism(name="B")
        C = ProcessingMechanism(name="C")
        D = ProcessingMechanism(name="D")
        E = ProcessingMechanism(name="E")

        comp = Composition()
        comp.add_linear_processing_pathway([A, B, MappingProjection(matrix=2.0), C, MappingProjection(matrix=3.0), D, E])
        comp.add_linear_processing_pathway([D, MappingProjection(matrix=4.0), B], feedback=True)

        comp.run(inputs={A: 1.0})

        expected_consideration_queue = [{A}, {B}, {C}, {D}, {E}]
        assert all(expected_consideration_queue[i] == comp.scheduler_processing.consideration_queue[i]
                   for i in range(len(comp.c_nodes)))

        expected_results = {A: 1.0,
                            B: 1.0,
                            C: 2.0,
                            D: 6.0,
                            E: 6.0}

        assert all(expected_results[mech] == mech.value for mech in expected_results)

        comp.run(inputs={A: 1.0})

        expected_results_2 = {A: 1.0,
                              B: 25.0,
                              C: 50.0,
                              D: 150.0,
                              E: 150.0}

        assert all(expected_results_2[mech] == mech.value for mech in expected_results_2)

    def test_feedback_projection_spec(self):
        A = ProcessingMechanism(name="A")
        B = ProcessingMechanism(name="B")
        C = ProcessingMechanism(name="C")
        D = ProcessingMechanism(name="D")
        E = ProcessingMechanism(name="E")

        comp = Composition()
        comp.add_linear_processing_pathway([A, B, MappingProjection(matrix=2.0), C, MappingProjection(matrix=3.0), D, E])
        comp.add_projection(projection=MappingProjection(matrix=4.0), sender=D, receiver=B, feedback=True)

        comp.run(inputs={A: 1.0})

        expected_consideration_queue = [{A}, {B}, {C}, {D}, {E}]
        assert all(expected_consideration_queue[i] == comp.scheduler_processing.consideration_queue[i]
                   for i in range(len(comp.c_nodes)))

        expected_results = {A: 1.0,
                            B: 1.0,
                            C: 2.0,
                            D: 6.0,
                            E: 6.0}

        assert all(expected_results[mech] == mech.value for mech in expected_results)

        comp.run(inputs={A: 1.0})

        expected_results_2 = {A: 1.0,
                              B: 25.0,
                              C: 50.0,
                              D: 150.0,
                              E: 150.0}

        assert all(expected_results_2[mech] == mech.value for mech in expected_results_2)

    def test_outer_feedback_inner_loop(self):
        A = ProcessingMechanism(name="A")
        B = ProcessingMechanism(name="B")
        C = ProcessingMechanism(name="C")
        D = ProcessingMechanism(name="D")
        E = ProcessingMechanism(name="E")

        comp = Composition()
        comp.add_linear_processing_pathway([A, B, MappingProjection(matrix=2.0), C, MappingProjection(matrix=3.0), D, E])
        comp.add_projection(projection=MappingProjection(matrix=4.0), sender=D, receiver=B, feedback=True)
        comp.add_projection(projection=MappingProjection(matrix=1.0), sender=D, receiver=C, feedback=False)

        expected_consideration_queue = [{A}, {B}, {C, D}, {E}]
        assert all(expected_consideration_queue[i] == comp.scheduler_processing.consideration_queue[i]
                   for i in range(len(expected_consideration_queue)))

    def test_inner_feedback_outer_loop(self):
        A = ProcessingMechanism(name="A")
        B = ProcessingMechanism(name="B")
        C = ProcessingMechanism(name="C")
        D = ProcessingMechanism(name="D")
        E = ProcessingMechanism(name="E")

        comp = Composition()
        comp.add_linear_processing_pathway([A, B, MappingProjection(matrix=2.0), C, MappingProjection(matrix=3.0), D, E])
        comp.add_projection(projection=MappingProjection(matrix=1.0), sender=D, receiver=B, feedback=False)
        comp.add_projection(projection=MappingProjection(matrix=4.0), sender=D, receiver=C, feedback=True)

        expected_consideration_queue = [{A}, {B, C, D}, {E}]
        assert all(expected_consideration_queue[i] == comp.scheduler_processing.consideration_queue[i]
                   for i in range(len(expected_consideration_queue)))

    def test_origin_loop(self):
        A = ProcessingMechanism(name="A")
        B = ProcessingMechanism(name="B")
        C = ProcessingMechanism(name="C")
        D = ProcessingMechanism(name="D")
        E = ProcessingMechanism(name="E")

        comp = Composition()
        comp.add_linear_processing_pathway([A, B, MappingProjection(matrix=2.0), C, MappingProjection(matrix=3.0), D, E])
        comp.add_projection(projection=MappingProjection(matrix=1.0), sender=B, receiver=A, feedback=False)
        comp.add_projection(projection=MappingProjection(matrix=1.0), sender=C, receiver=B, feedback=False)

        expected_consideration_queue = [{A, B, C}, {D}, {E}]
        assert all(expected_consideration_queue[i] == comp.scheduler_processing.consideration_queue[i]
                   for i in range(len(expected_consideration_queue)))

        comp._analyze_graph()
        assert set(comp.get_c_nodes_by_role(CNodeRole.ORIGIN)) == expected_consideration_queue[0]

        new_origin = ProcessingMechanism(name="new_origin")
        comp.add_linear_processing_pathway([new_origin, B])

        expected_consideration_queue = [{new_origin}, {A, B, C}, {D}, {E}]
        assert all(expected_consideration_queue[i] == comp.scheduler_processing.consideration_queue[i]
                   for i in range(len(expected_consideration_queue)))

        comp._analyze_graph()
        assert set(comp.get_c_nodes_by_role(CNodeRole.ORIGIN)) == expected_consideration_queue[0]

    def test_terminal_loop(self):
        A = ProcessingMechanism(name="A")
        B = ProcessingMechanism(name="B")
        C = ProcessingMechanism(name="C")
        D = ProcessingMechanism(name="D")
        E = ProcessingMechanism(name="E")

        comp = Composition()
        comp.add_linear_processing_pathway([A, B, MappingProjection(matrix=2.0), C, MappingProjection(matrix=3.0), D, E])
        comp.add_projection(projection=MappingProjection(matrix=1.0), sender=E, receiver=D, feedback=False)
        comp.add_projection(projection=MappingProjection(matrix=1.0), sender=D, receiver=C, feedback=False)

        expected_consideration_queue = [{A}, {B}, {C, D, E}]
        assert all(expected_consideration_queue[i] == comp.scheduler_processing.consideration_queue[i]
                   for i in range(len(expected_consideration_queue)))

        comp._analyze_graph()
        assert set(comp.get_c_nodes_by_role(CNodeRole.TERMINAL)) == expected_consideration_queue[-1]

        new_terminal = ProcessingMechanism(name="new_terminal")
        comp.add_linear_processing_pathway([D, new_terminal])

        expected_consideration_queue = [{A}, {B}, {C, D, E}, {new_terminal}]
        assert all(expected_consideration_queue[i] == comp.scheduler_processing.consideration_queue[i]
                   for i in range(len(expected_consideration_queue)))

        comp._analyze_graph()
        assert set(comp.get_c_nodes_by_role(CNodeRole.TERMINAL)) == expected_consideration_queue[-1]


    def test_simple_loop(self):
        A = ProcessingMechanism(name="A")
        B = ProcessingMechanism(name="B")
        C = ProcessingMechanism(name="C")
        D = ProcessingMechanism(name="D")
        E = ProcessingMechanism(name="E")

        comp = Composition()
        comp.add_linear_processing_pathway([A, B, MappingProjection(matrix=2.0), C, MappingProjection(matrix=3.0), D, E])
        comp.add_linear_processing_pathway([D, MappingProjection(matrix=4.0), B])

        D.set_log_conditions("OutputState-0")
        cycle_nodes = [B, C, D]
        for cycle_node in cycle_nodes:
            cycle_node.output_states[0].value = [1.0]

        comp.run(inputs={A: [1.0]})
        expected_values = {A: 1.0,
                           B: 5.0,
                           C: 2.0,
                           D: 3.0,
                           E: 3.0}

        for node in expected_values:
            assert np.allclose(expected_values[node], node.value)

        comp.run(inputs={A: [1.0]})
        expected_values_2 = {A: 1.0,
                             B: 13.0,
                             C: 10.0,
                             D: 6.0,
                             E: 6.0}

        print(D.log.nparray_dictionary(["OutputState-0"]))
        for node in expected_values:
            assert np.allclose(expected_values_2[node], node.value)



    def test_loop_with_extra_node(self):
        A = ProcessingMechanism(name="A")
        B = ProcessingMechanism(name="B")
        C = ProcessingMechanism(name="C")
        C2 = ProcessingMechanism(name="C2")
        D = ProcessingMechanism(name="D")
        E = ProcessingMechanism(name="E")

        comp = Composition()

        cycle_nodes = [B, C, D, C2]
        for cycle_node in cycle_nodes:
            cycle_node.output_states[0].value = [1.0]

        comp.add_linear_processing_pathway([A, B, MappingProjection(matrix=2.0), C, D, MappingProjection(matrix=5.0), E])
        comp.add_linear_processing_pathway([D, MappingProjection(matrix=3.0), C2, MappingProjection(matrix=4.0), B])

        expected_consideration_queue = [{A}, {B, C, D, C2}, {E}]

        assert all(expected_consideration_queue[i] == comp.scheduler_processing.consideration_queue[i] for i in range(3))
        comp.run(inputs={A: [1.0]})

        expected_values = {A: 1.0,
                           B: 5.0,
                           C: 2.0,
                           D: 1.0,
                           C2: 3.0,
                           E: 5.0}

        for node in expected_values:
            assert np.allclose(expected_values[node], node.value)

        comp.run(inputs={A: [1.0]})
        expected_values_2 = {A: 1.0,
                             B: 13.0,
                             C: 10.0,
                             D: 2.0,
                             C2: 3.0,
                             E: 10.0}

        for node in expected_values:
            assert np.allclose(expected_values_2[node], node.value)

    def test_two_overlapping_loops(self):
        A = ProcessingMechanism(name="A")
        B = ProcessingMechanism(name="B")
        C = ProcessingMechanism(name="C")
        C2 = ProcessingMechanism(name="C2")
        C3 = ProcessingMechanism(name="C3")
        D = ProcessingMechanism(name="D")
        E = ProcessingMechanism(name="E")

        comp = Composition()
        comp.add_linear_processing_pathway([A, B, C, D, E])
        comp.add_linear_processing_pathway([D, C2, B])
        comp.add_linear_processing_pathway([D, C3, B])

        comp.run(inputs={A: [1.0]})

        assert comp.scheduler_processing.consideration_queue[0] == {A}
        assert comp.scheduler_processing.consideration_queue[1] == {B, C, D, C2, C3}
        assert comp.scheduler_processing.consideration_queue[2] == {E}

    def test_two_separate_loops(self):
        A = ProcessingMechanism(name="A")
        B = ProcessingMechanism(name="B")
        C = ProcessingMechanism(name="C")
        L1 = ProcessingMechanism(name="L1")
        L2 = ProcessingMechanism(name="L2")
        D = ProcessingMechanism(name="D")
        E = ProcessingMechanism(name="E")
        F = ProcessingMechanism(name="F")

        comp = Composition()
        comp.add_linear_processing_pathway([A, B, C, D, E, F])
        comp.add_linear_processing_pathway([E, L1, D])
        comp.add_linear_processing_pathway([C, L2, B])

        comp.run(inputs={A: [1.0]})

        assert comp.scheduler_processing.consideration_queue[0] == {A}
        assert comp.scheduler_processing.consideration_queue[1] == {C, L2, B}
        assert comp.scheduler_processing.consideration_queue[2] == {E, L1, D}
        assert comp.scheduler_processing.consideration_queue[3] == {F}

    def test_two_paths_converge(self):
        A = ProcessingMechanism(name="A")
        B = ProcessingMechanism(name="B")
        C = ProcessingMechanism(name="C")
        D = ProcessingMechanism(name="D")
        E = ProcessingMechanism(name="E")

        comp = Composition()
        comp.add_linear_processing_pathway([A, B, C, D])
        comp.add_linear_processing_pathway([E, D])

        comp.run(inputs={A: 1.0,
                         E: 1.0})

        assert comp.scheduler_processing.consideration_queue[0] == {A, E}
        assert comp.scheduler_processing.consideration_queue[1] == {B}
        assert comp.scheduler_processing.consideration_queue[2] == {C}
        assert comp.scheduler_processing.consideration_queue[3] == {D}

    def test_diverge_and_reconverge(self):
        S = ProcessingMechanism(name="START")
        A = ProcessingMechanism(name="A")
        B = ProcessingMechanism(name="B")
        C = ProcessingMechanism(name="C")
        D = ProcessingMechanism(name="D")
        E = ProcessingMechanism(name="E")

        comp = Composition()
        comp.add_linear_processing_pathway([S, A, B, C, D])
        comp.add_linear_processing_pathway([S, E, D])

        comp.run(inputs={S: 1.0})

        assert comp.scheduler_processing.consideration_queue[0] == {S}
        assert comp.scheduler_processing.consideration_queue[1] == {A, E}
        assert comp.scheduler_processing.consideration_queue[2] == {B}
        assert comp.scheduler_processing.consideration_queue[3] == {C}
        assert comp.scheduler_processing.consideration_queue[4] == {D}

    def test_diverge_and_reconverge_2(self):
        S = ProcessingMechanism(name="START")
        A = ProcessingMechanism(name="A")
        B = ProcessingMechanism(name="B")
        C = ProcessingMechanism(name="C")
        D = ProcessingMechanism(name="D")
        E = ProcessingMechanism(name="E")
        F = ProcessingMechanism(name="F")
        G = ProcessingMechanism(name="G")

        comp = Composition()
        comp.add_linear_processing_pathway([S, A, B, C, D])
        comp.add_linear_processing_pathway([S, E, F, G, D])

        comp.run(inputs={S: 1.0})

        assert comp.scheduler_processing.consideration_queue[0] == {S}
        assert comp.scheduler_processing.consideration_queue[1] == {A, E}
        assert comp.scheduler_processing.consideration_queue[2] == {B, F}
        assert comp.scheduler_processing.consideration_queue[3] == {C, G}
        assert comp.scheduler_processing.consideration_queue[4] == {D}

    def test_figure_eight(self):
        A = ProcessingMechanism(name="A")
        B = ProcessingMechanism(name="B")
        C1 = ProcessingMechanism(name="C1")
        D1 = ProcessingMechanism(name="D1")
        C2 = ProcessingMechanism(name="C2")
        D2 = ProcessingMechanism(name="D2")

        comp = Composition()

        comp.add_linear_processing_pathway([A, B])
        comp.add_linear_processing_pathway([B, C1, D1])
        comp.add_linear_processing_pathway([B, C2, D2])
        comp.add_linear_processing_pathway([D1, B])
        comp.add_linear_processing_pathway([D2, B])

        assert comp.scheduler_processing.consideration_queue[0] == {A}
        assert comp.scheduler_processing.consideration_queue[1] == {B, C1, D1, C2, D2}

    def test_many_loops(self):

        comp = Composition()

        start = ProcessingMechanism(name="start")
        expected_consideration_sets = [{start}]
        for i in range(10):
            A = ProcessingMechanism(name='A'+str(i))
            B = ProcessingMechanism(name='B'+str(i))
            C = ProcessingMechanism(name='C'+str(i))
            D = ProcessingMechanism(name='D'+str(i))

            comp.add_linear_processing_pathway([start, A, B, C, D])
            comp.add_linear_processing_pathway([C, B])

            expected_consideration_sets.append({A})
            expected_consideration_sets.append({B, C})
            expected_consideration_sets.append({D})

            start = D

        for i in range(len(comp.scheduler_processing.consideration_queue)):
            assert comp.scheduler_processing.consideration_queue[i] == expected_consideration_sets[i]

    def test_multiple_projections_along_pathway(self):

        comp = Composition()
        A = ProcessingMechanism(name="A")
        B = ProcessingMechanism(name="B")
        C = ProcessingMechanism(name="C")
        D = ProcessingMechanism(name="D")
        E = ProcessingMechanism(name="E")

        comp.add_linear_processing_pathway([A, B, C, D, E])
        comp.add_linear_processing_pathway([A, C])
        comp.add_linear_processing_pathway([C, E])

        expected_consideration_queue = [{A}, {B}, {C}, {D}, {E}]

        assert expected_consideration_queue == comp.scheduler_processing.consideration_queue

    @pytest.mark.composition
    @pytest.mark.parametrize("mode", ['Python', pytest.param('LLVM', marks=pytest.mark.llvm)])
    def test_3_mechanisms_frozen_values(self, benchmark, mode):
        #
        #   B
        #  /|\
        # A-+-D
        #  \|/
        #   C
        #
        # A: 4 x 5 = 20
        # B: (20 + 0) x 4 = 80
        # C: (20 + 0) x 3 = 60
        # D: (20 + 80 + 60) x 2 = 320

        comp = Composition()
        A = TransferMechanism(name="A", function=Linear(slope=5.0))
        B = TransferMechanism(name="B", function=Linear(slope=4.0))
        C = TransferMechanism(name="C", function=Linear(slope=3.0))
        D = TransferMechanism(name="D", function=Linear(slope=2.0))
        comp.add_linear_processing_pathway([A, D])
        comp.add_linear_processing_pathway([B, C])
        comp.add_linear_processing_pathway([C, B])
        comp.add_linear_processing_pathway([A, B, D])
        comp.add_linear_processing_pathway([A, C, D])
        comp._analyze_graph()

        inputs_dict = {A: [4.0]}
        sched = Scheduler(composition=comp)
        output = comp.run(inputs=inputs_dict, scheduler_processing=sched, bin_execute=mode)
        assert np.allclose(output, 320)
        benchmark(comp.run, inputs=inputs_dict, scheduler_processing=sched, bin_execute=mode)

    @pytest.mark.control
    @pytest.mark.composition
    @pytest.mark.benchmark(group="Control composition scalar")
    @pytest.mark.parametrize("mode", ['Python', pytest.param('LLVM', marks=pytest.mark.llvm)])
    def test_3_mechanisms_2_origins_1_multi_control_1_terminal(self, benchmark, mode):
        #
        #   B--A
        #  /    \
        # C------D
        #  \     |
        #   -----+-> E
        #
        # C: 4 x 5 = 20
        # B: 20 x 1 = 20
        # A: f(20)[0] = 0.50838675
        # D: 20 x 5 x 0.50838675 = 50.83865743
        # E: (20 + 50.83865743) x 5 = 354.19328716

        comp = Composition()
        C = TransferMechanism(name="C", function=Linear(slope=5.0))
        D = TransferMechanism(name="D", function=Linear(slope=5.0))
        B = ObjectiveMechanism(function=Linear,
                               monitored_output_states=[C],
                               name="B")
        A = LCControlMechanism(name="A",
                               modulated_mechanisms=D,
                               objective_mechanism=B)
        E = TransferMechanism(name="E", function=Linear(slope=5.0))
        comp.add_linear_processing_pathway([C, D, E])
        comp.add_linear_processing_pathway([C, E])
        comp.add_c_node(B)
        comp.add_c_node(A)

        comp._analyze_graph()

        inputs_dict = {C: [4.0]}
        sched = Scheduler(composition=comp)
        output = comp.run(inputs=inputs_dict, scheduler_processing=sched, bin_execute=mode)
        assert np.allclose(output, 354.19328716)
        benchmark(comp.run, inputs=inputs_dict, scheduler_processing=sched, bin_execute=mode)

    @pytest.mark.control
    @pytest.mark.composition
    @pytest.mark.benchmark(group="Control composition scalar")
    @pytest.mark.parametrize("mode", ['Python', pytest.param('LLVM', marks=pytest.mark.llvm)])
    def test_3_mechanisms_2_origins_1_additive_control_1_terminal(self, benchmark, mode):
        #
        #   B--A
        #  /    \
        # C------D
        #  \     |
        #   -----+-> E
        #
        # C: 4 x 5 = 20
        # B: 20 x 1 = 20
        # A: f(20)[0] = 0.50838675
        # D: 20 x 5 + 0.50838675 = 100.50838675
        # E: (20 + 100.50838675) x 5 = 650.83865743

        comp = Composition()
        C = TransferMechanism(name="C", function=Linear(slope=5.0))
        D = TransferMechanism(name="D", function=Linear(slope=5.0))
        B = ObjectiveMechanism(function=Linear,
                               monitored_output_states=[C],
                               name="B")
        A = LCControlMechanism(name="A", modulation=ModulationParam.ADDITIVE,
                               modulated_mechanisms=D,
                               objective_mechanism=B)
        E = TransferMechanism(name="E", function=Linear(slope=5.0))
        comp.add_linear_processing_pathway([C, D, E])
        comp.add_linear_processing_pathway([C, E])
        comp.add_c_node(B)
        comp.add_c_node(A)

        comp._analyze_graph()

        inputs_dict = {C: [4.0]}
        sched = Scheduler(composition=comp)
        output = comp.run(inputs=inputs_dict, scheduler_processing=sched, bin_execute=mode)
        assert np.allclose(output, 650.83865743)
        benchmark(comp.run, inputs=inputs_dict, scheduler_processing=sched, bin_execute=mode)

    @pytest.mark.control
    @pytest.mark.composition
    @pytest.mark.benchmark(group="Control composition scalar")
    @pytest.mark.parametrize("mode", ['Python', pytest.param('LLVM', marks=pytest.mark.llvm)])
    def test_3_mechanisms_2_origins_1_override_control_1_terminal(self, benchmark, mode):
        #
        #   B--A
        #  /    \
        # C------D
        #  \     |
        #   -----+-> E
        #
        # C: 4 x 5 = 20
        # B: 20 x 1 = 20
        # A: f(20)[0] = 0.50838675
        # D: 20 x 0.50838675 = 10.167735
        # E: (20 + 10.167735) x 5 = 150.83865743

        comp = Composition()
        C = TransferMechanism(name="C", function=Linear(slope=5.0))
        D = TransferMechanism(name="D", function=Linear(slope=5.0))
        B = ObjectiveMechanism(function=Linear,
                               monitored_output_states=[C],
                               name="B")
        A = LCControlMechanism(name="A", modulation=ModulationParam.OVERRIDE,
                               modulated_mechanisms=D,
                               objective_mechanism=B)
        E = TransferMechanism(name="E", function=Linear(slope=5.0))
        comp.add_linear_processing_pathway([C, D, E])
        comp.add_linear_processing_pathway([C, E])
        comp.add_c_node(B)
        comp.add_c_node(A)

        comp._analyze_graph()

        inputs_dict = {C: [4.0]}
        sched = Scheduler(composition=comp)
        output = comp.run(inputs=inputs_dict, scheduler_processing=sched, bin_execute=mode)
        assert np.allclose(output, 150.83865743)
        benchmark(comp.run, inputs=inputs_dict, scheduler_processing=sched, bin_execute=mode)

    @pytest.mark.control
    @pytest.mark.composition
    @pytest.mark.benchmark(group="Control composition scalar")
    @pytest.mark.parametrize("mode", ['Python', pytest.param('LLVM', marks=pytest.mark.llvm)])
    def test_3_mechanisms_2_origins_1_disable_control_1_terminal(self, benchmark, mode):
        #
        #   B--A
        #  /    \
        # C------D
        #  \     |
        #   -----+-> E
        #
        # C: 4 x 5 = 20
        # B: 20 x 1 = 20
        # A: f(20)[0] = 0.50838675
        # D: 20 x 5 = 100
        # E: (20 + 100) x 5 = 600

        comp = Composition()
        C = TransferMechanism(name="C", function=Linear(slope=5.0))
        D = TransferMechanism(name="D", function=Linear(slope=5.0))
        B = ObjectiveMechanism(function=Linear,
                               monitored_output_states=[C],
                               name="B")
        A = LCControlMechanism(name="A", modulation=ModulationParam.DISABLE,
                               modulated_mechanisms=D,
                               objective_mechanism=B)
        E = TransferMechanism(name="E", function=Linear(slope=5.0))
        comp.add_linear_processing_pathway([C, D, E])
        comp.add_linear_processing_pathway([C, E])
        comp.add_c_node(B)
        comp.add_c_node(A)

        comp._analyze_graph()

        inputs_dict = {C: [4.0]}
        sched = Scheduler(composition=comp)
        output = comp.run(inputs=inputs_dict, scheduler_processing=sched, bin_execute=mode)
        assert np.allclose(output, 600)
        benchmark(comp.run, inputs=inputs_dict, scheduler_processing=sched, bin_execute=mode)


# class TestValidateFeedDict:
#
#     def test_empty_feed_dicts(self):
#         comp = Composition()
#         A = TransferMechanism(name='composition-pytests-A')
#         B = TransferMechanism(name='composition-pytests-B')
#         comp.add_c_node(A)
#         comp.add_c_node(B)
#         comp.add_projection(A, MappingProjection(), B)
#         comp._analyze_graph()
#         feed_dict_origin = {}
#         feed_dict_terminal = {}
#         comp._validate_feed_dict(feed_dict_origin, comp.get_c_nodes_by_role(MechanismRole.ORIGIN), "origin")
#         comp._validate_feed_dict(feed_dict_terminal, comp.get_c_nodes_by_role(MechanismRole.TERMINAL), "terminal")
#
#     def test_origin_and_terminal_with_mapping(self):
#         comp = Composition()
#         A = TransferMechanism(name='composition-pytests-A')
#         B = TransferMechanism(name='composition-pytests-B')
#         comp.add_c_node(A)
#         comp.add_c_node(B)
#         comp.add_projection(A, MappingProjection(), B)
#         comp._analyze_graph()
#         feed_dict_origin = {A: [[0]]}
#         feed_dict_terminal = {B: [[0]]}
#         comp._validate_feed_dict(feed_dict_origin, comp.get_c_nodes_by_role(MechanismRole.ORIGIN), "origin")
#         comp._validate_feed_dict(feed_dict_terminal, comp.get_c_nodes_by_role(MechanismRole.TERMINAL), "terminal")
#
#     def test_origin_and_terminal_with_swapped_feed_dicts_1(self):
#         comp = Composition()
#         A = TransferMechanism(name='composition-pytests-A')
#         B = TransferMechanism(name='composition-pytests-B')
#         comp.add_c_node(A)
#         comp.add_c_node(B)
#         comp.add_projection(A, MappingProjection(), B)
#         comp._analyze_graph()
#         feed_dict_origin = {B: [[0]]}
#         feed_dict_terminal = {A: [[0]]}
#         with pytest.raises(ValueError):
#             comp._validate_feed_dict(feed_dict_origin, comp.get_c_nodes_by_role(MechanismRole.ORIGIN), "origin")
#
#     def test_origin_and_terminal_with_swapped_feed_dicts_2(self):
#         comp = Composition()
#         A = TransferMechanism(name='composition-pytests-A')
#         B = TransferMechanism(name='composition-pytests-B')
#         comp.add_c_node(A)
#         comp.add_c_node(B)
#         comp.add_projection(A, MappingProjection(), B)
#         comp._analyze_graph()
#         feed_dict_origin = {B: [[0]]}
#         feed_dict_terminal = {A: [[0]]}
#         with pytest.raises(ValueError):
#             comp._validate_feed_dict(feed_dict_terminal, comp.get_c_nodes_by_role(MechanismRole.TERMINAL), "terminal")
#
#     def test_multiple_origin_mechs(self):
#         comp = Composition()
#         A = TransferMechanism(name='composition-pytests-A')
#         B = TransferMechanism(name='composition-pytests-B')
#         C = TransferMechanism(name='composition-pytests-C')
#         comp.add_c_node(A)
#         comp.add_c_node(B)
#         comp.add_c_node(C)
#         comp.add_projection(A, MappingProjection(), C)
#         comp.add_projection(B, MappingProjection(), C)
#         comp._analyze_graph()
#         feed_dict_origin = {A: [[0]], B: [[0]]}
#         feed_dict_terminal = {C: [[0]]}
#         comp._validate_feed_dict(feed_dict_origin, comp.get_c_nodes_by_role(MechanismRole.ORIGIN), "origin")
#         comp._validate_feed_dict(feed_dict_terminal, comp.get_c_nodes_by_role(MechanismRole.TERMINAL), "terminal")
#
#     def test_multiple_origin_mechs_only_one_in_feed_dict(self):
#         comp = Composition()
#         A = TransferMechanism(name='composition-pytests-A')
#         B = TransferMechanism(name='composition-pytests-B')
#         C = TransferMechanism(name='composition-pytests-C')
#         comp.add_c_node(A)
#         comp.add_c_node(B)
#         comp.add_c_node(C)
#         comp.add_projection(A, MappingProjection(), C)
#         comp.add_projection(B, MappingProjection(), C)
#         comp._analyze_graph()
#         feed_dict_origin = {B: [[0]]}
#         feed_dict_terminal = {C: [[0]]}
#         comp._validate_feed_dict(feed_dict_origin, comp.get_c_nodes_by_role(MechanismRole.ORIGIN), "origin")
#         comp._validate_feed_dict(feed_dict_terminal, comp.get_c_nodes_by_role(MechanismRole.TERMINAL), "terminal")
#
#     def test_input_state_len_3(self):
#         comp = Composition()
#         A = TransferMechanism(default_variable=[0, 1, 2], name='composition-pytests-A')
#         B = TransferMechanism(default_variable=[0, 1, 2], name='composition-pytests-B')
#         comp.add_c_node(A)
#         comp.add_c_node(B)
#         comp.add_projection(A, MappingProjection(), B)
#         comp._analyze_graph()
#         feed_dict_origin = {A: [[0, 1, 2]]}
#         feed_dict_terminal = {B: [[0, 1, 2]]}
#         comp._validate_feed_dict(feed_dict_origin, comp.get_c_nodes_by_role(MechanismRole.ORIGIN), "origin")
#         comp._validate_feed_dict(feed_dict_terminal, comp.get_c_nodes_by_role(MechanismRole.TERMINAL), "terminal")
#
#     def test_input_state_len_3_feed_dict_len_2(self):
#         comp = Composition()
#         A = TransferMechanism(default_variable=[0, 1, 2], name='composition-pytests-A')
#         B = TransferMechanism(default_variable=[0, 1, 2], name='composition-pytests-B')
#         comp.add_c_node(A)
#         comp.add_c_node(B)
#         comp.add_projection(A, MappingProjection(), B)
#         comp._analyze_graph()
#         feed_dict_origin = {A: [[0, 1]]}
#         feed_dict_terminal = {B: [[0]]}
#         with pytest.raises(ValueError):
#             comp._validate_feed_dict(feed_dict_origin, comp.get_c_nodes_by_role(MechanismRole.ORIGIN), "origin")
#
#     def test_input_state_len_2_feed_dict_len_3(self):
#         comp = Composition()
#         A = TransferMechanism(default_variable=[0, 1], name='composition-pytests-A')
#         B = TransferMechanism(default_variable=[0, 1], name='composition-pytests-B')
#         comp.add_c_node(A)
#         comp.add_c_node(B)
#         comp.add_projection(A, MappingProjection(), B)
#         comp._analyze_graph()
#         feed_dict_origin = {A: [[0, 1, 2]]}
#         feed_dict_terminal = {B: [[0]]}
#         with pytest.raises(ValueError):
#             comp._validate_feed_dict(feed_dict_origin, comp.get_c_nodes_by_role(MechanismRole.ORIGIN), "origin")
#
#     def test_feed_dict_includes_mechs_of_correct_and_incorrect_types(self):
#         comp = Composition()
#         A = TransferMechanism(default_variable=[0], name='composition-pytests-A')
#         B = TransferMechanism(default_variable=[0], name='composition-pytests-B')
#         comp.add_c_node(A)
#         comp.add_c_node(B)
#         comp.add_projection(A, MappingProjection(), B)
#         comp._analyze_graph()
#         feed_dict_origin = {A: [[0]], B: [[0]]}
#         with pytest.raises(ValueError):
#             comp._validate_feed_dict(feed_dict_origin, comp.get_c_nodes_by_role(MechanismRole.ORIGIN), "origin")
#
#     def test_input_state_len_3_brackets_extra_1(self):
#         comp = Composition()
#         A = TransferMechanism(default_variable=[0, 1, 2], name='composition-pytests-A')
#         B = TransferMechanism(default_variable=[0, 1, 2], name='composition-pytests-B')
#         comp.add_c_node(A)
#         comp.add_c_node(B)
#         comp.add_projection(A, MappingProjection(), B)
#         comp._analyze_graph()
#         feed_dict_origin = {A: [[[0, 1, 2]]]}
#         feed_dict_terminal = {B: [[[0, 1, 2]]]}
#         comp._validate_feed_dict(feed_dict_origin, comp.get_c_nodes_by_role(MechanismRole.ORIGIN), "origin")
#         comp._validate_feed_dict(feed_dict_terminal, comp.get_c_nodes_by_role(MechanismRole.TERMINAL), "terminal")
#
#     def test_input_state_len_3_brackets_missing_1(self):
#         comp = Composition()
#         A = TransferMechanism(default_variable=[0, 1, 2], name='composition-pytests-A')
#         B = TransferMechanism(default_variable=[0, 1, 2], name='composition-pytests-B')
#         comp.add_c_node(A)
#         comp.add_c_node(B)
#         comp.add_projection(A, MappingProjection(), B)
#         comp._analyze_graph()
#         feed_dict_origin = {A:  [0, 1, 2]}
#         feed_dict_terminal = {B: [[0]]}
#         with pytest.raises(TypeError):
#             comp._validate_feed_dict(feed_dict_origin, comp.get_c_nodes_by_role(MechanismRole.ORIGIN), "origin")
#
#     def test_empty_feed_dict_for_empty_type(self):
#         comp = Composition()
#         A = TransferMechanism(default_variable=[0], name='composition-pytests-A')
#         B = TransferMechanism(default_variable=[0], name='composition-pytests-B')
#         comp.add_c_node(A)
#         comp.add_c_node(B)
#         comp.add_projection(A, MappingProjection(), B)
#         comp._analyze_graph()
#         feed_dict_origin = {A: [[0]]}
#         feed_dict_monitored = {}
#         comp._validate_feed_dict(feed_dict_monitored, comp.get_c_nodes_by_role(MechanismRole.MONITORED), "monitored")
#
#     def test_mech_in_feed_dict_for_empty_type(self):
#         comp = Composition()
#         A = TransferMechanism(default_variable=[0])
#         B = TransferMechanism(name='composition-pytests-B')
#         comp.add_c_node(A)
#         comp.add_c_node(B)
#         comp.add_projection(A, MappingProjection(), B)
#         comp._analyze_graph()
#         feed_dict_origin = {A: [[0]]}
#         feed_dict_monitored = {B: [[0]]}
#         with pytest.raises(ValueError):
#             comp._validate_feed_dict(feed_dict_monitored, comp.get_c_nodes_by_role(MechanismRole.MONITORED), "monitored")
#
#     def test_one_mech_1(self):
#         comp = Composition()
#         A = TransferMechanism(default_variable=[0])
#         comp.add_c_node(A)
#         comp._analyze_graph()
#         feed_dict_origin = {A: [[0]]}
#         feed_dict_terminal = {A: [[0]]}
#         comp._validate_feed_dict(feed_dict_origin, comp.get_c_nodes_by_role(MechanismRole.ORIGIN), "origin")
#
#     def test_one_mech_2(self):
#         comp = Composition()
#         A = TransferMechanism(default_variable=[0])
#         comp.add_c_node(A)
#         comp._analyze_graph()
#         feed_dict_origin = {A: [[0]]}
#         feed_dict_terminal = {A: [[0]]}
#         comp._validate_feed_dict(feed_dict_terminal, comp.get_c_nodes_by_role(MechanismRole.TERMINAL), "terminal")
#
#     def test_multiple_time_steps_1(self):
#         comp = Composition()
#         A = TransferMechanism(default_variable=[[0, 1, 2]], name='composition-pytests-A')
#         B = TransferMechanism(default_variable=[[0, 1, 2]], name='composition-pytests-B')
#         comp.add_c_node(A)
#         comp.add_c_node(B)
#         comp.add_projection(A, MappingProjection(), B)
#         comp._analyze_graph()
#         feed_dict_origin = {A: [[0, 1, 2], [0, 1, 2]]}
#         feed_dict_terminal = {B: [[0, 1, 2]]}
#         comp._validate_feed_dict(feed_dict_origin, comp.get_c_nodes_by_role(MechanismRole.ORIGIN), "origin")
#         comp._validate_feed_dict(feed_dict_terminal, comp.get_c_nodes_by_role(MechanismRole.TERMINAL), "terminal")
#
#     def test_multiple_time_steps_2(self):
#         comp = Composition()
#         A = TransferMechanism(default_variable=[[0, 1, 2]], name='composition-pytests-A')
#         B = TransferMechanism(default_variable=[[0, 1, 2]], name='composition-pytests-B')
#         comp.add_c_node(A)
#         comp.add_c_node(B)
#         comp.add_projection(A, MappingProjection(), B)
#         comp._analyze_graph()
#         feed_dict_origin = {A: [[[0, 1, 2]], [[0, 1, 2]]]}
#         feed_dict_terminal = {B: [[0, 1, 2]]}
#         comp._validate_feed_dict(feed_dict_origin, comp.get_c_nodes_by_role(MechanismRole.ORIGIN), "origin")
#         comp._validate_feed_dict(feed_dict_terminal, comp.get_c_nodes_by_role(MechanismRole.TERMINAL), "terminal")


class TestGetMechanismsByRole:

    def test_multiple_roles(self):

        comp = Composition()
        mechs = [TransferMechanism() for x in range(4)]

        for mech in mechs:
            comp.add_c_node(mech)

        comp._add_c_node_role(mechs[0], CNodeRole.ORIGIN)
        comp._add_c_node_role(mechs[1], CNodeRole.INTERNAL)
        comp._add_c_node_role(mechs[2], CNodeRole.INTERNAL)
        comp._add_c_node_role(mechs[3], CNodeRole.CYCLE)

        for role in list(CNodeRole):
            if role is CNodeRole.ORIGIN:
                assert comp.get_c_nodes_by_role(role) == [mechs[0]]
            elif role is CNodeRole.INTERNAL:
                assert comp.get_c_nodes_by_role(role) == [mechs[1], mechs[2]]
            elif role is CNodeRole.CYCLE:
                assert comp.get_c_nodes_by_role(role) == [mechs[3]]
            else:
                assert comp.get_c_nodes_by_role(role) == []

    def test_nonexistent_role(self):

        comp = Composition()

        with pytest.raises(CompositionError):
            comp.get_c_nodes_by_role(None)


class TestGraph:

    class TestProcessingGraph:

        def test_all_mechanisms(self):
            comp = Composition()
            A = TransferMechanism(function=Linear(slope=5.0, intercept=2.0), name='composition-pytests-A')
            B = TransferMechanism(function=Linear(intercept=4.0), name='composition-pytests-B')
            C = TransferMechanism(function=Linear(intercept=1.5), name='composition-pytests-C')
            mechs = [A, B, C]
            for m in mechs:
                comp.add_c_node(m)

            assert len(comp.graph_processing.vertices) == 3
            assert len(comp.graph_processing.comp_to_vertex) == 3
            for m in mechs:
                assert m in comp.graph_processing.comp_to_vertex

            assert comp.graph_processing.get_parents_from_component(A) == []
            assert comp.graph_processing.get_parents_from_component(B) == []
            assert comp.graph_processing.get_parents_from_component(C) == []

            assert comp.graph_processing.get_children_from_component(A) == []
            assert comp.graph_processing.get_children_from_component(B) == []
            assert comp.graph_processing.get_children_from_component(C) == []

        def test_triangle(self):
            comp = Composition()
            A = TransferMechanism(function=Linear(slope=5.0, intercept=2.0), name='composition-pytests-A')
            B = TransferMechanism(function=Linear(intercept=4.0), name='composition-pytests-B')
            C = TransferMechanism(function=Linear(intercept=1.5), name='composition-pytests-C')
            mechs = [A, B, C]
            for m in mechs:
                comp.add_c_node(m)
            comp.add_projection(MappingProjection(), A, B)
            comp.add_projection(MappingProjection(), B, C)

            assert len(comp.graph_processing.vertices) == 3
            assert len(comp.graph_processing.comp_to_vertex) == 3
            for m in mechs:
                assert m in comp.graph_processing.comp_to_vertex

            assert comp.graph_processing.get_parents_from_component(A) == []
            assert comp.graph_processing.get_parents_from_component(B) == [comp.graph_processing.comp_to_vertex[A]]
            assert comp.graph_processing.get_parents_from_component(C) == [comp.graph_processing.comp_to_vertex[B]]

            assert comp.graph_processing.get_children_from_component(A) == [comp.graph_processing.comp_to_vertex[B]]
            assert comp.graph_processing.get_children_from_component(B) == [comp.graph_processing.comp_to_vertex[C]]
            assert comp.graph_processing.get_children_from_component(C) == []

        def test_x(self):
            comp = Composition()
            A = TransferMechanism(function=Linear(slope=5.0, intercept=2.0), name='composition-pytests-A')
            B = TransferMechanism(function=Linear(intercept=4.0), name='composition-pytests-B')
            C = TransferMechanism(function=Linear(intercept=1.5), name='composition-pytests-C')
            D = TransferMechanism(function=Linear(intercept=1.5), name='composition-pytests-D')
            E = TransferMechanism(function=Linear(intercept=1.5), name='composition-pytests-E')
            mechs = [A, B, C, D, E]
            for m in mechs:
                comp.add_c_node(m)
            comp.add_projection(MappingProjection(), A, C)
            comp.add_projection(MappingProjection(), B, C)
            comp.add_projection(MappingProjection(), C, D)
            comp.add_projection(MappingProjection(), C, E)

            assert len(comp.graph_processing.vertices) == 5
            assert len(comp.graph_processing.comp_to_vertex) == 5
            for m in mechs:
                assert m in comp.graph_processing.comp_to_vertex

            assert comp.graph_processing.get_parents_from_component(A) == []
            assert comp.graph_processing.get_parents_from_component(B) == []
            assert set(comp.graph_processing.get_parents_from_component(C)) == set([
                comp.graph_processing.comp_to_vertex[A],
                comp.graph_processing.comp_to_vertex[B],
            ])
            assert comp.graph_processing.get_parents_from_component(D) == [comp.graph_processing.comp_to_vertex[C]]
            assert comp.graph_processing.get_parents_from_component(E) == [comp.graph_processing.comp_to_vertex[C]]

            assert comp.graph_processing.get_children_from_component(A) == [comp.graph_processing.comp_to_vertex[C]]
            assert comp.graph_processing.get_children_from_component(B) == [comp.graph_processing.comp_to_vertex[C]]
            assert set(comp.graph_processing.get_children_from_component(C)) == set([
                comp.graph_processing.comp_to_vertex[D],
                comp.graph_processing.comp_to_vertex[E],
            ])
            assert comp.graph_processing.get_children_from_component(D) == []
            assert comp.graph_processing.get_children_from_component(E) == []

        def test_cycle_linear(self):
            comp = Composition()
            A = TransferMechanism(function=Linear(slope=5.0, intercept=2.0), name='composition-pytests-A')
            B = TransferMechanism(function=Linear(intercept=4.0), name='composition-pytests-B')
            C = TransferMechanism(function=Linear(intercept=1.5), name='composition-pytests-C')
            mechs = [A, B, C]
            for m in mechs:
                comp.add_c_node(m)
            comp.add_projection(MappingProjection(), A, B)
            comp.add_projection(MappingProjection(), B, C)
            comp.add_projection(MappingProjection(), C, A)

            assert len(comp.graph_processing.vertices) == 3
            assert len(comp.graph_processing.comp_to_vertex) == 3
            for m in mechs:
                assert m in comp.graph_processing.comp_to_vertex

            assert comp.graph_processing.get_parents_from_component(A) == [comp.graph_processing.comp_to_vertex[C]]
            assert comp.graph_processing.get_parents_from_component(B) == [comp.graph_processing.comp_to_vertex[A]]
            assert comp.graph_processing.get_parents_from_component(C) == [comp.graph_processing.comp_to_vertex[B]]

            assert comp.graph_processing.get_children_from_component(A) == [comp.graph_processing.comp_to_vertex[B]]
            assert comp.graph_processing.get_children_from_component(B) == [comp.graph_processing.comp_to_vertex[C]]
            assert comp.graph_processing.get_children_from_component(C) == [comp.graph_processing.comp_to_vertex[A]]

        def test_cycle_x(self):
            comp = Composition()
            A = TransferMechanism(function=Linear(slope=5.0, intercept=2.0), name='composition-pytests-A')
            B = TransferMechanism(function=Linear(intercept=4.0), name='composition-pytests-B')
            C = TransferMechanism(function=Linear(intercept=1.5), name='composition-pytests-C')
            D = TransferMechanism(function=Linear(intercept=1.5), name='composition-pytests-D')
            E = TransferMechanism(function=Linear(intercept=1.5), name='composition-pytests-E')
            mechs = [A, B, C, D, E]
            for m in mechs:
                comp.add_c_node(m)
            comp.add_projection(MappingProjection(), A, C)
            comp.add_projection(MappingProjection(), B, C)
            comp.add_projection(MappingProjection(), C, D)
            comp.add_projection(MappingProjection(), C, E)
            comp.add_projection(MappingProjection(), D, A)
            comp.add_projection(MappingProjection(), E, B)

            assert len(comp.graph_processing.vertices) == 5
            assert len(comp.graph_processing.comp_to_vertex) == 5
            for m in mechs:
                assert m in comp.graph_processing.comp_to_vertex

            assert comp.graph_processing.get_parents_from_component(A) == [comp.graph_processing.comp_to_vertex[D]]
            assert comp.graph_processing.get_parents_from_component(B) == [comp.graph_processing.comp_to_vertex[E]]
            assert set(comp.graph_processing.get_parents_from_component(C)) == set([
                comp.graph_processing.comp_to_vertex[A],
                comp.graph_processing.comp_to_vertex[B],
            ])
            assert comp.graph_processing.get_parents_from_component(D) == [comp.graph_processing.comp_to_vertex[C]]
            assert comp.graph_processing.get_parents_from_component(E) == [comp.graph_processing.comp_to_vertex[C]]

            assert comp.graph_processing.get_children_from_component(A) == [comp.graph_processing.comp_to_vertex[C]]
            assert comp.graph_processing.get_children_from_component(B) == [comp.graph_processing.comp_to_vertex[C]]
            assert set(comp.graph_processing.get_children_from_component(C)) == set([
                comp.graph_processing.comp_to_vertex[D],
                comp.graph_processing.comp_to_vertex[E],
            ])
            assert comp.graph_processing.get_children_from_component(D) == [comp.graph_processing.comp_to_vertex[A]]
            assert comp.graph_processing.get_children_from_component(E) == [comp.graph_processing.comp_to_vertex[B]]

        def test_cycle_x_multiple_incoming(self):
            comp = Composition()
            A = TransferMechanism(function=Linear(slope=5.0, intercept=2.0), name='composition-pytests-A')
            B = TransferMechanism(function=Linear(intercept=4.0), name='composition-pytests-B')
            C = TransferMechanism(function=Linear(intercept=1.5), name='composition-pytests-C')
            D = TransferMechanism(function=Linear(intercept=1.5), name='composition-pytests-D')
            E = TransferMechanism(function=Linear(intercept=1.5), name='composition-pytests-E')
            mechs = [A, B, C, D, E]
            for m in mechs:
                comp.add_c_node(m)
            comp.add_projection(MappingProjection(), A, C)
            comp.add_projection(MappingProjection(), B, C)
            comp.add_projection(MappingProjection(), C, D)
            comp.add_projection(MappingProjection(), C, E)
            comp.add_projection(MappingProjection(), D, A)
            comp.add_projection(MappingProjection(), D, B)
            comp.add_projection(MappingProjection(), E, A)
            comp.add_projection(MappingProjection(), E, B)

            assert len(comp.graph_processing.vertices) == 5
            assert len(comp.graph_processing.comp_to_vertex) == 5
            for m in mechs:
                assert m in comp.graph_processing.comp_to_vertex

            assert set(comp.graph_processing.get_parents_from_component(A)) == set([
                comp.graph_processing.comp_to_vertex[D],
                comp.graph_processing.comp_to_vertex[E],
            ])
            assert set(comp.graph_processing.get_parents_from_component(B)) == set([
                comp.graph_processing.comp_to_vertex[D],
                comp.graph_processing.comp_to_vertex[E],
            ])
            assert set(comp.graph_processing.get_parents_from_component(C)) == set([
                comp.graph_processing.comp_to_vertex[A],
                comp.graph_processing.comp_to_vertex[B],
            ])
            assert comp.graph_processing.get_parents_from_component(D) == [comp.graph_processing.comp_to_vertex[C]]
            assert comp.graph_processing.get_parents_from_component(E) == [comp.graph_processing.comp_to_vertex[C]]

            assert comp.graph_processing.get_children_from_component(A) == [comp.graph_processing.comp_to_vertex[C]]
            assert comp.graph_processing.get_children_from_component(B) == [comp.graph_processing.comp_to_vertex[C]]
            assert set(comp.graph_processing.get_children_from_component(C)) == set([
                comp.graph_processing.comp_to_vertex[D],
                comp.graph_processing.comp_to_vertex[E],
            ])
            assert set(comp.graph_processing.get_children_from_component(D)) == set([
                comp.graph_processing.comp_to_vertex[A],
                comp.graph_processing.comp_to_vertex[B],
            ])
            assert set(comp.graph_processing.get_children_from_component(E)) == set([
                comp.graph_processing.comp_to_vertex[A],
                comp.graph_processing.comp_to_vertex[B],
            ])


class TestRun:

    # def test_run_2_mechanisms_default_input_1(self):
    #     comp = Composition()
    #     A = IntegratorMechanism(default_variable=1.0, function=Linear(slope=5.0))
    #     B = TransferMechanism(function=Linear(slope=5.0))
    #     comp.add_c_node(A)
    #     comp.add_c_node(B)
    #     comp.add_projection(A, MappingProjection(sender=A, receiver=B), B)
    #     comp._analyze_graph()
    #     sched = Scheduler(composition=comp)
    #     output = comp.run(
    #         scheduler_processing=sched
    #     )
    #     assert 25 == output[0][0]

    @pytest.mark.projection
    @pytest.mark.composition
    @pytest.mark.parametrize("mode", ['Python', pytest.param('LLVM', marks=pytest.mark.llvm)])
    def test_run_2_mechanisms_input_grow(self, mode):
        comp = Composition()
        A = IntegratorMechanism(default_variable=[1.0, 2.0], function=Linear(slope=5.0))
        B = TransferMechanism(default_variable=[1.0, 2.0, 3.0], function=Linear(slope=5.0))
        P = MappingProjection(sender=A, receiver=B)
        comp.add_c_node(A)
        comp.add_c_node(B)
        comp.add_projection(P, A, B)
        comp._analyze_graph()
        inputs_dict = {A: [5, 4]}
        sched = Scheduler(composition=comp)
        output = comp.run(
            inputs=inputs_dict,
            scheduler_processing=sched,
            bin_execute=mode
        )
        assert np.allclose(output, [[225, 225, 225]])

    @pytest.mark.projection
    @pytest.mark.composition
    @pytest.mark.parametrize("mode", ['Python', pytest.param('LLVM', marks=pytest.mark.llvm)])
    def test_run_2_mechanisms_input_shrink(self, mode):
        comp = Composition()
        A = IntegratorMechanism(default_variable=[1.0, 2.0, 3.0], function=Linear(slope=5.0))
        B = TransferMechanism(default_variable=[4.0, 5.0], function=Linear(slope=5.0))
        P = MappingProjection(sender=A, receiver=B)
        comp.add_c_node(A)
        comp.add_c_node(B)
        comp.add_projection(P, A, B)
        comp._analyze_graph()
        inputs_dict = {A: [5, 4, 3]}
        sched = Scheduler(composition=comp)
        output = comp.run(
            inputs=inputs_dict,
            scheduler_processing=sched,
            bin_execute=mode
        )
        assert np.allclose(output, [[300, 300]])

    @pytest.mark.composition
    @pytest.mark.parametrize("mode", ['Python', pytest.param('LLVM', marks=pytest.mark.llvm)])
    def test_run_2_mechanisms_input_5(self, mode):
        comp = Composition()
        A = IntegratorMechanism(default_variable=1.0, function=Linear(slope=5.0))
        B = TransferMechanism(function=Linear(slope=5.0))
        comp.add_c_node(A)
        comp.add_c_node(B)
        comp.add_projection(MappingProjection(sender=A, receiver=B), A, B)
        comp._analyze_graph()
        inputs_dict = {A: [5]}
        sched = Scheduler(composition=comp)
        output = comp.run(inputs=inputs_dict, scheduler_processing=sched, bin_execute=mode)
        assert np.allclose(125, output[0][0])

    def test_projection_assignment_mistake_swap(self):

        comp = Composition()
        A = TransferMechanism(name="composition-pytests-A", function=Linear(slope=1.0))
        B = TransferMechanism(name="composition-pytests-B", function=Linear(slope=1.0))
        C = TransferMechanism(name="composition-pytests-C", function=Linear(slope=5.0))
        D = TransferMechanism(name="composition-pytests-D", function=Linear(slope=5.0))
        comp.add_c_node(A)
        comp.add_c_node(B)
        comp.add_c_node(C)
        comp.add_c_node(D)
        comp.add_projection(MappingProjection(sender=A, receiver=C), A, C)
        with pytest.raises(CompositionError) as error_text:
            comp.add_projection(MappingProjection(sender=B, receiver=D), B, C)
        assert "is incompatible with the positions of these Components in the Composition" in str(error_text.value)

    def test_projection_assignment_mistake_swap2(self):
        # A ----> C --
        #              ==> E
        # B ----> D --

        comp = Composition()
        A = TransferMechanism(name="composition-pytests-A", function=Linear(slope=1.0))
        B = TransferMechanism(name="composition-pytests-B", function=Linear(slope=1.0))
        C = TransferMechanism(name="composition-pytests-C", function=Linear(slope=5.0))
        D = TransferMechanism(name="composition-pytests-D", function=Linear(slope=5.0))
        E = TransferMechanism(name="composition-pytests-E", function=Linear(slope=5.0))
        comp.add_c_node(A)
        comp.add_c_node(B)
        comp.add_c_node(C)
        comp.add_c_node(D)
        comp.add_projection(MappingProjection(sender=A, receiver=C), A, C)
        with pytest.raises(CompositionError) as error_text:
            comp.add_projection(MappingProjection(sender=B, receiver=C), B, D)

        assert "is incompatible with the positions of these Components in the Composition" in str(error_text.value)

    @pytest.mark.composition
    @pytest.mark.parametrize("mode", ['Python', pytest.param('LLVM', marks=pytest.mark.llvm)])
    def test_run_5_mechanisms_2_origins_1_terminal(self, mode):
        # A ----> C --
        #              ==> E
        # B ----> D --

        # 5 x 1 = 5 ----> 5 x 5 = 25 --
        #                                25 + 25 = 50  ==> 50 * 5 = 250
        # 5 * 1 = 5 ----> 5 x 5 = 25 --

        comp = Composition()
        A = TransferMechanism(name="composition-pytests-A", function=Linear(slope=1.0))
        B = TransferMechanism(name="composition-pytests-B", function=Linear(slope=1.0))
        C = TransferMechanism(name="composition-pytests-C", function=Linear(slope=5.0))
        D = TransferMechanism(name="composition-pytests-D", function=Linear(slope=5.0))
        E = TransferMechanism(name="composition-pytests-E", function=Linear(slope=5.0))
        comp.add_c_node(A)
        comp.add_c_node(B)
        comp.add_c_node(C)
        comp.add_c_node(D)
        comp.add_projection(MappingProjection(sender=A, receiver=C), A, C)
        comp.add_projection(MappingProjection(sender=B, receiver=D), B, D)
        comp.add_c_node(E)
        comp.add_projection(MappingProjection(sender=C, receiver=E), C, E)
        comp.add_projection(MappingProjection(sender=D, receiver=E), D, E)
        comp._analyze_graph()
        inputs_dict = {A: [5],
                       B: [5]}
        sched = Scheduler(composition=comp)
        output = comp.run(inputs=inputs_dict, scheduler_processing=sched, bin_execute=mode)

        assert np.allclose([250], output)

    @pytest.mark.composition
    @pytest.mark.parametrize("mode", ['Python']) # LLVM needs SimpleIntegrator 
    def test_run_2_mechanisms_with_scheduling_AAB_integrator(self, mode):
        comp = Composition()

        A = IntegratorMechanism(name="A [integrator]", default_variable=2.0, function=SimpleIntegrator(rate=1.0))
        # (1) value = 0 + (5.0 * 1.0) + 0  --> return 5.0
        # (2) value = 5.0 + (5.0 * 1.0) + 0  --> return 10.0
        B = TransferMechanism(name="B [transfer]", function=Linear(slope=5.0))
        # value = 10.0 * 5.0 --> return 50.0
        comp.add_c_node(A)
        comp.add_c_node(B)
        comp.add_projection(MappingProjection(sender=A, receiver=B), A, B)
        comp._analyze_graph()
        inputs_dict = {A: [5]}
        sched = Scheduler(composition=comp)
        sched.add_condition(B, EveryNCalls(A, 2))
        output = comp.run(inputs=inputs_dict, scheduler_processing=sched, bin_execute=mode)

        assert np.allclose(50.0, output[0][0])

    @pytest.mark.composition
    @pytest.mark.parametrize("mode", ['Python', pytest.param('LLVM', marks=pytest.mark.llvm)])
    def test_run_2_mechanisms_with_scheduling_AAB_transfer(self, mode):
        comp = Composition()

        A = TransferMechanism(name="A [transfer]", function=Linear(slope=2.0))
        # (1) value = 5.0 * 2.0  --> return 10.0
        # (2) value = 5.0 * 2.0  --> return 10.0
        # ** TransferMechanism runs with the SAME input **
        B = TransferMechanism(name="B [transfer]", function=Linear(slope=5.0))
        # value = 10.0 * 5.0 --> return 50.0
        comp.add_c_node(A)
        comp.add_c_node(B)
        comp.add_projection(MappingProjection(sender=A, receiver=B), A, B)
        comp._analyze_graph()
        inputs_dict = {A: [5]}
        sched = Scheduler(composition=comp)
        sched.add_condition(B, EveryNCalls(A, 2))
        output = comp.run(inputs=inputs_dict, scheduler_processing=sched, bin_execute=mode)
        assert np.allclose(50.0, output[0][0])

    @pytest.mark.composition
    @pytest.mark.parametrize("mode", ['Python', pytest.param('LLVM', marks=pytest.mark.llvm)])
    def test_run_2_mechanisms_with_multiple_trials_of_input_values(self, mode):
        comp = Composition()

        A = TransferMechanism(name="A [transfer]", function=Linear(slope=2.0))
        B = TransferMechanism(name="B [transfer]", function=Linear(slope=5.0))
        comp.add_c_node(A)
        comp.add_c_node(B)
        comp.add_projection(MappingProjection(sender=A, receiver=B), A, B)
        comp._analyze_graph()
        inputs_dict = {A: [1, 2, 3, 4]}
        sched = Scheduler(composition=comp)
        output = comp.run(inputs=inputs_dict, scheduler_processing=sched, bin_execute=mode)

        assert np.allclose([[[10.0]], [[20.0]], [[30.0]], [[40.0]]], output)

    @pytest.mark.composition
    @pytest.mark.parametrize("mode", ['Python', pytest.param('LLVM', marks=pytest.mark.llvm)])
    def test_sender_receiver_not_specified(self, mode):
        comp = Composition()

        A = TransferMechanism(name="A [transfer]", function=Linear(slope=2.0))
        B = TransferMechanism(name="B [transfer]", function=Linear(slope=5.0))
        comp.add_c_node(A)
        comp.add_c_node(B)
        comp.add_projection(MappingProjection(), A, B)
        comp._analyze_graph()
        inputs_dict = {A: [1, 2, 3, 4]}
        sched = Scheduler(composition=comp)
        output = comp.run(inputs=inputs_dict, scheduler_processing=sched, bin_execute=mode)

        assert np.allclose([[[10.0]], [[20.0]], [[30.0]], [[40.0]]], output)

    @pytest.mark.composition
    @pytest.mark.parametrize("mode", ['Python', pytest.param('LLVM', marks=pytest.mark.llvm)])
    def test_run_2_mechanisms_reuse_input(self, mode):
        comp = Composition()
        A = IntegratorMechanism(default_variable=1.0, function=Linear(slope=5.0))
        B = TransferMechanism(function=Linear(slope=5.0))
        comp.add_c_node(A)
        comp.add_c_node(B)
        comp.add_projection(MappingProjection(sender=A, receiver=B), A, B)
        comp._analyze_graph()
        inputs_dict = {A: [5]}
        sched = Scheduler(composition=comp)
        output = comp.run(inputs=inputs_dict, scheduler_processing=sched, num_trials=5, bin_execute=mode)
        assert np.allclose([125], output)

    @pytest.mark.composition
    @pytest.mark.parametrize("mode", ['Python', pytest.param('LLVM', marks=pytest.mark.llvm)])
    def test_run_2_mechanisms_double_trial_specs(self, mode):
        comp = Composition()
        A = IntegratorMechanism(default_variable=1.0, function=Linear(slope=5.0))
        B = TransferMechanism(function=Linear(slope=5.0))
        comp.add_c_node(A)
        comp.add_c_node(B)
        comp.add_projection(MappingProjection(sender=A, receiver=B), A, B)
        comp._analyze_graph()
        inputs_dict = {A: [[5], [4], [3]]}
        sched = Scheduler(composition=comp)
        output = comp.run(inputs=inputs_dict, scheduler_processing=sched, num_trials=3, bin_execute=mode)

        assert np.allclose([np.array([[125.]]), np.array([[100.]]), np.array([[75.]])], output)

    @pytest.mark.composition
    @pytest.mark.parametrize("mode", ['Python', pytest.param('LLVM', marks=pytest.mark.llvm)])
    def test_execute_composition(self, mode):
        comp = Composition()
        A = IntegratorMechanism(default_variable=1.0, function=Linear(slope=5.0))
        B = TransferMechanism(function=Linear(slope=5.0))
        comp.add_c_node(A)
        comp.add_c_node(B)
        comp.add_projection(MappingProjection(sender=A, receiver=B), A, B)
        comp._analyze_graph()
        inputs_dict = {A: 3}
        sched = Scheduler(composition=comp)
        output = comp.execute(
            inputs=inputs_dict,
            scheduler_processing=sched,
            bin_execute=mode
        )
        assert np.allclose([75], output)

    @pytest.mark.composition
    @pytest.mark.parametrize("mode", ['Python', pytest.param('LLVM', marks=pytest.mark.llvm)])
    def test_LPP(self, mode):

        comp = Composition()
        A = TransferMechanism(name="composition-pytests-A", function=Linear(slope=2.0))   # 1 x 2 = 2
        B = TransferMechanism(name="composition-pytests-B", function=Linear(slope=2.0))   # 2 x 2 = 4
        C = TransferMechanism(name="composition-pytests-C", function=Linear(slope=2.0))   # 4 x 2 = 8
        D = TransferMechanism(name="composition-pytests-D", function=Linear(slope=2.0))   # 8 x 2 = 16
        E = TransferMechanism(name="composition-pytests-E", function=Linear(slope=2.0))  # 16 x 2 = 32
        comp.add_linear_processing_pathway([A, B, C, D, E])
        comp._analyze_graph()
        inputs_dict = {A: [[1]]}
        sched = Scheduler(composition=comp)
        output = comp.execute(
            inputs=inputs_dict,
            scheduler_processing=sched,
            bin_execute=mode
        )
        assert np.allclose(32., output)

    @pytest.mark.composition
    @pytest.mark.parametrize("mode", ['Python', pytest.param('LLVM', marks=pytest.mark.llvm)])
    def test_LPP_with_projections(self, mode):
        comp = Composition()
        A = TransferMechanism(name="composition-pytests-A", function=Linear(slope=2.0))  # 1 x 2 = 2
        B = TransferMechanism(name="composition-pytests-B", function=Linear(slope=2.0))  # 2 x 2 = 4
        C = TransferMechanism(name="composition-pytests-C", function=Linear(slope=2.0))  # 4 x 2 = 8
        D = TransferMechanism(name="composition-pytests-D", function=Linear(slope=2.0))  # 8 x 2 = 16
        E = TransferMechanism(name="composition-pytests-E", function=Linear(slope=2.0))  # 16 x 2 = 32
        A_to_B = MappingProjection(sender=A, receiver=B)
        D_to_E = MappingProjection(sender=D, receiver=E)
        comp.add_linear_processing_pathway([A, A_to_B, B, C, D, D_to_E, E])
        comp._analyze_graph()
        inputs_dict = {A: [[1]]}
        sched = Scheduler(composition=comp)
        output = comp.execute(
            inputs=inputs_dict,
            scheduler_processing=sched,
            bin_execute=mode
        )
        assert np.allclose(32., output)

    def test_LPP_end_with_projection(self):
        comp = Composition()
        A = TransferMechanism(name="composition-pytests-A", function=Linear(slope=2.0))
        B = TransferMechanism(name="composition-pytests-B", function=Linear(slope=2.0))
        C = TransferMechanism(name="composition-pytests-C", function=Linear(slope=2.0))
        D = TransferMechanism(name="composition-pytests-D", function=Linear(slope=2.0))
        E = TransferMechanism(name="composition-pytests-E", function=Linear(slope=2.0))
        A_to_B = MappingProjection(sender=A, receiver=B)
        D_to_E = MappingProjection(sender=D, receiver=E)
        with pytest.raises(CompositionError) as error_text:
            comp.add_linear_processing_pathway([A, A_to_B, B, C, D, E, D_to_E])

        assert "A projection cannot be the last item in a linear processing pathway." in str(error_text.value)

    def test_LPP_two_projections_in_a_row(self):
        comp = Composition()
        A = TransferMechanism(name="composition-pytests-A", function=Linear(slope=2.0))
        B = TransferMechanism(name="composition-pytests-B", function=Linear(slope=2.0))
        C = TransferMechanism(name="composition-pytests-C", function=Linear(slope=2.0))
        A_to_B = MappingProjection(sender=A, receiver=B)
        B_to_C = MappingProjection(sender=B, receiver=C)
        with pytest.raises(CompositionError) as error_text:
            comp.add_linear_processing_pathway([A, B_to_C, A_to_B, B, C])

        assert "A Projection in a linear processing pathway must be preceded by a Composition Node (Mechanism or " \
               "Composition) and followed by a Composition Node" in str(error_text.value)

    def test_LPP_start_with_projection(self):
        comp = Composition()
        Nonsense_Projection = MappingProjection()
        A = TransferMechanism(name="composition-pytests-A", function=Linear(slope=2.0))
        B = TransferMechanism(name="composition-pytests-B", function=Linear(slope=2.0))
        with pytest.raises(CompositionError) as error_text:
            comp.add_linear_processing_pathway([Nonsense_Projection, A, B])

        assert "The first item in a linear processing pathway must be a Node (Mechanism or Composition)." in str(
            error_text.value)

    def test_LPP_wrong_component(self):
        from psyneulink.components.states.inputstate import InputState
        comp = Composition()
        Nonsense = InputState()
        A = TransferMechanism(name="composition-pytests-A", function=Linear(slope=2.0))
        B = TransferMechanism(name="composition-pytests-B", function=Linear(slope=2.0))
        with pytest.raises(CompositionError) as error_text:
            comp.add_linear_processing_pathway([A, Nonsense, B])

        assert "A linear processing pathway must be made up of Projections and Composition Nodes." in str(
            error_text.value)

    def test_lpp_invalid_matrix_keyword(self):
        comp = Composition()
        A = TransferMechanism(name="composition-pytests-A", function=Linear(slope=2.0))
        B = TransferMechanism(name="composition-pytests-B", function=Linear(slope=2.0))
        with pytest.raises(CompositionError) as error_text:
        # Typo in IdentityMatrix
            comp.add_linear_processing_pathway([A, "IdntityMatrix", B])

        assert "Invalid projection" in str(error_text.value)

    @pytest.mark.composition
    @pytest.mark.parametrize("mode", ['Python', pytest.param('LLVM', marks=pytest.mark.llvm)])
    def test_LPP_two_origins_one_terminal(self, mode):
        # A ----> C --
        #              ==> E
        # B ----> D --

        # 5 x 1 = 5 ----> 5 x 5 = 25 --
        #                                25 + 25 = 50  ==> 50 * 5 = 250
        # 5 * 1 = 5 ----> 5 x 5 = 25 --

        comp = Composition()
        A = TransferMechanism(name="composition-pytests-A", function=Linear(slope=1.0))
        B = TransferMechanism(name="composition-pytests-B", function=Linear(slope=1.0))
        C = TransferMechanism(name="composition-pytests-C", function=Linear(slope=5.0))
        D = TransferMechanism(name="composition-pytests-D", function=Linear(slope=5.0))
        E = TransferMechanism(name="composition-pytests-E", function=Linear(slope=5.0))
        comp.add_linear_processing_pathway([A, C, E])
        comp.add_linear_processing_pathway([B, D, E])
        comp._analyze_graph()
        inputs_dict = {A: [5],
                       B: [5]}
        sched = Scheduler(composition=comp)
        output = comp.run(inputs=inputs_dict, scheduler_processing=sched, bin_execute=mode)
        assert np.allclose([250], output)

    @pytest.mark.composition
    @pytest.mark.benchmark(group="LinearComposition")
    @pytest.mark.parametrize("mode", ['Python', pytest.param('LLVM', marks=pytest.mark.llvm)])
    def test_run_composition(self, benchmark, mode):
        comp = Composition()
        A = IntegratorMechanism(default_variable=1.0, function=Linear(slope=5.0))
        B = TransferMechanism(function=Linear(slope=5.0))
        comp.add_c_node(A)
        comp.add_c_node(B)
        comp.add_projection(MappingProjection(sender=A, receiver=B), A, B)
        comp._analyze_graph()
        sched = Scheduler(composition=comp)
        output = benchmark(comp.run, inputs={A: [[1.0]]}, scheduler_processing=sched, bin_execute=mode)
        assert np.allclose(25, output)


    @pytest.mark.skip
    @pytest.mark.composition
    @pytest.mark.benchmark(group="LinearComposition")
    @pytest.mark.parametrize("mode", ['Python', pytest.param('LLVM', marks=pytest.mark.llvm)])
    def test_run_composition_default(self, benchmark, mode):
        comp = Composition()
        A = IntegratorMechanism(default_variable=1.0, function=Linear(slope=5.0))
        B = TransferMechanism(function=Linear(slope=5.0))
        comp.add_c_node(A)
        comp.add_c_node(B)
        comp.add_projection(MappingProjection(sender=A, receiver=B), A, B)
        comp._analyze_graph()
        sched = Scheduler(composition=comp)
        output = benchmark(comp.run, scheduler_processing=sched, bin_execute=mode)
        assert 25 == output[0][0]

    @pytest.mark.composition
    @pytest.mark.benchmark(group="LinearComposition Vector")
    @pytest.mark.parametrize("mode, vector_length", product(('Python', pytest.param('LLVM', marks=pytest.mark.llvm)), [2**x for x in range(1)]))
    def test_run_composition_vector(self, benchmark, mode, vector_length):
        var = [1.0 for x in range(vector_length)];
        comp = Composition()
        A = IntegratorMechanism(default_variable=var, function=Linear(slope=5.0))
        B = TransferMechanism(default_variable=var, function=Linear(slope=5.0))
        comp.add_c_node(A)
        comp.add_c_node(B)
        comp.add_projection(MappingProjection(sender=A, receiver=B), A, B)
        comp._analyze_graph()
        sched = Scheduler(composition=comp)
        output = benchmark(comp.run, inputs={A: [var]}, scheduler_processing=sched, bin_execute=mode)
        assert np.allclose([25.0 for x in range(vector_length)], output[0])

    @pytest.mark.composition
    @pytest.mark.benchmark(group="Merge composition scalar")
    @pytest.mark.parametrize("mode", ['Python', pytest.param('LLVM', marks=pytest.mark.llvm)])
    def test_3_mechanisms_2_origins_1_terminal(self, benchmark, mode):
        # C --
        #              ==> E
        # D --

        # 5 x 5 = 25 --
        #                25 + 25 = 50  ==> 50 * 5 = 250
        # 5 x 5 = 25 --

        comp = Composition()
        C = TransferMechanism(name="C", function=Linear(slope=5.0))
        D = TransferMechanism(name="D", function=Linear(slope=5.0))
        E = TransferMechanism(name="E", function=Linear(slope=5.0))
        comp.add_c_node(C)
        comp.add_c_node(D)
        comp.add_c_node(E)
        comp.add_projection(MappingProjection(sender=C, receiver=E), C, E)
        comp.add_projection(MappingProjection(sender=D, receiver=E), D, E)
        comp._analyze_graph()
        inputs_dict = {C: [5.0],
                       D: [5.0]}
        sched = Scheduler(composition=comp)
        output = benchmark(comp.run, inputs=inputs_dict, scheduler_processing=sched, bin_execute=mode)
        assert np.allclose(250, output)

    @pytest.mark.composition
    @pytest.mark.benchmark(group="Merge composition scalar")
    @pytest.mark.parametrize("mode", ['Python', pytest.param('LLVM', marks=pytest.mark.llvm)])
    def test_3_mechanisms_1_origin_2_terminals(self, benchmark, mode):
        #       ==> D
        # C
        #       ==> E

        #                25 * 4 = 100
        # 5 x 5 = 25 --
        #                25 * 6 = 150

        comp = Composition()
        C = TransferMechanism(name="C", function=Linear(slope=5.0))
        D = TransferMechanism(name="D", function=Linear(slope=4.0))
        E = TransferMechanism(name="E", function=Linear(slope=6.0))
        comp.add_c_node(C)
        comp.add_c_node(D)
        comp.add_c_node(E)
        comp.add_projection(MappingProjection(sender=C, receiver=D), C, D)
        comp.add_projection(MappingProjection(sender=C, receiver=E), C, E)
        comp._analyze_graph()
        inputs_dict = {C: [5.0]}
        sched = Scheduler(composition=comp)
        output = benchmark(comp.run, inputs=inputs_dict, scheduler_processing=sched, bin_execute=mode)
        assert np.allclose([[100], [150]], output)

    @pytest.mark.composition
    @pytest.mark.benchmark(group="Merge composition scalar MIMO")
    @pytest.mark.parametrize("mode", ['Python', pytest.param('LLVM', marks=pytest.mark.llvm)])
    def test_3_mechanisms_2_origins_1_terminal_mimo_last(self, benchmark, mode):
        # C --
        #              ==> E
        # D --

        # [6] x 5 = [30] --
        #                            [30, 40] * 5 = [150, 200]
        # [8] x 5 = [40] --

        comp = Composition()
        C = TransferMechanism(name="C", function=Linear(slope=5.0))
        D = TransferMechanism(name="D", function=Linear(slope=5.0))
        E = TransferMechanism(name="E", input_states=['a', 'b'], function=Linear(slope=5.0))
        comp.add_c_node(C)
        comp.add_c_node(D)
        comp.add_c_node(E)
        comp.add_projection(MappingProjection(sender=C, receiver=E.input_states['a']), C, E)
        comp.add_projection(MappingProjection(sender=D, receiver=E.input_states['b']), D, E)
        comp._analyze_graph()
        inputs_dict = {C: [6.0],
                       D: [8.0]}
        sched = Scheduler(composition=comp)
        output = benchmark(comp.run, inputs=inputs_dict, scheduler_processing=sched, bin_execute=mode)
        assert np.allclose([[150], [200]], output)


    @pytest.mark.composition
    @pytest.mark.benchmark(group="Merge composition scalar MIMO")
    @pytest.mark.parametrize("mode", ['Python', pytest.param('LLVM', marks=pytest.mark.llvm)])
    def test_3_mechanisms_2_origins_1_terminal_mimo_parallel(self, benchmark, mode):
        # C --
        #              ==> E
        # D --

        # [5, 6] x 5 = [25, 30] --
        #                            [25 + 35, 30 + 40] = [60, 70]  ==> [60, 70] * 5 = [300, 350]
        # [7, 8] x 5 = [35, 40] --

        comp = Composition()
        C = TransferMechanism(name="C", input_states=['a', 'b'], function=Linear(slope=5.0))
        D = TransferMechanism(name="D", input_states=['a', 'b'], function=Linear(slope=5.0))
        E = TransferMechanism(name="E", input_states=['a', 'b'], function=Linear(slope=5.0))
        comp.add_c_node(C)
        comp.add_c_node(D)
        comp.add_c_node(E)
        comp.add_projection(MappingProjection(sender=C.output_states[0], receiver=E.input_states['a']), C, E)
        comp.add_projection(MappingProjection(sender=C.output_states[1], receiver=E.input_states['b']), C, E)
        comp.add_projection(MappingProjection(sender=D.output_states[0], receiver=E.input_states['a']), D, E)
        comp.add_projection(MappingProjection(sender=D.output_states[1], receiver=E.input_states['b']), D, E)
        comp._analyze_graph()
        inputs_dict = {C: [[5.0], [6.0]],
                       D: [[7.0], [8.0]]}
        sched = Scheduler(composition=comp)
        output = benchmark(comp.run, inputs=inputs_dict, scheduler_processing=sched, bin_execute=mode)
        assert np.allclose([[300], [350]], output)


    @pytest.mark.composition
    @pytest.mark.benchmark(group="Merge composition scalar MIMO")
    @pytest.mark.parametrize("mode", ['Python', pytest.param('LLVM', marks=pytest.mark.llvm)])
    def test_3_mechanisms_2_origins_1_terminal_mimo_all_sum(self, benchmark, mode):
        # C --
        #              ==> E
        # D --

        # [5, 6] x 5 = [25, 30] --
        #                            [25 + 35 + 30 + 40] = 130  ==> 130 * 5 = 650
        # [7, 8] x 5 = [35, 40] --

        comp = Composition()
        C = TransferMechanism(name="C", input_states=['a', 'b'], function=Linear(slope=5.0))
        D = TransferMechanism(name="D", input_states=['a', 'b'], function=Linear(slope=5.0))
        E = TransferMechanism(name="E", function=Linear(slope=5.0))
        comp.add_c_node(C)
        comp.add_c_node(D)
        comp.add_c_node(E)
        comp.add_projection(MappingProjection(sender=C.output_states[0], receiver=E), C, E)
        comp.add_projection(MappingProjection(sender=C.output_states[1], receiver=E), C, E)
        comp.add_projection(MappingProjection(sender=D.output_states[0], receiver=E), D, E)
        comp.add_projection(MappingProjection(sender=D.output_states[1], receiver=E), D, E)
        comp._analyze_graph()
        inputs_dict = {C: [[5.0], [6.0]],
                       D: [[7.0], [8.0]]}
        sched = Scheduler(composition=comp)
        output = benchmark(comp.run, inputs=inputs_dict, scheduler_processing=sched, bin_execute=mode)
        assert np.allclose([[650]], output)

    @pytest.mark.composition
    @pytest.mark.benchmark(group="Recurrent")
    @pytest.mark.parametrize("mode", ['Python', pytest.param('LLVM', marks=pytest.mark.llvm)])
    def test_run_recurrent_transfer_mechanism(self, benchmark, mode):
        comp = Composition()
        A = RecurrentTransferMechanism(size=3, function=Linear(slope=5.0), name="A")
        comp.add_c_node(A)
        comp._analyze_graph()
        sched = Scheduler(composition=comp)
        output1 = comp.run(inputs={A: [[1.0, 2.0, 3.0]]}, scheduler_processing=sched, bin_execute=(mode == 'LLVM'))
        assert np.allclose([5.0, 10.0, 15.0], output1)
        output2 = comp.run(inputs={A: [[1.0, 2.0, 3.0]]}, scheduler_processing=sched, bin_execute=(mode == 'LLVM'))
        # Using the hollow matrix: (10 + 15 + 1) * 5 = 130,
        #                          ( 5 + 15 + 2) * 5 = 110,
        #                          ( 5 + 10 + 3) * 5 = 90
        assert np.allclose([130.0, 110.0, 90.0], output2[1])
        benchmark(comp.run, inputs={A: [[1.0, 2.0, 3.0]]}, scheduler_processing=sched, bin_execute=(mode == 'LLVM'))

    @pytest.mark.composition
    @pytest.mark.benchmark(group="Recurrent")
    @pytest.mark.parametrize("mode", ['Python', pytest.param('LLVM', marks=pytest.mark.llvm)])
    def test_run_recurrent_transfer_mechanism_hetero(self, benchmark, mode):
        comp = Composition()
        R = RecurrentTransferMechanism(size=1,
                                       function=Logistic(),
                                       hetero=-2.0,
                                       output_states = [RECURRENT_OUTPUT.RESULT])
        comp.add_c_node(R)
        comp._analyze_graph()
        sched = Scheduler(composition=comp)
        val = comp.execute(inputs={R: [[3.0]]}, bin_execute=mode)
        assert np.allclose(val, [[0.95257413]])
        val = comp.execute(inputs={R: [[4.0]]}, bin_execute=mode)
        assert np.allclose(val, [[0.98201379]])

        # execute 10 times
        for i in range(10):
            val = comp.execute(inputs={R: [[5.0]]}, bin_execute=mode)

        assert np.allclose(val, [[0.99330715]])

        benchmark(comp.execute, inputs={R: [[1.0]]}, bin_execute=mode)

    @pytest.mark.composition
    @pytest.mark.benchmark(group="Recurrent")
    @pytest.mark.parametrize("mode", ['Python', pytest.param('LLVM', marks=pytest.mark.llvm)])
    def test_run_recurrent_transfer_mechanism_integrator(self, benchmark, mode):
        comp = Composition()
        R = RecurrentTransferMechanism(size=1,
                                       function=Logistic(),
                                       hetero=-2.0,
                                       integrator_mode=True,
                                       integration_rate=0.01,
                                       output_states = [RECURRENT_OUTPUT.RESULT])
        comp.add_c_node(R)
        comp._analyze_graph()
        sched = Scheduler(composition=comp)
        val = comp.execute(inputs={R: [[3.0]]}, bin_execute=mode)
        assert np.allclose(val, [[0.50749944]])
        val = comp.execute(inputs={R: [[4.0]]}, bin_execute=mode)
        assert np.allclose(val, [[0.51741795]])

        # execute 10 times
        for i in range(10):
            val = comp.execute(inputs={R: [[5.0]]}, bin_execute=mode)

        assert np.allclose(val, [[0.6320741]])

        benchmark(comp.execute, inputs={R: [[1.0]]}, bin_execute=mode)

    @pytest.mark.composition
    @pytest.mark.benchmark(group="Recurrent")
    @pytest.mark.parametrize("mode", ['Python', pytest.param('LLVM', marks=pytest.mark.llvm)])
    def test_run_recurrent_transfer_mechanism_vector_2(self, benchmark, mode):
        comp = Composition()
        R = RecurrentTransferMechanism(size=2, function=Logistic())
        comp.add_c_node(R)
        comp._analyze_graph()
        sched = Scheduler(composition=comp)
        val = comp.execute(inputs={R: [[1.0, 2.0]]}, bin_execute=mode)
        assert np.allclose(val, [[0.81757448, 0.92414182]])
        val = comp.execute(inputs={R: [[1.0, 2.0]]}, bin_execute=mode)
        assert np.allclose(val, [[0.87259959,  0.94361816]])

        # execute 10 times
        for i in range(10):
            val = comp.execute(inputs={R: [[1.0, 2.0]]}, bin_execute=mode)

        assert np.allclose(val, [[0.87507549,  0.94660049]])

        benchmark(comp.execute, inputs={R: [[1.0, 2.0]]}, bin_execute=mode)

    @pytest.mark.composition
    @pytest.mark.benchmark(group="Recurrent")
    @pytest.mark.parametrize("mode", ['Python', pytest.param('LLVM', marks=pytest.mark.llvm)])
    def test_run_recurrent_transfer_mechanism_hetero_2(self, benchmark, mode):
        comp = Composition()
        R = RecurrentTransferMechanism(size=2,
                                       function=Logistic(),
                                       hetero=-2.0,
                                       output_states = [RECURRENT_OUTPUT.RESULT])
        comp.add_c_node(R)
        comp._analyze_graph()
        sched = Scheduler(composition=comp)
        val = comp.execute(inputs={R: [[1.0, 2.0]]}, bin_execute=mode)
        assert np.allclose(val, [[0.5, 0.73105858]])
        val = comp.execute(inputs={R: [[1.0, 2.0]]}, bin_execute=mode)
        assert np.allclose(val, [[0.3864837, 0.73105858]])

        # execute 10 times
        for i in range(10):
            val = comp.execute(inputs={R: [[1.0, 2.0]]}, bin_execute=mode)

        assert np.allclose(val, [[0.36286875, 0.78146724]])

        benchmark(comp.execute, inputs={R: [[1.0, 2.0]]}, bin_execute=mode)

    @pytest.mark.composition
    @pytest.mark.benchmark(group="Recurrent")
    @pytest.mark.parametrize("mode", ['Python', pytest.param('LLVM', marks=pytest.mark.llvm)])
    def test_run_recurrent_transfer_mechanism_integrator_2(self, benchmark, mode):
        comp = Composition()
        R = RecurrentTransferMechanism(size=2,
                                       function=Logistic(),
                                       hetero=-2.0,
                                       integrator_mode=True,
                                       integration_rate=0.01,
                                       output_states = [RECURRENT_OUTPUT.RESULT])
        comp.add_c_node(R)
        comp._analyze_graph()
        sched = Scheduler(composition=comp)
        val = comp.execute(inputs={R: [[1.0, 2.0]]}, bin_execute=mode)
        assert np.allclose(val, [[0.5, 0.50249998]])
        val = comp.execute(inputs={R: [[1.0, 2.0]]}, bin_execute=mode)
        assert np.allclose(val, [[0.4999875, 0.50497484]])

        # execute 10 times
        for i in range(10):
            val = comp.execute(inputs={R: [[1.0, 2.0]]}, bin_execute=mode)

        assert np.allclose(val, [[0.49922843, 0.52838607]])

        benchmark(comp.execute, inputs={R: [[1.0, 2.0]]}, bin_execute=mode)

class TestCallBeforeAfterTimescale:

    def test_call_before_record_timescale(self):

        comp = Composition()

        A = TransferMechanism(name="A [transfer]", function=Linear(slope=2.0))
        B = TransferMechanism(name="B [transfer]", function=Linear(slope=5.0))
        comp.add_c_node(A)
        comp.add_c_node(B)
        comp.add_projection(MappingProjection(sender=A, receiver=B), A, B)
        comp._analyze_graph()
        inputs_dict = {A: [1, 2, 3, 4]}
        sched = Scheduler(composition=comp)

        time_step_array = []
        trial_array = []
        pass_array = []

        def cb_timestep(scheduler, arr):

            def record_timestep():

                arr.append(scheduler.clocks[comp._execution_id].get_total_times_relative(TimeScale.TIME_STEP, TimeScale.TRIAL))

            return record_timestep

        def cb_pass(scheduler, arr):

            def record_pass():

                arr.append(scheduler.clocks[comp._execution_id].get_total_times_relative(TimeScale.PASS, TimeScale.RUN))

            return record_pass

        def cb_trial(scheduler, arr):

            def record_trial():

                arr.append(scheduler.clocks[comp._execution_id].get_total_times_relative(TimeScale.TRIAL, TimeScale.LIFE))

            return record_trial

        comp.run(inputs=inputs_dict, scheduler_processing=sched,
                 call_after_time_step=cb_timestep(sched, time_step_array), call_before_pass=cb_pass(sched, pass_array),
                 call_before_trial=cb_trial(sched, trial_array))
        assert time_step_array == [0, 1, 0, 1, 0, 1, 0, 1]
        assert trial_array == [0, 1, 2, 3]
        assert pass_array == [0, 1, 2, 3]

    def test_call_beforeafter_values_onepass(self):

        def record_values(d, time_scale, *mechs):
            if time_scale not in d:
                d[time_scale] = {}
            for mech in mechs:
                if mech not in d[time_scale]:
                    d[time_scale][mech] = []
                if mech.value is None:
                    d[time_scale][mech].append(np.nan)
                else:
                    d[time_scale][mech].append(mech.value[0])

        comp = Composition()

        A = TransferMechanism(name="A [transfer]", function=Linear(slope=2.0))
        B = TransferMechanism(name="B [transfer]", function=Linear(slope=5.0))
        comp.add_c_node(A)
        comp.add_c_node(B)
        comp.add_projection(MappingProjection(sender=A, receiver=B), A, B)
        comp._analyze_graph()
        inputs_dict = {A: [1, 2, 3, 4]}
        sched = Scheduler(composition=comp)

        before = {}
        after = {}

        before_expected = {
            TimeScale.TIME_STEP: {
                A: [np.nan, 2, 2, 4, 4, 6, 6, 8],
                B: [np.nan, np.nan, 10, 10, 20, 20, 30, 30]
            },
            TimeScale.PASS: {
                A: [np.nan, 2, 4, 6],
                B: [np.nan, 10, 20, 30]
            },
            TimeScale.TRIAL: {
                A: [np.nan, 2, 4, 6],
                B: [np.nan, 10, 20, 30]
            },
        }

        after_expected = {
            TimeScale.TIME_STEP: {
                A: [2, 2, 4, 4, 6, 6, 8, 8],
                B: [np.nan, 10, 10, 20, 20, 30, 30, 40]
            },
            TimeScale.PASS: {
                A: [2, 4, 6, 8],
                B: [10, 20, 30, 40]
            },
            TimeScale.TRIAL: {
                A: [2, 4, 6, 8],
                B: [10, 20, 30, 40]
            },
        }

        comp.run(inputs=inputs_dict, scheduler_processing=sched,
                 call_before_time_step=functools.partial(record_values, before, TimeScale.TIME_STEP, A, B),
                 call_after_time_step=functools.partial(record_values, after, TimeScale.TIME_STEP, A, B),
                 call_before_pass=functools.partial(record_values, before, TimeScale.PASS, A, B),
                 call_after_pass=functools.partial(record_values, after, TimeScale.PASS, A, B),
                 call_before_trial=functools.partial(record_values, before, TimeScale.TRIAL, A, B),
                 call_after_trial=functools.partial(record_values, after, TimeScale.TRIAL, A, B))

        for ts in before_expected:
            for mech in before_expected[ts]:
                np.testing.assert_allclose(before[ts][mech], before_expected[ts][mech], err_msg='Failed on before[{0}][{1}]'.format(ts, mech))

        for ts in after_expected:
            for mech in after_expected[ts]:
                comp = []
                for x in after[ts][mech]:
                    try:
                        comp.append(x[0])
                    except TypeError:
                        comp.append(x)
                np.testing.assert_allclose(comp, after_expected[ts][mech], err_msg='Failed on after[{0}][{1}]'.format(ts, mech))

    def test_call_beforeafter_values_twopass(self):

        def record_values(d, time_scale, *mechs):
            if time_scale not in d:
                d[time_scale] = {}
            for mech in mechs:
                if mech not in d[time_scale]:
                    d[time_scale][mech] = []
                if mech.value is None:
                    d[time_scale][mech].append(np.nan)
                else:
                    d[time_scale][mech].append(mech.value[0])

        comp = Composition()

        A = IntegratorMechanism(name="A [transfer]", function=SimpleIntegrator(rate=1))
        B = IntegratorMechanism(name="B [transfer]", function=SimpleIntegrator(rate=2))
        comp.add_c_node(A)
        comp.add_c_node(B)
        comp.add_projection(MappingProjection(sender=A, receiver=B), A, B)
        comp._analyze_graph()
        inputs_dict = {A: [1, 2]}
        sched = Scheduler(composition=comp)
        sched.add_condition(B, EveryNCalls(A, 2))

        before = {}
        after = {}

        before_expected = {
            TimeScale.TIME_STEP: {
                A: [
                    np.nan, 1, 2,
                    2, 4, 6,
                ],
                B: [
                    np.nan, np.nan, np.nan,
                    4, 4, 4,
                ]
            },
            TimeScale.PASS: {
                A: [
                    np.nan, 1,
                    2, 4,
                ],
                B: [
                    np.nan, np.nan,
                    4, 4,
                ]
            },
            TimeScale.TRIAL: {
                A: [np.nan, 2],
                B: [np.nan, 4]
            },
        }

        after_expected = {
            TimeScale.TIME_STEP: {
                A: [
                    1, 2, 2,
                    4, 6, 6,
                ],
                B: [
                    np.nan, np.nan, 4,
                    4, 4, 16,
                ]
            },
            TimeScale.PASS: {
                A: [
                    1, 2,
                    4, 6,
                ],
                B: [
                    np.nan, 4,
                    4, 16,
                ]
            },
            TimeScale.TRIAL: {
                A: [2, 6],
                B: [4, 16]
            },
        }

        comp.run(inputs=inputs_dict, scheduler_processing=sched,
                 call_before_time_step=functools.partial(record_values, before, TimeScale.TIME_STEP, A, B),
                 call_after_time_step=functools.partial(record_values, after, TimeScale.TIME_STEP, A, B),
                 call_before_pass=functools.partial(record_values, before, TimeScale.PASS, A, B),
                 call_after_pass=functools.partial(record_values, after, TimeScale.PASS, A, B),
                 call_before_trial=functools.partial(record_values, before, TimeScale.TRIAL, A, B),
                 call_after_trial=functools.partial(record_values, after, TimeScale.TRIAL, A, B))

        for ts in before_expected:
            for mech in before_expected[ts]:
                np.testing.assert_allclose(before[ts][mech], before_expected[ts][mech], err_msg='Failed on before[{0}][{1}]'.format(ts, mech))

        for ts in after_expected:
            for mech in after_expected[ts]:
                comp = []
                for x in after[ts][mech]:
                    try:
                        comp.append(x[0])
                    except TypeError:
                        comp.append(x)
                np.testing.assert_allclose(comp, after_expected[ts][mech], err_msg='Failed on after[{0}][{1}]'.format(ts, mech))

    # when self.sched is ready:
    # def test_run_default_scheduler(self):
    #     comp = Composition()
    #     A = IntegratorMechanism(default_variable=1.0, function=Linear(slope=5.0))
    #     B = TransferMechanism(function=Linear(slope=5.0))
    #     comp.add_c_node(A)
    #     comp.add_c_node(B)
    #     comp.add_projection(A, MappingProjection(sender=A, receiver=B), B)
    #     comp._analyze_graph()
    #     inputs_dict = {A: [[5], [4], [3]]}
    #     output = comp.run(
    #         inputs=inputs_dict,
    #         num_trials=3
    #     )
    #     assert 75 == output[0][0]

    # def test_multilayer_no_learning(self):
    #     Input_Layer = TransferMechanism(
    #         name='Input Layer',
    #         function=Logistic,
    #         default_variable=np.zeros((2,)),
    #     )
    #
    #     Hidden_Layer_1 = TransferMechanism(
    #         name='Hidden Layer_1',
    #         function=Logistic(),
    #         default_variable=np.zeros((5,)),
    #     )
    #
    #     Hidden_Layer_2 = TransferMechanism(
    #         name='Hidden Layer_2',
    #         function=Logistic(),
    #         default_variable=[0, 0, 0, 0],
    #     )
    #
    #     Output_Layer = TransferMechanism(
    #         name='Output Layer',
    #         function=Logistic,
    #         default_variable=[0, 0, 0],
    #     )
    #
    #     Input_Weights_matrix = (np.arange(2 * 5).reshape((2, 5)) + 1) / (2 * 5)
    #
    #     Input_Weights = MappingProjection(
    #         name='Input Weights',
    #         matrix=Input_Weights_matrix,
    #     )
    #
    #     comp = Composition()
    #     comp.add_c_node(Input_Layer)
    #     comp.add_c_node(Hidden_Layer_1)
    #     comp.add_c_node(Hidden_Layer_2)
    #     comp.add_c_node(Output_Layer)
    #
    #     comp.add_projection(Input_Layer, Input_Weights, Hidden_Layer_1)
    #     comp.add_projection(Hidden_Layer_1, MappingProjection(), Hidden_Layer_2)
    #     comp.add_projection(Hidden_Layer_2, MappingProjection(), Output_Layer)
    #
    #     comp._analyze_graph()
    #     stim_list = {Input_Layer: [[-1, 30]]}
    #     sched = Scheduler(composition=comp)
    #     output = comp.run(
    #         inputs=stim_list,
    #         scheduler_processing=sched,
    #         num_trials=10
    #     )
    #
    #     # p = Process(
    #     #     default_variable=[0, 0],
    #     #     pathway=[
    #     #         Input_Layer,
    #     #         # The following reference to Input_Weights is needed to use it in the pathway
    #     #         #    since it's sender and receiver args are not specified in its declaration above
    #     #         Input_Weights,
    #     #         Hidden_Layer_1,
    #     #         # No projection specification is needed here since the sender arg for Middle_Weights
    #     #         #    is Hidden_Layer_1 and its receiver arg is Hidden_Layer_2
    #     #         # Middle_Weights,
    #     #         Hidden_Layer_2,
    #     #         # Output_Weights does not need to be listed for the same reason as Middle_Weights
    #     #         # If Middle_Weights and/or Output_Weights is not declared above, then the process
    #     #         #    will assign a default for missing projection
    #     #         # Output_Weights,
    #     #         Output_Layer
    #     #     ],
    #     #     clamp_input=SOFT_CLAMP,
    #     #     target=[0, 0, 1]
    #     #
    #     #
    #     # )
    #     #
    #     # s.run(
    #     #     num_executions=10,
    #     #     inputs=stim_list,
    #     # )
    #
    #     expected_Output_Layer_output = [np.array([0.97988347, 0.97988347, 0.97988347])]
    #
    #     np.testing.assert_allclose(expected_Output_Layer_output, Output_Layer.output_values)

# Waiting to reintroduce ClampInput tests until we decide how this feature interacts with input specification

# class TestClampInput:
#
#     def test_run_5_mechanisms_2_origins_1_terminal_hard_clamp(self):
#
#         comp = Composition()
#         A = RecurrentTransferMechanism(name="composition-pytests-A", function=Linear(slope=1.0))
#         B = TransferMechanism(name="composition-pytests-B", function=Linear(slope=1.0))
#         C = TransferMechanism(name="composition-pytests-C", function=Linear(slope=5.0))
#         D = TransferMechanism(name="composition-pytests-D", function=Linear(slope=5.0))
#         E = TransferMechanism(name="composition-pytests-E", function=Linear(slope=5.0))
#         comp.add_c_node(A)
#         comp.add_c_node(B)
#         comp.add_c_node(C)
#         comp.add_c_node(D)
#         comp.add_projection(A, MappingProjection(sender=A, receiver=C), C)
#         comp.add_projection(B, MappingProjection(sender=B, receiver=D), D)
#         comp.add_c_node(E)
#         comp.add_projection(C, MappingProjection(sender=C, receiver=E), E)
#         comp.add_projection(D, MappingProjection(sender=D, receiver=E), E)
#         comp._analyze_graph()
#         inputs_dict = {
#             A: [[5]],
#             B: [[5]]
#         }
#         sched = Scheduler(composition=comp)
#         sched.add_condition(A, EveryNPasses(1))
#         sched.add_condition(B, EveryNCalls(A, 2))
#         sched.add_condition(C, AfterNCalls(A, 2))
#         sched.add_condition(D, AfterNCalls(A, 2))
#         sched.add_condition(E, AfterNCalls(C, 1))
#         sched.add_condition(E, AfterNCalls(D, 1))
#         output = comp.run(
#             inputs=inputs_dict,
#             scheduler_processing=sched,
#             # clamp_input=HARD_CLAMP
#         )
#         assert 250 == output[0][0]
#
#     def test_run_5_mechanisms_2_origins_1_terminal_soft_clamp(self):
#
#         comp = Composition()
#         A = RecurrentTransferMechanism(name="composition-pytests-A", function=Linear(slope=1.0))
#         B = TransferMechanism(name="composition-pytests-B", function=Linear(slope=1.0))
#         C = TransferMechanism(name="composition-pytests-C", function=Linear(slope=5.0))
#         D = TransferMechanism(name="composition-pytests-D", function=Linear(slope=5.0))
#         E = TransferMechanism(name="composition-pytests-E", function=Linear(slope=5.0))
#         comp.add_c_node(A)
#         comp.add_c_node(B)
#         comp.add_c_node(C)
#         comp.add_c_node(D)
#         comp.add_projection(A, MappingProjection(sender=A, receiver=C), C)
#         comp.add_projection(B, MappingProjection(sender=B, receiver=D), D)
#         comp.add_c_node(E)
#         comp.add_projection(C, MappingProjection(sender=C, receiver=E), E)
#         comp.add_projection(D, MappingProjection(sender=D, receiver=E), E)
#         comp._analyze_graph()
#         inputs_dict = {
#             A: [[5.]],
#             B: [[5.]]
#         }
#         sched = Scheduler(composition=comp)
#         sched.add_condition(A, EveryNPasses(1))
#         sched.add_condition(B, EveryNCalls(A, 2))
#         sched.add_condition(C, AfterNCalls(A, 2))
#         sched.add_condition(D, AfterNCalls(A, 2))
#         sched.add_condition(E, AfterNCalls(C, 1))
#         sched.add_condition(E, AfterNCalls(D, 1))
#         output = comp.run(
#             inputs=inputs_dict,
#             scheduler_processing=sched,
#             clamp_input=SOFT_CLAMP
#         )
#         assert 375 == output[0][0]
#
#     def test_run_5_mechanisms_2_origins_1_terminal_pulse_clamp(self):
#
#         comp = Composition()
#         A = RecurrentTransferMechanism(name="composition-pytests-A", function=Linear(slope=2.0))
#         B = TransferMechanism(name="composition-pytests-B", function=Linear(slope=1.0))
#         C = TransferMechanism(name="composition-pytests-C", function=Linear(slope=5.0))
#         D = TransferMechanism(name="composition-pytests-D", function=Linear(slope=5.0))
#         E = TransferMechanism(name="composition-pytests-E", function=Linear(slope=5.0))
#         comp.add_c_node(A)
#         comp.add_c_node(B)
#         comp.add_c_node(C)
#         comp.add_c_node(D)
#         comp.add_projection(A, MappingProjection(sender=A, receiver=C), C)
#         comp.add_projection(B, MappingProjection(sender=B, receiver=D), D)
#         comp.add_c_node(E)
#         comp.add_projection(C, MappingProjection(sender=C, receiver=E), E)
#         comp.add_projection(D, MappingProjection(sender=D, receiver=E), E)
#         comp._analyze_graph()
#         inputs_dict = {
#             A: [[5]],
#             B: [[5]]
#         }
#         sched = Scheduler(composition=comp)
#         sched.add_condition(A, EveryNPasses(1))
#         sched.add_condition(B, EveryNCalls(A, 2))
#         sched.add_condition(C, AfterNCalls(A, 2))
#         sched.add_condition(D, AfterNCalls(A, 2))
#         sched.add_condition(E, AfterNCalls(C, 1))
#         sched.add_condition(E, AfterNCalls(D, 1))
#         output = comp.run(
#             inputs=inputs_dict,
#             scheduler_processing=sched,
#             clamp_input=PULSE_CLAMP
#         )
#         assert 625 == output[0][0]
#
#     def test_run_5_mechanisms_2_origins_1_hard_clamp_1_soft_clamp(self):
#
#         #          __
#         #         |  |
#         #         V  |
#         # 5 -#1-> A -^--> C --
#         #                       ==> E
#         # 5 ----> B ----> D --
#
#         #         v Recurrent
#         # 5 * 1 = (5 + 5) x 1 = 10
#         # 5 x 1 = 5 ---->      10 x 5 = 50 --
#         #                                       50 + 25 = 75  ==> 75 * 5 = 375
#         # 5 * 1 = 5 ---->       5 x 5 = 25 --
#
#         comp = Composition()
#         A = RecurrentTransferMechanism(name="composition-pytests-A", function=Linear(slope=1.0))
#         B = RecurrentTransferMechanism(name="composition-pytests-B", function=Linear(slope=1.0))
#         C = TransferMechanism(name="composition-pytests-C", function=Linear(slope=5.0))
#         D = TransferMechanism(name="composition-pytests-D", function=Linear(slope=5.0))
#         E = TransferMechanism(name="composition-pytests-E", function=Linear(slope=5.0))
#         comp.add_c_node(A)
#         comp.add_c_node(B)
#         comp.add_c_node(C)
#         comp.add_c_node(D)
#         comp.add_projection(A, MappingProjection(sender=A, receiver=C), C)
#         comp.add_projection(B, MappingProjection(sender=B, receiver=D), D)
#         comp.add_c_node(E)
#         comp.add_projection(C, MappingProjection(sender=C, receiver=E), E)
#         comp.add_projection(D, MappingProjection(sender=D, receiver=E), E)
#         comp._analyze_graph()
#         inputs_dict = {
#             A: [[5]],
#             B: [[5]]
#         }
#         sched = Scheduler(composition=comp)
#         sched.add_condition(A, EveryNPasses(1))
#         sched.add_condition(B, EveryNPasses(1))
#         sched.add_condition(B, EveryNCalls(A, 1))
#         sched.add_condition(C, AfterNCalls(A, 2))
#         sched.add_condition(D, AfterNCalls(A, 2))
#         sched.add_condition(E, AfterNCalls(C, 1))
#         sched.add_condition(E, AfterNCalls(D, 1))
#         output = comp.run(
#             inputs=inputs_dict,
#             scheduler_processing=sched,
#             clamp_input={A: SOFT_CLAMP,
#                          B: HARD_CLAMP}
#         )
#         assert 375 == output[0][0]
#
#     def test_run_5_mechanisms_2_origins_1_terminal_no_clamp(self):
#         # input ignored on all executions
#         #          _r_
#         #         |   |
#         # 0 -#2-> V   |
#         # 0 -#1-> A -^--> C --
#         #                       ==> E
#         # 0 ----> B ----> D --
#
#         # 1 * 2 + 1 = 3
#         # 0 x 2 + 1 = 1 ----> 4 x 5 = 20 --
#         #                                   20 + 5 = 25  ==> 25 * 5 = 125
#         # 0 x 1 + 1 = 1 ----> 1 x 5 = 5 --
#
#         comp = Composition()
#
#         A = RecurrentTransferMechanism(name="composition-pytests-A", function=Linear(slope=2.0, intercept=5.0))
#         B = RecurrentTransferMechanism(name="composition-pytests-B", function=Linear(slope=1.0, intercept=1.0))
#         C = TransferMechanism(name="composition-pytests-C", function=Linear(slope=5.0))
#         D = TransferMechanism(name="composition-pytests-D", function=Linear(slope=5.0))
#         E = TransferMechanism(name="composition-pytests-E", function=Linear(slope=5.0))
#         comp.add_c_node(A)
#         comp.add_c_node(B)
#         comp.add_c_node(C)
#         comp.add_c_node(D)
#         comp.add_projection(A, MappingProjection(sender=A, receiver=C), C)
#         comp.add_projection(B, MappingProjection(sender=B, receiver=D), D)
#         comp.add_c_node(E)
#         comp.add_projection(C, MappingProjection(sender=C, receiver=E), E)
#         comp.add_projection(D, MappingProjection(sender=D, receiver=E), E)
#         comp._analyze_graph()
#         inputs_dict = {
#             A: [[100.0]],
#             B: [[500.0]]
#         }
#         sched = Scheduler(composition=comp)
#         sched.add_condition(A, EveryNPasses(1))
#         sched.add_condition(B, EveryNCalls(A, 2))
#         sched.add_condition(C, AfterNCalls(A, 2))
#         sched.add_condition(D, AfterNCalls(A, 2))
#         sched.add_condition(E, AfterNCalls(C, 1))
#         sched.add_condition(E, AfterNCalls(D, 1))
#         output = comp.run(
#             inputs=inputs_dict,
#             scheduler_processing=sched,
#             clamp_input=NO_CLAMP
#         )
#         # FIX: This value is correct given that there is a BUG in Recurrent Transfer Mech --
#         # Recurrent projection BEGINS with a value leftover from initialization
#         # (only shows up if the function has an additive component or default variable is not zero)
#         assert 925 == output[0][0]


class TestSystemComposition:

    # def test_run_2_mechanisms_default_input_1(self):
    #     sys = SystemComposition()
    #     A = IntegratorMechanism(default_variable=1.0, function=Linear(slope=5.0))
    #     B = TransferMechanism(function=Linear(slope=5.0))
    #     sys.add_c_node(A)
    #     sys.add_c_node(B)
    #     sys.add_projection(A, MappingProjection(sender=A, receiver=B), B)
    #     sys._analyze_graph()
    #     sched = Scheduler(composition=sys)
    #     output = sys.run(
    #         scheduler_processing=sched
    #     )
    #     assert 25 == output[0][0]

    def test_run_2_mechanisms_input_5(self):
        sys = SystemComposition()
        A = IntegratorMechanism(default_variable=1.0, function=Linear(slope=5.0))
        B = TransferMechanism(function=Linear(slope=5.0))
        sys.add_c_node(A)
        sys.add_c_node(B)
        sys.add_projection(MappingProjection(sender=A, receiver=B), A, B)
        sys._analyze_graph()
        inputs_dict = {A: [[5]]}
        sched = Scheduler(composition=sys)
        output = sys.run(inputs=inputs_dict, scheduler_processing=sched)
        assert np.allclose(125, output[0][0])

    def test_call_beforeafter_values_onepass(self):

        def record_values(d, time_scale, *mechs):
            if time_scale not in d:
                d[time_scale] = {}
            for mech in mechs:
                if mech not in d[time_scale]:
                    d[time_scale][mech] = []
                if mech.value is None:
                    d[time_scale][mech].append(np.nan)
                else:
                    d[time_scale][mech].append(mech.value)

        comp = Composition()

        A = TransferMechanism(name="A [transfer]", function=Linear(slope=2.0))
        B = TransferMechanism(name="B [transfer]", function=Linear(slope=5.0))
        comp.add_c_node(A)
        comp.add_c_node(B)
        comp.add_projection(MappingProjection(sender=A, receiver=B), A, B)
        comp._analyze_graph()
        inputs_dict = {A: [[1],[ 2], [3], [4]]}
        sched = Scheduler(composition=comp)

        before = {}
        after = {}

        before_expected = {
            TimeScale.TIME_STEP: {
                A: [np.nan, 2, 2, 4, 4, 6, 6, 8],
                B: [np.nan, np.nan, 10, 10, 20, 20, 30, 30]
            },
            TimeScale.PASS: {
                A: [np.nan, 2, 4, 6],
                B: [np.nan, 10, 20, 30]
            },
            TimeScale.TRIAL: {
                A: [np.nan, 2, 4, 6],
                B: [np.nan, 10, 20, 30]
            },
        }

        after_expected = {
            TimeScale.TIME_STEP: {
                A: [2, 2, 4, 4, 6, 6, 8, 8],
                B: [np.nan, 10, 10, 20, 20, 30, 30, 40]
            },
            TimeScale.PASS: {
                A: [2, 4, 6, 8],
                B: [10, 20, 30, 40]
            },
            TimeScale.TRIAL: {
                A: [2, 4, 6, 8],
                B: [10, 20, 30, 40]
            },
        }

        comp.run(inputs=inputs_dict, scheduler_processing=sched,
                 call_before_time_step=functools.partial(record_values, before, TimeScale.TIME_STEP, A, B),
                 call_after_time_step=functools.partial(record_values, after, TimeScale.TIME_STEP, A, B),
                 call_before_pass=functools.partial(record_values, before, TimeScale.PASS, A, B),
                 call_after_pass=functools.partial(record_values, after, TimeScale.PASS, A, B),
                 call_before_trial=functools.partial(record_values, before, TimeScale.TRIAL, A, B),
                 call_after_trial=functools.partial(record_values, after, TimeScale.TRIAL, A, B))

        for ts in before_expected:
            for mech in before_expected[ts]:
                # extra brackets around 'before_expected[ts][mech]' were needed for np assert to work
                np.testing.assert_allclose([before[ts][mech]], [before_expected[ts][mech]], err_msg='Failed on before[{0}][{1}]'.format(ts, mech))

        for ts in after_expected:
            for mech in after_expected[ts]:
                comp = []
                for x in after[ts][mech]:
                    try:
                        comp.append(x[0][0])
                    except TypeError:
                        comp.append(x)
                np.testing.assert_allclose(comp, after_expected[ts][mech], err_msg='Failed on after[{0}][{1}]'.format(ts, mech))

    def test_call_beforeafter_values_twopass(self):

        def record_values(d, time_scale, *mechs):
            if time_scale not in d:
                d[time_scale] = {}
            for mech in mechs:
                if mech not in d[time_scale]:
                    d[time_scale][mech] = []
                if mech.value is None:
                    d[time_scale][mech].append(np.nan)
                else:
                    d[time_scale][mech].append(mech.value)

        comp = Composition()

        A = IntegratorMechanism(name="A [transfer]", function=SimpleIntegrator(rate=1))
        B = IntegratorMechanism(name="B [transfer]", function=SimpleIntegrator(rate=2))
        comp.add_c_node(A)
        comp.add_c_node(B)
        comp.add_projection(MappingProjection(sender=A, receiver=B), A, B)
        comp._analyze_graph()
        inputs_dict = {A: [[1], [2]]}
        sched = Scheduler(composition=comp)
        sched.add_condition(B, EveryNCalls(A, 2))

        before = {}
        after = {}

        before_expected = {
            TimeScale.TIME_STEP: {
                A: [
                    np.nan, 1, 2,
                    2, 4, 6,
                ],
                B: [
                    np.nan, np.nan, np.nan,
                    4, 4, 4,
                ]
            },
            TimeScale.PASS: {
                A: [
                    np.nan, 1,
                    2, 4,
                ],
                B: [
                    np.nan, np.nan,
                    4, 4,
                ]
            },
            TimeScale.TRIAL: {
                A: [np.nan, 2],
                B: [np.nan, 4]
            },
        }

        after_expected = {
            TimeScale.TIME_STEP: {
                A: [
                    1, 2, 2,
                    4, 6, 6,
                ],
                B: [
                    np.nan, np.nan, 4,
                    4, 4, 16,
                ]
            },
            TimeScale.PASS: {
                A: [
                    1, 2,
                    4, 6,
                ],
                B: [
                    np.nan, 4,
                    4, 16,
                ]
            },
            TimeScale.TRIAL: {
                A: [2, 6],
                B: [4, 16]
            },
        }

        comp.run(inputs=inputs_dict, scheduler_processing=sched,
                 call_before_time_step=functools.partial(record_values, before, TimeScale.TIME_STEP, A, B),
                 call_after_time_step=functools.partial(record_values, after, TimeScale.TIME_STEP, A, B),
                 call_before_pass=functools.partial(record_values, before, TimeScale.PASS, A, B),
                 call_after_pass=functools.partial(record_values, after, TimeScale.PASS, A, B),
                 call_before_trial=functools.partial(record_values, before, TimeScale.TRIAL, A, B),
                 call_after_trial=functools.partial(record_values, after, TimeScale.TRIAL, A, B))

        for ts in before_expected:
            for mech in before_expected[ts]:
                np.testing.assert_allclose(before[ts][mech], before_expected[ts][mech], err_msg='Failed on before[{0}][{1}]'.format(ts, mech))

        for ts in after_expected:
            for mech in after_expected[ts]:
                comp = []
                for x in after[ts][mech]:
                    try:
                        comp.append(x[0][0])
                    except TypeError:
                        comp.append(x)
                np.testing.assert_allclose(comp, after_expected[ts][mech], err_msg='Failed on after[{0}][{1}]'.format(ts, mech))

    # when self.sched is ready:
    # def test_run_default_scheduler(self):
    #     comp = Composition()
    #     A = IntegratorMechanism(default_variable=1.0, function=Linear(slope=5.0))
    #     B = TransferMechanism(function=Linear(slope=5.0))
    #     comp.add_c_node(A)
    #     comp.add_c_node(B)
    #     comp.add_projection(A, MappingProjection(sender=A, receiver=B), B)
    #     comp._analyze_graph()
    #     inputs_dict = {A: [[5], [4], [3]]}
    #     output = comp.run(
    #         inputs=inputs_dict,
    #         num_trials=3
    #     )
    #     assert 75 == output[0][0]

    # def test_multilayer_no_learning(self):
    #     Input_Layer = TransferMechanism(
    #         name='Input Layer',
    #         function=Logistic,
    #         default_variable=np.zeros((2,)),
    #     )
    #
    #     Hidden_Layer_1 = TransferMechanism(
    #         name='Hidden Layer_1',
    #         function=Logistic(),
    #         default_variable=np.zeros((5,)),
    #     )
    #
    #     Hidden_Layer_2 = TransferMechanism(
    #         name='Hidden Layer_2',
    #         function=Logistic(),
    #         default_variable=[0, 0, 0, 0],
    #     )
    #
    #     Output_Layer = TransferMechanism(
    #         name='Output Layer',
    #         function=Logistic,
    #         default_variable=[0, 0, 0],
    #     )
    #
    #     Input_Weights_matrix = (np.arange(2 * 5).reshape((2, 5)) + 1) / (2 * 5)
    #
    #     Input_Weights = MappingProjection(
    #         name='Input Weights',
    #         matrix=Input_Weights_matrix,
    #     )
    #
    #     comp = Composition()
    #     comp.add_c_node(Input_Layer)
    #     comp.add_c_node(Hidden_Layer_1)
    #     comp.add_c_node(Hidden_Layer_2)
    #     comp.add_c_node(Output_Layer)
    #
    #     comp.add_projection(Input_Layer, Input_Weights, Hidden_Layer_1)
    #     comp.add_projection(Hidden_Layer_1, MappingProjection(), Hidden_Layer_2)
    #     comp.add_projection(Hidden_Layer_2, MappingProjection(), Output_Layer)
    #
    #     comp._analyze_graph()
    #     stim_list = {Input_Layer: [[-1, 30]]}
    #     sched = Scheduler(composition=comp)
    #     output = comp.run(
    #         inputs=stim_list,
    #         scheduler_processing=sched,
    #         num_trials=10
    #     )
    #
    #     # p = process(
    #     #     default_variable=[0, 0],
    #     #     pathway=[
    #     #         Input_Layer,
    #     #         # The following reference to Input_Weights is needed to use it in the pathway
    #     #         #    since it's sender and receiver args are not specified in its declaration above
    #     #         Input_Weights,
    #     #         Hidden_Layer_1,
    #     #         # No projection specification is needed here since the sender arg for Middle_Weights
    #     #         #    is Hidden_Layer_1 and its receiver arg is Hidden_Layer_2
    #     #         # Middle_Weights,
    #     #         Hidden_Layer_2,
    #     #         # Output_Weights does not need to be listed for the same reason as Middle_Weights
    #     #         # If Middle_Weights and/or Output_Weights is not declared above, then the process
    #     #         #    will assign a default for missing projection
    #     #         # Output_Weights,
    #     #         Output_Layer
    #     #     ],
    #     #     clamp_input=SOFT_CLAMP,
    #     #     target=[0, 0, 1]
    #     #
    #     #
    #     # )
    #     #
    #     # s.run(
    #     #     num_executions=10,
    #     #     inputs=stim_list,
    #     # )
    #
    #     expected_Output_Layer_output = [np.array([0.97988347, 0.97988347, 0.97988347])]
    #
    #     np.testing.assert_allclose(expected_Output_Layer_output, Output_Layer.output_values)


# Cannot test old syntax until we are ready for the current System and Process classes to create compositions
# class TestOldSyntax:
#
#     # new syntax pathway, old syntax system
#     def test_one_pathway_inside_one_system_old_syntax(self):
#         # create a PathwayComposition | blank slate for composition
#         myPath = PathwayComposition()
#
#         # create mechanisms to add to myPath
#         myMech1 = TransferMechanism(function=Linear(slope=2.0))  # 1 x 2 = 2
#         myMech2 = TransferMechanism(function=Linear(slope=2.0))  # 2 x 2 = 4
#         myMech3 = TransferMechanism(function=Linear(slope=2.0))  # 4 x 2 = 8
#
#         # add mechanisms to myPath with default MappingProjections between them
#         myPath.add_linear_processing_pathway([myMech1, myMech2, myMech3])
#
#         # analyze graph (assign roles)
#         myPath._analyze_graph()
#
#         # Create a system using the old factory method syntax
#         sys = system(processes=[myPath])
#
#         # assign input to origin mech
#         stimulus = {myMech1: [[1]]}
#
#         # schedule = Scheduler(composition=sys)
#         output = sys.run(
#             inputs=stimulus,
#             # scheduler_processing=schedule
#         )
#         assert 8 == output[0][0]
#
#     # old syntax pathway (process)
#     def test_one_process_old_syntax(self):
#
#         # create mechanisms to add to myPath
#         myMech1 = TransferMechanism(function=Linear(slope=2.0))  # 1 x 2 = 2
#         myMech2 = TransferMechanism(function=Linear(slope=2.0))  # 2 x 2 = 4
#         myMech3 = TransferMechanism(function=Linear(slope=2.0))  # 4 x 2 = 8
#
#         # create a PathwayComposition | blank slate for composition
#         myPath = process(pathway=[myMech1, myMech2, myMech3])
#
#         # assign input to origin mech
#         stimulus = {myMech1: [[1]]}
#
#         # schedule = Scheduler(composition=sys)
#         output = myPath.run(
#             inputs=stimulus,
#             # scheduler_processing=schedule
#         )
#         assert 8 == output[0][0]
#
#     # old syntax pathway (process), old syntax system
#     def test_one_process_inside_one_system_old_syntax(self):
#         # create mechanisms to add to myPath
#         myMech1 = TransferMechanism(function=Linear(slope=2.0))  # 1 x 2 = 2
#         myMech2 = TransferMechanism(function=Linear(slope=2.0))  # 2 x 2 = 4
#         myMech3 = TransferMechanism(function=Linear(slope=2.0))  # 4 x 2 = 8
#
#         # create a PathwayComposition | blank slate for composition
#         myPath = process(pathway=[myMech1, myMech2, myMech3])
#
#         # Create a system using the old factory method syntax
#         sys = system(processes=[myPath])
#
#         # assign input to origin mech
#         stimulus = {myMech1: [[1]]}
#
#         # schedule = Scheduler(composition=sys)
#         output = sys.run(
#             inputs=stimulus,
#             # scheduler_processing=schedule
#         )
#         assert 8 == output[0][0]
#
#     # old syntax pathway (process), old syntax system; 2 processes in series
#     def test_two_processes_in_series_in_system_old_syntax(self):
#
#         # create mechanisms to add to myPath
#         myMech1 = TransferMechanism(function=Linear(slope=2.0))  # 1 x 2 = 2
#         myMech2 = TransferMechanism(function=Linear(slope=2.0))  # 2 x 2 = 4
#         myMech3 = TransferMechanism(function=Linear(slope=2.0))  # 4 x 2 = 8
#         # create a PathwayComposition | blank slate for composition
#         myPath = process(pathway=[myMech1, myMech2, myMech3])
#
#         # create a PathwayComposition | blank slate for composition
#         myPath2 = PathwayComposition()
#
#         # create mechanisms to add to myPath2
#         myMech4 = TransferMechanism(function=Linear(slope=2.0))  # 8 x 2 = 16
#         myMech5 = TransferMechanism(function=Linear(slope=2.0))  # 16 x 2 = 32
#         myMech6 = TransferMechanism(function=Linear(slope=2.0))  # 32 x 2 = 64
#
#         # add mechanisms to myPath2 with default MappingProjections between them
#         myPath2.add_linear_processing_pathway([myMech4, myMech5, myMech6])
#
#         # analyze graph (assign roles)
#         myPath2._analyze_graph()
#
#         # Create a system using the old factory method syntax
#         sys = system(processes=[myPath, myPath2])
#
#         # connect the two pathways in series
#         sys.add_projection(sender=myMech3,
#                            projection=MappingProjection(sender=myMech3, receiver=myMech4),
#                            receiver=myMech4)
#         # assign input to origin mech
#         stimulus = {myMech1: [[1]]}
#
#         # schedule = Scheduler(composition=sys)
#         output = sys.run(
#             inputs=stimulus,
#             # scheduler_processing=schedule
#         )
#         assert 64 == output[0][0]
#
#     # old syntax pathway (process), old syntax system; 2 processes converge
#     def test_two_processes_converge_in_system_old_syntax(self):
#         # create a PathwayComposition | blank slate for composition
#         myPath = PathwayComposition()
#
#         # create mechanisms to add to myPath
#         myMech1 = TransferMechanism(function=Linear(slope=2.0))  # 1 x 2 = 2
#         myMech2 = TransferMechanism(function=Linear(slope=2.0))  # 2 x 2 = 4
#         myMech3 = TransferMechanism(function=Linear(slope=2.0))
#
#         # add mechanisms to myPath with default MappingProjections between them
#         myPath.add_linear_processing_pathway([myMech1, myMech2, myMech3])
#
#         # analyze graph (assign roles)
#         myPath._analyze_graph()
#
#         # create a PathwayComposition | blank slate for composition
#         myPath2 = PathwayComposition()
#
#         # create mechanisms to add to myPath2
#         myMech4 = TransferMechanism(function=Linear(slope=2.0))  # 1 x 2 = 2
#         myMech5 = TransferMechanism(function=Linear(slope=2.0))  # 2 x 2 = 4
#
#         # add mechanisms to myPath2 with default MappingProjections between them
#         myPath2.add_linear_processing_pathway([myMech4, myMech5, myMech3])
#
#         # analyze graph (assign roles)
#         myPath2._analyze_graph()
#
#         # Create a system using the old factory method syntax
#         sys = system(processes=[myPath, myPath2])
#
#         # assign input to origin mech
#         stimulus = {myMech1: [[1]],
#                     myMech4: [[1]]}
#
#         # schedule = Scheduler(composition=sys)
#         output = sys.run(
#             inputs=stimulus,
#             # scheduler_processing=schedule
#         )
#         assert 16 == output[0][0]
#

class TestNestedCompositions:
    def test_combine_two_disjunct_trees(self):
        # Goal:

        # Mech1 --
        #          --> Mech3 ----> Mech4 --
        # Mech2 --                          --> Mech6
        #                          Mech5 --

        # create first composition -----------------------------------------------

        # Mech1 --
        #           --> Mech3
        # Mech2 --

        tree1 = Composition()

        myMech1 = TransferMechanism(name="myMech1")
        myMech2 = TransferMechanism(name="myMech2")
        myMech3 = TransferMechanism(name="myMech3")
        myMech4 = TransferMechanism(name="myMech4")
        myMech5 = TransferMechanism(name="myMech5")
        myMech6 = TransferMechanism(name="myMech6")

        tree1.add_c_node(myMech1)
        tree1.add_c_node(myMech2)
        tree1.add_c_node(myMech3)
        tree1.add_projection(MappingProjection(sender=myMech1, receiver=myMech3), myMech1, myMech3)
        tree1.add_projection(MappingProjection(sender=myMech2, receiver=myMech3), myMech2, myMech3)

        # validate first composition ---------------------------------------------

        tree1._analyze_graph()
        origins = tree1.get_c_nodes_by_role(CNodeRole.ORIGIN)
        assert len(origins) == 2
        assert myMech1 in origins
        assert myMech2 in origins
        terminals = tree1.get_c_nodes_by_role(CNodeRole.TERMINAL)
        assert len(terminals) == 1
        assert myMech3 in terminals

        # create second composition ----------------------------------------------

        # Mech4 --
        #           --> Mech6
        # Mech5 --

        tree2 = Composition()
        tree2.add_c_node(myMech4)
        tree2.add_c_node(myMech5)
        tree2.add_c_node(myMech6)
        tree2.add_projection(MappingProjection(sender=myMech4, receiver=myMech6), myMech4, myMech6)
        tree2.add_projection(MappingProjection(sender=myMech5, receiver=myMech6), myMech5, myMech6)

        # validate second composition ----------------------------------------------

        tree2._analyze_graph()
        origins = tree2.get_c_nodes_by_role(CNodeRole.ORIGIN)
        assert len(origins) == 2
        assert myMech4 in origins
        assert myMech5 in origins
        terminals = tree2.get_c_nodes_by_role(CNodeRole.TERMINAL)
        assert len(terminals) == 1
        assert myMech6 in terminals

        # combine the compositions -------------------------------------------------

        tree1.add_pathway(tree2)
        tree1._analyze_graph()

        # BEFORE linking via 3 --> 4 projection ------------------------------------
        # Mech1 --
        #           --> Mech3
        # Mech2 --
        # Mech4 --
        #           --> Mech6
        # Mech5 --

        origins = tree1.get_c_nodes_by_role(CNodeRole.ORIGIN)
        assert len(origins) == 4
        assert myMech1 in origins
        assert myMech2 in origins
        assert myMech4 in origins
        assert myMech5 in origins
        terminals = tree1.get_c_nodes_by_role(CNodeRole.TERMINAL)
        assert len(terminals) == 2
        assert myMech3 in terminals
        assert myMech6 in terminals

        # AFTER linking via 3 --> 4 projection ------------------------------------
        # Mech1 --
        #          --> Mech3 ----> Mech4 --
        # Mech2 --                          --> Mech6
        #                          Mech5 --

        tree1.add_projection(MappingProjection(sender=myMech3, receiver=myMech4), myMech3, myMech4)
        tree1._analyze_graph()

        origins = tree1.get_c_nodes_by_role(CNodeRole.ORIGIN)
        assert len(origins) == 3
        assert myMech1 in origins
        assert myMech2 in origins
        assert myMech5 in origins
        terminals = tree1.get_c_nodes_by_role(CNodeRole.TERMINAL)
        assert len(terminals) == 1
        assert myMech6 in terminals

    def test_combine_two_overlapping_trees(self):
            # Goal:

            # Mech1 --
            #          --> Mech3 --
            # Mech2 --              --> Mech5
            #              Mech4 --

            # create first composition -----------------------------------------------

            # Mech1 --
            #           --> Mech3
            # Mech2 --

            tree1 = Composition()

            myMech1 = TransferMechanism(name="myMech1")
            myMech2 = TransferMechanism(name="myMech2")
            myMech3 = TransferMechanism(name="myMech3")
            myMech4 = TransferMechanism(name="myMech4")
            myMech5 = TransferMechanism(name="myMech5")

            tree1.add_c_node(myMech1)
            tree1.add_c_node(myMech2)
            tree1.add_c_node(myMech3)
            tree1.add_projection(MappingProjection(sender=myMech1, receiver=myMech3), myMech1, myMech3)
            tree1.add_projection(MappingProjection(sender=myMech2, receiver=myMech3), myMech2, myMech3)

            # validate first composition ---------------------------------------------

            tree1._analyze_graph()
            origins = tree1.get_c_nodes_by_role(CNodeRole.ORIGIN)
            assert len(origins) == 2
            assert myMech1 in origins
            assert myMech2 in origins
            terminals = tree1.get_c_nodes_by_role(CNodeRole.TERMINAL)
            assert len(terminals) == 1
            assert myMech3 in terminals

            # create second composition ----------------------------------------------

            # Mech3 --
            #           --> Mech5
            # Mech4 --

            tree2 = Composition()
            tree2.add_c_node(myMech3)
            tree2.add_c_node(myMech4)
            tree2.add_c_node(myMech5)
            tree2.add_projection(MappingProjection(sender=myMech3, receiver=myMech5), myMech3, myMech5)
            tree2.add_projection(MappingProjection(sender=myMech4, receiver=myMech5), myMech4, myMech5)

            # validate second composition ----------------------------------------------

            tree2._analyze_graph()
            origins = tree2.get_c_nodes_by_role(CNodeRole.ORIGIN)
            assert len(origins) == 2
            assert myMech3 in origins
            assert myMech4 in origins
            terminals = tree2.get_c_nodes_by_role(CNodeRole.TERMINAL)
            assert len(terminals) == 1
            assert myMech5 in terminals

            # combine the compositions -------------------------------------------------

            tree1.add_pathway(tree2)
            tree1._analyze_graph()
            # no need for a projection connecting the two compositions because they share myMech3

            origins = tree1.get_c_nodes_by_role(CNodeRole.ORIGIN)
            assert len(origins) == 3
            assert myMech1 in origins
            assert myMech2 in origins
            assert myMech4 in origins
            terminals = tree1.get_c_nodes_by_role(CNodeRole.TERMINAL)
            assert len(terminals) == 1
            assert myMech5 in terminals

    def test_one_pathway_inside_one_system(self):
        # create a PathwayComposition | blank slate for composition
        myPath = PathwayComposition()

        # create mechanisms to add to myPath
        myMech1 = TransferMechanism(function=Linear(slope=2.0))  # 1 x 2 = 2
        myMech2 = TransferMechanism(function=Linear(slope=2.0))  # 2 x 2 = 4
        myMech3 = TransferMechanism(function=Linear(slope=2.0))  # 4 x 2 = 8

        # add mechanisms to myPath with default MappingProjections between them
        myPath.add_linear_processing_pathway([myMech1, myMech2, myMech3])

        # analyze graph (assign roles)
        myPath._analyze_graph()

        # assign input to origin mech
        stimulus = {myMech1: [[1]]}

        # execute path (just for comparison)
        myPath.run(inputs=stimulus)

        # create a SystemComposition | blank slate for composition
        sys = SystemComposition()

        # add a PathwayComposition [myPath] to the SystemComposition [sys]
        sys.add_pathway(myPath)

        # execute the SystemComposition
        output = sys.run(inputs=stimulus)
        assert np.allclose([8], output)

    def test_two_paths_converge_one_system(self):

        # mech1 ---> mech2 --
        #                   --> mech3
        # mech4 ---> mech5 --

        # 1x2=2 ---> 2x2=4 --
        #                   --> (4+4)x2=16
        # 1x2=2 ---> 2x2=4 --

        # create a PathwayComposition | blank slate for composition
        myPath = PathwayComposition()

        # create mechanisms to add to myPath
        myMech1 = TransferMechanism(function=Linear(slope=2.0))  # 1 x 2 = 2
        myMech2 = TransferMechanism(function=Linear(slope=2.0))  # 2 x 2 = 4
        myMech3 = TransferMechanism(function=Linear(slope=2.0))  # 4 x 2 = 8

        # add mechanisms to myPath with default MappingProjections between them
        myPath.add_linear_processing_pathway([myMech1, myMech2, myMech3])

        # analyze graph (assign roles)
        myPath._analyze_graph()

        myPath2 = PathwayComposition()
        myMech4 = TransferMechanism(function=Linear(slope=2.0))  # 1 x 2 = 2
        myMech5 = TransferMechanism(function=Linear(slope=2.0))  # 2 x 2 = 4
        myPath2.add_linear_processing_pathway([myMech4, myMech5, myMech3])
        myPath2._analyze_graph()

        sys = SystemComposition()
        sys.add_pathway(myPath)
        sys.add_pathway(myPath2)
        # assign input to origin mechs
        stimulus = {myMech1: [[1]], myMech4: [[1]]}

        # schedule = Scheduler(composition=sys)
        output = sys.run(inputs=stimulus)
        assert np.allclose(16, output)

    def test_two_paths_in_series_one_system(self):

        # [ mech1 --> mech2 --> mech3 ] -->   [ mech4  -->  mech5  -->  mech6 ]
        #   1x2=2 --> 2x2=4 --> 4x2=8   --> (8+1)x2=18 --> 18x2=36 --> 36*2=64
        #                                X
        #                                |
        #                                1
        # (if mech4 were recognized as an origin mech, and used SOFT_CLAMP, we would expect the final result to be 72)
        # create a PathwayComposition | blank slate for composition
        myPath = PathwayComposition()

        # create mechanisms to add to myPath
        myMech1 = TransferMechanism(function=Linear(slope=2.0))  # 1 x 2 = 2
        myMech2 = TransferMechanism(function=Linear(slope=2.0))  # 2 x 2 = 4
        myMech3 = TransferMechanism(function=Linear(slope=2.0))  # 4 x 2 = 8

        # add mechanisms to myPath with default MappingProjections between them
        myPath.add_linear_processing_pathway([myMech1, myMech2, myMech3])

        # analyze graph (assign roles)
        myPath._analyze_graph()

        myPath2 = PathwayComposition()
        myMech4 = TransferMechanism(function=Linear(slope=2.0))
        myMech5 = TransferMechanism(function=Linear(slope=2.0))
        myMech6 = TransferMechanism(function=Linear(slope=2.0))
        myPath2.add_linear_processing_pathway([myMech4, myMech5, myMech6])
        myPath2._analyze_graph()

        sys = SystemComposition()
        sys.add_pathway(myPath)
        sys.add_pathway(myPath2)
        sys.add_projection(projection=MappingProjection(sender=myMech3,
                                                        receiver=myMech4), sender=myMech3, receiver=myMech4)

        # assign input to origin mechs
        # myMech4 ignores its input from the outside world because it is no longer considered an origin!
        stimulus = {myMech1: [[1]]}
        sys._analyze_graph()

        # schedule = Scheduler(composition=sys)
        output = sys.run(inputs=stimulus)

        assert np.allclose([64], output)

    def test_two_paths_converge_one_system_scheduling_matters(self):

        # mech1 ---> mech2 --
        #                   --> mech3
        # mech4 ---> mech5 --

        # 1x2=2 ---> 2x2=4 --
        #                   --> (4+4)x2=16
        # 1x2=2 ---> 2x2=4 --

        # create a PathwayComposition | blank slate for composition
        myPath = PathwayComposition()

        # create mechanisms to add to myPath
        myMech1 = IntegratorMechanism(function=Linear(slope=2.0))  # 1 x 2 = 2
        myMech2 = TransferMechanism(function=Linear(slope=2.0))  # 2 x 2 = 4
        myMech3 = TransferMechanism(function=Linear(slope=2.0))  # 4 x 2 = 8

        # add mechanisms to myPath with default MappingProjections between them
        myPath.add_linear_processing_pathway([myMech1, myMech2, myMech3])

        # analyze graph (assign roles)
        myPath._analyze_graph()
        myPathScheduler = Scheduler(composition=myPath)
        myPathScheduler.add_condition(myMech2, AfterNCalls(myMech1, 2))

        myPath.run(inputs={myMech1: [[1]]}, scheduler_processing=myPathScheduler)
        myPath.run(inputs={myMech1: [[1]]}, scheduler_processing=myPathScheduler)
        myPath2 = PathwayComposition()
        myMech4 = TransferMechanism(function=Linear(slope=2.0))  # 1 x 2 = 2
        myMech5 = TransferMechanism(function=Linear(slope=2.0))  # 2 x 2 = 4
        myPath2.add_linear_processing_pathway([myMech4, myMech5, myMech3])
        myPath2._analyze_graph()

        sys = SystemComposition()
        sys.add_pathway(myPath)
        sys.add_pathway(myPath2)
        # assign input to origin mechs
        stimulus = {myMech1: [[1]], myMech4: [[1]]}

        # schedule = Scheduler(composition=sys)
        output = sys.run(inputs=stimulus)
        assert np.allclose(16, output)


class TestCompositionInterface:

    def test_one_input_state_per_origin_two_origins(self):

        # 5 -#1-> A --^ --> C --
        #                       ==> E
        # 5 ----> B ------> D --

        # 5 x 1 = 5 ----> 5 x 5 = 25 --
        #                                25 + 25 = 50  ==> 50 * 5 = 250
        # 5 * 1 = 5 ----> 5 x 5 = 25 --

        comp = Composition()
        A = TransferMechanism(name="composition-pytests-A",
                              function=Linear(slope=1.0)
                              )

        B = TransferMechanism(name="composition-pytests-B", function=Linear(slope=1.0))
        C = TransferMechanism(name="composition-pytests-C", function=Linear(slope=5.0))
        D = TransferMechanism(name="composition-pytests-D", function=Linear(slope=5.0))
        E = TransferMechanism(name="composition-pytests-E", function=Linear(slope=5.0))
        comp.add_c_node(A)
        comp.add_c_node(B)
        comp.add_c_node(C)
        comp.add_c_node(D)
        comp.add_projection(MappingProjection(sender=A, receiver=C), A, C)
        comp.add_projection(MappingProjection(sender=B, receiver=D), B, D)
        comp.add_c_node(E)
        comp.add_projection(MappingProjection(sender=C, receiver=E), C, E)
        comp.add_projection(MappingProjection(sender=D, receiver=E), D, E)
        comp._analyze_graph()
        inputs_dict = {
            A: [[5.]],
            # two trials of one input state each
            #        TRIAL 1     TRIAL 2
            # A : [ [ [0,0] ] , [ [0, 0] ]  ]

            # two trials of multiple input states each
            #        TRIAL 1     TRIAL 2

            #       TRIAL1 IS1      IS2      IS3     TRIAL2    IS1      IS2
            # A : [ [     [0,0], [0,0,0], [0,0,0,0] ] ,     [ [0, 0],   [0] ]  ]
            B: [[5.]]
        }
        sched = Scheduler(composition=comp)
        output = comp.run(inputs=inputs_dict, scheduler_processing=sched)

        assert np.allclose(250, output)

    def test_updating_input_values_for_second_execution(self):
        # 5 -#1-> A --^ --> C --
        #                       ==> E
        # 5 ----> B ------> D --

        # 5 x 1 = 5 ----> 5 x 5 = 25 --
        #                                25 + 25 = 50  ==> 50 * 5 = 250
        # 5 * 1 = 5 ----> 5 x 5 = 25 --

        comp = Composition()
        A = TransferMechanism(name="composition-pytests-A",
                              function=Linear(slope=1.0)
                              )

        B = TransferMechanism(name="composition-pytests-B", function=Linear(slope=1.0))
        C = TransferMechanism(name="composition-pytests-C", function=Linear(slope=5.0))
        D = TransferMechanism(name="composition-pytests-D", function=Linear(slope=5.0))
        E = TransferMechanism(name="composition-pytests-E", function=Linear(slope=5.0))
        comp.add_c_node(A)
        comp.add_c_node(B)
        comp.add_c_node(C)
        comp.add_c_node(D)
        comp.add_projection(MappingProjection(sender=A, receiver=C), A, C)
        comp.add_projection(MappingProjection(sender=B, receiver=D), B, D)
        comp.add_c_node(E)
        comp.add_projection(MappingProjection(sender=C, receiver=E), C, E)
        comp.add_projection(MappingProjection(sender=D, receiver=E), D, E)
        comp._analyze_graph()
        inputs_dict = {
            A: [[5.]],
            B: [[5.]]
        }
        sched = Scheduler(composition=comp)

        output = comp.run(inputs=inputs_dict, scheduler_processing=sched)
        assert np.allclose(250, output)

        inputs_dict2 = {
            A: [[2.]],
            B: [[5.]],
            # two trials of one input state each
            #        TRIAL 1     TRIAL 2
            # A : [ [ [0,0] ] , [ [0, 0] ]  ]

            # two trials of multiple input states each
            #        TRIAL 1     TRIAL 2

            #       TRIAL1 IS1      IS2      IS3     TRIAL2    IS1      IS2
            # A : [ [     [0,0], [0,0,0], [0,0,0,0] ] ,     [ [0, 0],   [0] ]  ]
            B: [[5.]]
        }
        sched = Scheduler(composition=comp)

        output = comp.run(inputs=inputs_dict, scheduler_processing=sched)

        assert np.allclose([np.array([[250.]]), np.array([[250.]])], output)

        # add a new branch to the composition
        F = TransferMechanism(name="composition-pytests-F", function=Linear(slope=2.0))
        G = TransferMechanism(name="composition-pytests-G", function=Linear(slope=2.0))
        comp.add_c_node(F)
        comp.add_c_node(G)
        comp.add_projection(projection=MappingProjection(sender=F, receiver=G), sender=F, receiver=G)
        comp.add_projection(projection=MappingProjection(sender=G, receiver=E), sender=G, receiver=E)

        # reassign roles
        comp._analyze_graph()

        # execute the updated composition
        inputs_dict2 = {
            A: [[1.]],
            B: [[2.]],
            F: [[3.]]
        }

        sched = Scheduler(composition=comp)
        output2 = comp.run(inputs=inputs_dict2, scheduler_processing=sched)

        assert np.allclose([np.array([[250.]]), np.array([[250.]]), np.array([[135.]])], output)

    def test_changing_origin_for_second_execution(self):

        comp = Composition()
        A = TransferMechanism(name="composition-pytests-A",
                              function=Linear(slope=1.0)
                              )

        B = TransferMechanism(name="composition-pytests-B", function=Linear(slope=1.0))
        C = TransferMechanism(name="composition-pytests-C", function=Linear(slope=5.0))
        comp.add_c_node(A)
        comp.add_c_node(B)
        comp.add_c_node(C)
        comp.add_projection(MappingProjection(sender=A, receiver=B), A, B)
        comp.add_projection(MappingProjection(sender=B, receiver=C), B, C)
        comp._analyze_graph()
        inputs_dict = {A: [[5.]]}
        sched = Scheduler(composition=comp)

        output = comp.run(inputs=inputs_dict, scheduler_processing=sched)

        assert np.allclose(25, output)

        # add a new origin to the composition
        F = TransferMechanism(name="composition-pytests-F", function=Linear(slope=2.0))
        comp.add_c_node(F)
        comp.add_projection(projection=MappingProjection(sender=F, receiver=A), sender=F, receiver=A)

        # reassign roles
        comp._analyze_graph()

        # execute the updated composition
        inputs_dict2 = {F: [[3.]]}

        sched = Scheduler(composition=comp)
        output2 = comp.run(inputs=inputs_dict2, scheduler_processing=sched)

        connections_to_A = []
        expected_connections_to_A = [(F.output_states[0], A.input_states[0])]
        for input_state in A.input_states:
            for p_a in input_state.path_afferents:
                connections_to_A.append((p_a.sender, p_a.receiver))

        assert connections_to_A == expected_connections_to_A
        assert np.allclose([np.array([[25.]]), np.array([[30.]])], output2)

    def test_two_input_states_new_inputs_second_trial(self):

        comp = Composition()
        my_fun = Linear(
            # default_variable=[[0], [0]],
            # ^ setting default_variable on the function actually does not matter -- does the mechanism update it?
            slope=1.0)
        A = TransferMechanism(name="composition-pytests-A",
                              default_variable=[[0], [0]],
                              input_states=[{NAME: "Input State 1",
                                             },
                                            {NAME: "Input State 2",
                                             }],
                              function=my_fun
                              )
        comp.add_c_node(A)
        comp._analyze_graph()
        inputs_dict = {A: [[5.], [5.]]}

        sched = Scheduler(composition=comp)
        comp.run(inputs=inputs_dict, scheduler_processing=sched)

        inputs_dict2 = {A: [[2.], [4.]]}

        output = comp.run(inputs=inputs_dict2, scheduler_processing=sched)

        assert np.allclose(A.input_states[0].value, [2.])
        assert np.allclose(A.input_states[1].value, [4.])
        assert np.allclose(A.variable, [[2.], [4.]])
        assert np.allclose(output, [np.array([[5.], [5.]]), np.array([[2.], [4.]])])

    def test_two_input_states_new_origin_second_trial(self):

        # A --> B --> C

        comp = Composition()
        my_fun = Linear(
            # default_variable=[[0], [0]],
            # ^ setting default_variable on the function actually does not matter -- does the mechanism update it?
            slope=1.0)
        A = TransferMechanism(
            name="composition-pytests-A",
            default_variable=[[0], [0]],
            input_states=[
                {NAME: "Input State 1", },
                {NAME: "Input State 2", }
            ],
            function=my_fun
        )

        B = TransferMechanism(name="composition-pytests-B", function=Linear(slope=2.0))
        C = TransferMechanism(name="composition-pytests-C", function=Linear(slope=5.0))
        comp.add_c_node(A)
        comp.add_c_node(B)
        comp.add_c_node(C)
        comp.add_projection(MappingProjection(sender=A, receiver=B), A, B)
        comp.add_projection(MappingProjection(sender=B, receiver=C), B, C)
        comp._analyze_graph()

        inputs_dict = {A: [[5.], [5.]]}

        sched = Scheduler(composition=comp)
        output = comp.run(inputs=inputs_dict, scheduler_processing=sched)
        assert np.allclose(A.input_states[0].value, [5.])
        assert np.allclose(A.input_states[1].value, [5.])
        assert np.allclose(A.variable, [[5.], [5.]])
        assert np.allclose(output, [[50.]])

        # A --> B --> C
        #     ^
        # D __|

        D = TransferMechanism(
            name="composition-pytests-D",
            default_variable=[[0], [0]],
            input_states=[
                {NAME: "Input State 1", },
                {NAME: "Input State 2", }
            ],
            function=my_fun
        )
        comp.add_c_node(D)
        comp.add_projection(MappingProjection(sender=D, receiver=B), D, B)
        # Need to analyze graph again (identify D as an origin so that we can assign input) AND create the scheduler
        # again (sched, even though it is tied to comp, will not update according to changes in comp)
        comp._analyze_graph()
        sched = Scheduler(composition=comp)

        inputs_dict2 = {A: [[2.], [4.]],
                        D: [[2.], [4.]]}
        output2 = comp.run(inputs=inputs_dict2, scheduler_processing=sched)
        assert np.allclose(A.input_states[0].value, [2.])
        assert np.allclose(A.input_states[1].value, [4.])
        assert np.allclose(A.variable, [[2.], [4.]])

        assert np.allclose(D.input_states[0].value, [2.])
        assert np.allclose(D.input_states[1].value, [4.])
        assert np.allclose(D.variable, [[2.], [4.]])

        assert np.allclose([np.array([[50.]]), np.array([[40.]])], output2)

    def test_output_cim_one_terminal_mechanism_multiple_output_states(self):

        comp = Composition()
        A = TransferMechanism(name="composition-pytests-A",
                              function=Linear(slope=1.0))
        B = TransferMechanism(name="composition-pytests-B",
                              function=Linear(slope=1.0))
        C = TransferMechanism(name="composition-pytests-C",
                              function=Linear(slope=2.0),
                              output_states=[TRANSFER_OUTPUT.RESULT,
                                             TRANSFER_OUTPUT.VARIANCE])
        comp.add_c_node(A)
        comp.add_c_node(B)
        comp.add_c_node(C)

        comp.add_projection(MappingProjection(sender=A, receiver=B), A, B)
        comp.add_projection(MappingProjection(sender=B, receiver=C), B, C)

        comp._analyze_graph()
        comp.run(inputs={A: [1.0]})

        for terminal_state in comp.output_CIM_states:
            # all CIM output state keys in the CIM --> Terminal mapping dict are on the actual output CIM
            assert (comp.output_CIM_states[terminal_state][0] in comp.output_CIM.input_states) and \
                   (comp.output_CIM_states[terminal_state][1] in comp.output_CIM.output_states)

        # all Terminal Output states are in the CIM --> Terminal mapping dict
        assert C.output_states[0] in comp.output_CIM_states.keys()
        assert C.output_states[1] in comp.output_CIM_states.keys()

        assert len(comp.output_CIM.output_states) == 2

    def test_output_cim_many_terminal_mechanisms(self):

        comp = Composition()
        A = TransferMechanism(name="composition-pytests-A",
                              function=Linear(slope=1.0))
        B = TransferMechanism(name="composition-pytests-B",
                              function=Linear(slope=1.0))
        C = TransferMechanism(name="composition-pytests-C",
                              function=Linear(slope=2.0))
        D = TransferMechanism(name="composition-pytests-D",
                              function=Linear(slope=3.0))
        E = TransferMechanism(name="composition-pytests-E",
                              function=Linear(slope=4.0),
                              output_states=[TRANSFER_OUTPUT.RESULT,
                                             TRANSFER_OUTPUT.VARIANCE])
        comp.add_c_node(A)
        comp.add_c_node(B)
        comp.add_c_node(C)
        comp.add_c_node(D)
        comp.add_c_node(E)
        comp.add_projection(MappingProjection(sender=A, receiver=B), A, B)
        comp.add_projection(MappingProjection(sender=B, receiver=C), B, C)
        comp.add_projection(MappingProjection(sender=B, receiver=D), B, D)
        comp.add_projection(MappingProjection(sender=B, receiver=E), B, E)
        comp._analyze_graph()
        comp.run(inputs={A: [1.0]})

        for terminal_state in comp.output_CIM_states:
            # all CIM output state keys in the CIM --> Terminal mapping dict are on the actual output CIM
            assert (comp.output_CIM_states[terminal_state][0] in comp.output_CIM.input_states) and \
                   (comp.output_CIM_states[terminal_state][1] in comp.output_CIM.output_states)

        # all Terminal Output states are in the CIM --> Terminal mapping dict
        assert C.output_state in comp.output_CIM_states.keys()
        assert D.output_state in comp.output_CIM_states.keys()
        assert E.output_states[0] in comp.output_CIM_states.keys()
        assert E.output_states[1] in comp.output_CIM_states.keys()

        assert len(comp.output_CIM.output_states) == 4

    def test_default_variable_shape_of_output_CIM(self):
        comp = Composition(name='composition')
        A = ProcessingMechanism(name='A')
        B = ProcessingMechanism(name='B')

        comp.add_c_node(A)
        comp.add_c_node(B)

        comp.run(inputs={A: [1.0],
                         B: [2.0]})

        out = comp.output_CIM

        assert np.allclose(np.shape(out.instance_defaults.variable), (2,1))
        assert np.allclose(np.shape(out.variable), (2, 1))
        assert np.allclose(out.variable, [[1.0], [2.0]])

        C = ProcessingMechanism(name='C')
        comp.add_c_node(C)

        comp.run(inputs={A: [1.0],
                         B: [2.0],
                         C: [3.0]})

        out = comp.output_CIM

        assert np.allclose(np.shape(out.instance_defaults.variable), (3, 1))
        assert np.allclose(np.shape(out.variable), (3, 1))
        assert np.allclose(out.variable, [[1.0], [2.0], [3.0]])

        T = ProcessingMechanism(name='T')
        comp.add_linear_processing_pathway([A, T])
        comp.add_linear_processing_pathway([B, T])
        comp.add_linear_processing_pathway([C, T])

        comp.run(inputs={A: [1.0],
                         B: [2.0],
                         C: [3.0]})

        out = comp.output_CIM
        print(out.input_values)
        print(out.variable)
        print(out.instance_defaults.variable)
        assert np.allclose(np.shape(out.instance_defaults.variable), (1, 1))
        assert np.allclose(np.shape(out.variable), (1, 1))
        assert np.allclose(out.variable, [[6.0]])

class TestInputStateSpecifications:

    def test_two_input_states_created_with_dictionaries(self):

        comp = Composition()
        A = ProcessingMechanism(
            name="composition-pytests-A",
            default_variable=[[0], [0]],
            # input_states=[
            #     {NAME: "Input State 1", },
            #     {NAME: "Input State 2", }
            # ],
            function=Linear(slope=1.0)
            # specifying default_variable on the function doesn't seem to matter?
        )

        comp.add_c_node(A)

        comp._analyze_graph()

        inputs_dict = {A: [[2.], [4.]]}
        sched = Scheduler(composition=comp)
        comp.run(inputs=inputs_dict, scheduler_processing=sched)

        assert np.allclose(A.input_states[0].value, [2.0])
        assert np.allclose(A.input_states[1].value, [4.0])
        assert np.allclose(A.variable, [[2.0], [4.0]])

    def test_two_input_states_created_first_with_deferred_init(self):
        comp = Composition()

        # create mechanism A
        I1 = InputState(
            name="Input State 1",
            reference_value=[0]
        )
        I2 = InputState(
            name="Input State 2",
            reference_value=[0]
        )
        A = TransferMechanism(
            name="composition-pytests-A",
            default_variable=[[0], [0]],
            input_states=[I1, I2],
            function=Linear(slope=1.0)
        )

        # add mech A to composition
        comp.add_c_node(A)

        # get comp ready to run (identify roles, create sched, assign inputs)
        comp._analyze_graph()
        inputs_dict = { A: [[2.],[4.]]}

        sched = Scheduler(composition=comp)
        output = comp.run(inputs=inputs_dict, scheduler_processing=sched)

        assert np.allclose(A.input_states[0].value, [2.0])
        assert np.allclose(A.input_states[1].value, [4.0])
        assert np.allclose(A.variable, [[2.0], [4.0]])

    def test_two_input_states_created_with_keyword(self):
        comp = Composition()

        # create mechanism A

        A = TransferMechanism(
            name="composition-pytests-A",
            default_variable=[[0], [0]],
            input_states=[INPUT_STATE, INPUT_STATE],
            function=Linear(slope=1.0)
        )

        # add mech A to composition
        comp.add_c_node(A)

        # get comp ready to run (identify roles, create sched, assign inputs)
        comp._analyze_graph()
        inputs_dict = {A: [[2.], [4.]]}

        sched = Scheduler(composition=comp)
        output = comp.run(inputs=inputs_dict, scheduler_processing=sched)

        assert np.allclose(A.input_states[0].value, [2.0])
        assert np.allclose(A.input_states[1].value, [4.0])
        assert np.allclose(A.variable, [[2.0], [4.0]])

        assert np.allclose([[2], [4]], output)

    def test_two_input_states_created_with_strings(self):
        comp = Composition()

        # create mechanism A

        A = TransferMechanism(
            name="composition-pytests-A",
            default_variable=[[0], [0]],
            input_states=["Input State 1", "Input State 2"],
            function=Linear(slope=1.0)
        )

        # add mech A to composition
        comp.add_c_node(A)

        # get comp ready to run (identify roles, create sched, assign inputs)
        comp._analyze_graph()

        inputs_dict = {A: [[2.], [4.]]}

        sched = Scheduler(composition=comp)
        output = comp.run(inputs=inputs_dict, scheduler_processing=sched)

        assert np.allclose(A.input_states[0].value, [2.0])
        assert np.allclose(A.input_states[1].value, [4.0])
        assert np.allclose(A.variable, [[2.0], [4.0]])

    def test_two_input_states_created_with_values(self):
        comp = Composition()

        # create mechanism A

        A = TransferMechanism(
            name="composition-pytests-A",
            default_variable=[[0], [0]],
            input_states=[[0.], [0.]],
            function=Linear(slope=1.0)
        )

        # add mech A to composition
        comp.add_c_node(A)

        # get comp ready to run (identify roles, create sched, assign inputs)
        comp._analyze_graph()
        inputs_dict = {A: [[2.], [4.]]}

        sched = Scheduler(composition=comp)
        output = comp.run(inputs=inputs_dict, scheduler_processing=sched)

        assert np.allclose(A.input_states[0].value, [2.0])
        assert np.allclose(A.input_states[1].value, [4.0])
        assert np.allclose(A.variable, [[2.0], [4.0]])


class TestInputSpecifications:

    # def test_2_mechanisms_default_input_1(self):
    #     comp = Composition()
    #     A = IntegratorMechanism(default_variable=1.0, function=Linear(slope=5.0))
    #     B = TransferMechanism(function=Linear(slope=5.0))
    #     comp.add_c_node(A)
    #     comp.add_c_node(B)
    #     comp.add_projection(A, MappingProjection(sender=A, receiver=B), B)
    #     comp._analyze_graph()
    #     sched = Scheduler(composition=comp)
    #     output = comp.run(
    #         scheduler_processing=sched
    #     )
    #     assert 25 == output[0][0]

    def test_3_origins(self):
        comp = Composition()
        I1 = InputState(
                        name="Input State 1",
                        reference_value=[0]
        )
        I2 = InputState(
                        name="Input State 2",
                        reference_value=[0]
        )
        A = TransferMechanism(
                            name="composition-pytests-A",
                            default_variable=[[0], [0]],
                            input_states=[I1, I2],
                            function=Linear(slope=1.0)
        )
        B = TransferMechanism(
                            name="composition-pytests-B",
                            default_variable=[0,0],
                            function=Linear(slope=1.0))
        C = TransferMechanism(
                            name="composition-pytests-C",
                            default_variable=[0, 0, 0],
                            function=Linear(slope=1.0))
        D = TransferMechanism(
                            name="composition-pytests-D",
                            default_variable=[0],
                            function=Linear(slope=1.0))
        comp.add_c_node(A)
        comp.add_c_node(B)
        comp.add_c_node(C)
        comp.add_c_node(D)
        comp.add_projection(MappingProjection(sender=A, receiver=D), A, D)
        comp.add_projection(MappingProjection(sender=B, receiver=D), B, D)
        comp.add_projection(MappingProjection(sender=C, receiver=D), C, D)
        comp._analyze_graph()
        inputs = {A: [[[0], [0]], [[1], [1]], [[2], [2]]],
                  B: [[0, 0], [1, 1], [2, 2]],
                  C: [[0, 0, 0], [1, 1, 1], [2, 2, 2]]
        }

        sched = Scheduler(composition=comp)
        output = comp.run(inputs=inputs, scheduler_processing=sched)

        assert np.allclose([np.array([[0.]]), np.array([[6.]]), np.array([[12.]])], output)

    def test_2_mechanisms_input_5(self):
        comp = Composition()
        A = IntegratorMechanism(default_variable=1.0, function=Linear(slope=5.0))
        B = TransferMechanism(function=Linear(slope=5.0))
        comp.add_c_node(A)
        comp.add_c_node(B)
        comp.add_projection(MappingProjection(sender=A, receiver=B), A, B)
        comp._analyze_graph()
        inputs_dict = {A: [[5]]}
        sched = Scheduler(composition=comp)
        output = comp.run(inputs=inputs_dict, scheduler_processing=sched)
        assert np.allclose([125], output)

    def test_run_2_mechanisms_reuse_input(self):
        comp = Composition()
        A = IntegratorMechanism(default_variable=1.0, function=Linear(slope=5.0))
        B = TransferMechanism(function=Linear(slope=5.0))
        comp.add_c_node(A)
        comp.add_c_node(B)
        comp.add_projection(MappingProjection(sender=A, receiver=B), A, B)
        comp._analyze_graph()
        inputs_dict = {A: [[5]]}
        sched = Scheduler(composition=comp)
        output = comp.run(inputs=inputs_dict, scheduler_processing=sched, num_trials=5)
        assert np.allclose([125], output)

    def test_some_inputs_not_specified(self):
        comp = Composition()

        A = TransferMechanism(name="composition-pytests-A",
                              default_variable=[[1.0, 2.0], [3.0, 4.0]],
                              function=Linear(slope=2.0))

        B = TransferMechanism(name="composition-pytests-B",
                              default_variable=[[0.0, 0.0, 0.0]],
                              function=Linear(slope=3.0))

        C = TransferMechanism(name="composition-pytests-C")

        D = TransferMechanism(name="composition-pytests-D")

        comp.add_c_node(A)
        comp.add_c_node(B)
        comp.add_c_node(C)
        comp.add_c_node(D)

        comp._analyze_graph()

        inputs = {B: [[1., 2., 3.]],
                  D: [[4.]]}

        sched = Scheduler(composition=comp)
        comp.run(inputs=inputs, scheduler_processing=sched)[0]

        assert np.allclose(A.output_values, [[2.0, 4.0], [6.0, 8.0]])
        assert np.allclose(B.output_values, [[3., 6., 9.]])
        assert np.allclose(C.output_values, [[0.]])
        assert np.allclose(D.output_values, [[4.]])

    def test_some_inputs_not_specified_origin_node_is_composition(self):

        compA = Composition()
        A = TransferMechanism(name="composition-pytests-A",
                              default_variable=[[1.0, 2.0], [3.0, 4.0]],
                              function=Linear(slope=2.0))
        compA.add_c_node(A)
        compA._analyze_graph()

        comp = Composition()

        B = TransferMechanism(name="composition-pytests-B",
                              default_variable=[[0.0, 0.0, 0.0]],
                              function=Linear(slope=3.0))

        C = TransferMechanism(name="composition-pytests-C")

        D = TransferMechanism(name="composition-pytests-D")

        comp.add_c_node(compA)
        comp.add_c_node(B)
        comp.add_c_node(C)
        comp.add_c_node(D)

        comp._analyze_graph()

        inputs = {B: [[1., 2., 3.]],
                  D: [[4.]]}

        sched = Scheduler(composition=comp)
        comp.run(inputs=inputs, scheduler_processing=sched)[0]

        assert np.allclose(A.output_values, [[2.0, 4.0], [6.0, 8.0]])
        assert np.allclose(compA.output_values, [[2.0, 4.0], [6.0, 8.0]])
        assert np.allclose(B.output_values, [[3., 6., 9.]])
        assert np.allclose(C.output_values, [[0.]])
        assert np.allclose(D.output_values, [[4.]])

    @pytest.mark.composition
    @pytest.mark.parametrize("mode", ['Python', 'Fallback',
                                      pytest.param('LLVM', marks=(pytest.mark.xfail, pytest.mark.llvm))])
    def test_llvm_fallback(self, mode):
        comp = Composition()
        def myFunc(variable, params, context):
            return variable * 2
        U = UserDefinedFunction(custom_function=myFunc, default_variable=[[0, 0], [0, 0]])
        A = TransferMechanism(name="composition-pytests-A",
                              default_variable=[[1.0, 2.0], [3.0, 4.0]],
                              function=U)
        inputs = {A: [[10., 20.], [30., 40.]]}
        comp.add_c_node(A)

        res = comp.run(inputs=inputs, bin_execute=mode)
        assert np.allclose(res, [[20.0, 40.0], [60.0, 80.0]])

class TestAuxComponents:
    def test_two_transfer_mechanisms(self):
        A = TransferMechanism(name='A')
        B = TransferMechanism(name='B')

        A.aux_components = [B, MappingProjection(sender=A, receiver=B)]

        comp = Composition(name='composition')
        comp.add_c_node(A)

        comp.run(inputs={A: [[1.0]]})

        assert np.allclose(B.value, [[1.0]])
        # First Run:
        # Input to A = 1.0 | Output = 1.0
        # Input to B = 1.0 | Output = 1.0

        comp.run(inputs={A: [[2.0]]})
        # Second Run:
        # Input to A = 2.0 | Output = 2.0
        # Input to B = 2.0 | Output = 2.0

        assert np.allclose(B.value, [[2.0]])

    def test_two_transfer_mechanisms_with_feedback_proj(self):
        A = TransferMechanism(name='A')
        B = TransferMechanism(name='B')

        A.aux_components = [B, (MappingProjection(sender=A, receiver=B), True)]

        comp = Composition(name='composition')
        comp.add_c_node(A)

        comp.run(inputs={A: [[1.0]],
                         B: [[2.0]]})

        assert np.allclose(B.value, [[2.0]])
        # First Run:
        # Input to A = 1.0 | Output = 1.0
        # Input to B = 2.0 | Output = 2.0

        comp.run(inputs={A: [[1.0]],
                         B: [[2.0]]})
        # Second Run:
        # Input to A = 1.0 | Output = 1.0
        # Input to B = 2.0 + 1.0 | Output = 3.0

        assert np.allclose(B.value, [[3.0]])

    def test_required_c_node_roles(self):
        A = TransferMechanism(name='A')
        B = TransferMechanism(name='B',
                              function=Linear(slope=2.0))

        comp = Composition(name='composition')
        comp.add_c_node(A, required_roles=[CNodeRole.TERMINAL])
        comp.add_linear_processing_pathway([A, B])

        result = comp.run(inputs={A: [[1.0]]})

        terminal_mechanisms = comp.get_c_nodes_by_role(CNodeRole.TERMINAL)

        assert A in terminal_mechanisms and B in terminal_mechanisms
        assert np.allclose(result, [[1.0], [2.0]])

    def test_aux_component_with_required_role(self):
        A = TransferMechanism(name='A')
        B = TransferMechanism(name='B')
        C = TransferMechanism(name='C',
                              function=Linear(slope=2.0))

        A.aux_components = [(B, CNodeRole.TERMINAL), MappingProjection(sender=A, receiver=B)]

        comp = Composition(name='composition')
        comp.add_c_node(A)
        comp.add_linear_processing_pathway([B, C])

        comp.run(inputs={A: [[1.0]]})

        assert np.allclose(B.value, [[1.0]])
        # First Run:
        # Input to A = 1.0 | Output = 1.0
        # Input to B = 1.0 | Output = 1.0

        comp.run(inputs={A: [[2.0]]})
        # Second Run:
        # Input to A = 2.0 | Output = 2.0
        # Input to B = 2.0 | Output = 2.0

        assert np.allclose(B.value, [[2.0]])

        assert B in comp.get_c_nodes_by_role(CNodeRole.TERMINAL)
        assert np.allclose(C.value, [[4.0]])
        assert np.allclose(comp.output_values, [[2.0], [4.0]])
<|MERGE_RESOLUTION|>--- conflicted
+++ resolved
@@ -118,11 +118,7 @@
         comp.add_c_node(B)
         comp.add_projection(MappingProjection(), A, B)
         comp.add_projection(MappingProjection(), A, B)
-<<<<<<< HEAD
-
-=======
     #
->>>>>>> bfde5dcf
     # def test_add_same_twice(self):
     #     comp = Composition()
     #     A = TransferMechanism(name='composition-pytests-A')
@@ -133,11 +129,7 @@
     #     comp.add_projection(proj, A, B)
     #     with pytest.raises(CompositionError) as error_text:
     #         comp.add_projection(proj, A, B)
-<<<<<<< HEAD
     #     assert "This Projection is already in the Composition" in str(error_text)
-=======
-    #     assert "This Projection is already in the Compositon" in str(error_text)
->>>>>>> bfde5dcf
 
     def test_add_fully_specified_projection_object(self):
         comp = Composition()
