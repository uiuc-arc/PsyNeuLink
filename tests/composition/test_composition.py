--- conflicted
+++ resolved
@@ -4009,17 +4009,10 @@
 
         output = comp.run(inputs=inputs_dict2, scheduler_processing=sched)
 
-<<<<<<< HEAD
-        assert np.allclose(A.input_states[0].value, [2.])
-        assert np.allclose(A.input_states[1].value, [4.])
-        assert np.allclose(A.variable, [[2.], [4.]])
-        assert np.allclose(output, np.array([[2.], [4.]]))
-=======
         assert np.allclose(A.input_states[0].parameters.value.get(comp), [2.])
         assert np.allclose(A.input_states[1].parameters.value.get(comp), [4.])
         assert np.allclose(A.parameters.variable.get(comp.default_execution_id), [[2.], [4.]])
-        assert np.allclose(output, [np.array([[5.], [5.]]), np.array([[2.], [4.]])])
->>>>>>> 6375e125
+        assert np.allclose(output, np.array([[2.], [4.]]))
 
     def test_two_input_states_new_origin_second_trial(self):
 
@@ -4620,9 +4613,8 @@
         assert np.allclose(B.parameters.value.get(comp), [[2.0]])
 
         assert B in comp.get_c_nodes_by_role(CNodeRole.TERMINAL)
-<<<<<<< HEAD
-        assert np.allclose(C.value, [[4.0]])
-        assert np.allclose(comp.output_values, [[2.0], [4.0]])
+        assert np.allclose(C.parameters.value.get(comp), [[4.0]])
+        assert np.allclose(comp.get_output_values(comp), [[2.0], [4.0]])
 
     def test_stateful_nodes(self):
         A = TransferMechanism(name='A')
@@ -4654,8 +4646,4 @@
                                    outer_composition2: [inner_composition2]}
 
         for comp in expected_stateful_nodes:
-            assert comp.stateful_nodes == expected_stateful_nodes[comp]
-=======
-        assert np.allclose(C.parameters.value.get(comp), [[4.0]])
-        assert np.allclose(comp.get_output_values(comp), [[2.0], [4.0]])
->>>>>>> 6375e125
+            assert comp.stateful_nodes == expected_stateful_nodes[comp]