--- conflicted
+++ resolved
@@ -11,7 +11,6 @@
         result = c.run(inputs={A: [1]}, num_trials=2)
         assert result == c.output_values == [np.array([1])]
 
-<<<<<<< HEAD
     def test_add_pathway_methods_return_pathway(self):
         c = pnl.Composition()
         p = c.add_linear_processing_pathway(pathway=[pnl.ProcessingMechanism(), pnl.ProcessingMechanism()])
@@ -21,7 +20,7 @@
         p = c.add_linear_learning_pathway(pathway=[pnl.ProcessingMechanism(), pnl.ProcessingMechanism()],
                                           learning_function=pnl.BackPropagation)
         assert isinstance(p, pnl.Pathway)
-=======
+
 
     # test whether xor model created as autodiff composition learns properly
     @pytest.mark.pytorch
@@ -76,5 +75,4 @@
                                     bin_execute=mode)
 
 
-        assert len(results) == 4 // minibatch_size
->>>>>>> e27b5725
+        assert len(results) == 4 // minibatch_size