--- conflicted
+++ resolved
@@ -12,19 +12,6 @@
 from psyneulink.library.mechanisms.processing.transfer.recurrenttransfermechanism import RecurrentTransferError, RecurrentTransferMechanism
 from psyneulink.library.mechanisms.processing.transfer.lca import LCA
 
-<<<<<<< HEAD
-# class TestLCA:
-#     def test_lca(self):
-#         L = LCA(
-#             size=3,
-#             integrator_mode=True,
-#             function=Linear(slope=2.0),
-#             beta=0.1
-#         )
-#         p=process(pathway=[L])
-#         s=system(processes=[p])
-#         s.run(inputs={L: [1.0, 2.0, 3.0]}, num_trials=5)
-=======
 class TestLCA:
     def test_lca(self):
         L = LCA(
@@ -52,8 +39,7 @@
             print()
 
         s.run(inputs={L: [1.0, 2.0, 3.0]}, num_trials=5, call_after_trial=after_trial)
->>>>>>> 2b9438da
-
+        
 class TestRecurrentTransferMechanismInputs:
 
     def test_recurrent_mech_empty_spec(self):
