--- conflicted
+++ resolved
@@ -23,18 +23,6 @@
 from PsyNeuLink.Components.States.OutputState import OutputState
 from PsyNeuLink.Components.Mechanisms.ProcessingMechanisms.TransferMechanism import TRANSFER_MEAN
 
-<<<<<<< HEAD
-
-#region TEST WeightedError Function @@@@@@@@@@@@@@@@@@@@@@@@@@@@@@@@@@@@@@@@@@@@@@@@@@@@@@@@@@@@@@@@@@@@
-
-from PsyNeuLink.Components.Functions.Function import WeightedError
-
-derivative = lambda x:1
-
-wef = WeightedError(variable_default=[[0,0],[0,0]],derivative=derivative)
-
-print(wef.function(variable=[[1,1],[1,1]]))
-=======
 # #region TEST Linear WITH MATRIX @@@@@@@@@@@@@@@@@@@@@@@@@@@@@@@@@@@@@@@@@@@@@@@@@@@@@@@@@@@@@@@@@@@@
 
 print (Linear([[1,1],[2,2]], slope=2).function([[1,1],[2,2]]))
@@ -47,17 +35,7 @@
 #                name='Decision')
 #
 # Decision.execute()
->>>>>>> 085935e0
-
-
-#region TEST ASSIGNMENT OF PROJECTION TO PARAMETER @@@@@@@@@@@@@@@@@@@@@@@@@@@@@@@@@@@@@@@@@@@@@@@@@@@@@@@@@@@@@@@@@@@@
-
-# Decision = DDM(function=BogaczEtAl(drift_rate=ControlProjection),
-#                name='Decision')
-#
-# Decision.execute()
-#
-#
+
 #endregion
 
 # for i, j in zip(range(5), range(5)):
