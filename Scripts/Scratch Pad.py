import numpy as np
import psyneulink as pnl

# GLOBALS:

# MECHANISMS:

# COMPOSITIONS:

# FUNCTIONS:

# STATES:


# PROJECTIONS:


class ScratchPadError(Exception):
    def __init__(self, error_value):
        self.error_value = error_value

# ----------------------------------------------- psyneulink -----------------------------------------------------------

#region USER GUIDE

#region SIMPLE NN EXAMPLE:

# print("SIMPLE NN EXAMPLE")
# # input_layer = TransferMechanism(size=5)
# # hidden_layer = TransferMechanism(size=2, function=Logistic)
# # output_layer = TransferMechanism(size=5, function=Logistic)
# input_layer = TransferMechanism(default_variable=[0,0,0,0,0])
# hidden_layer = TransferMechanism(default_variable=[0,0], function=Logistic)
# output_layer = TransferMechanism(default_variable=[0,0,0,0,0], function=Logistic)
# # my_process = Process(pathway=[input_layer, hidden_layer, output_layer], target=[0,0,0,0,0], learning=LEARNING)
# my_process = Process(pathway=[input_layer, hidden_layer, output_layer], learning=ENABLED)
#
# # my_system = System(processes=[my_process], targets=[0,0,0,0,0])
# my_system = System(processes=[my_process])
# # my_system.show_graph(show_learning=True, direction='TB')
# my_system.show_graph(show_control=True, direction='TB')
# # MappingProjection(sender=output_layer,
# #                   receiver=hidden_layer,
# #                   matrix=((.2 * np.random.rand(5, 2)) + -.1))
# # print(output_layer.execute([2,2,2,2,2]))
#
# # print(process.execute([2,2,2,2,2]))

#endregion

#region SIMPLE STROOP EXAMPLE:

# print("SIMPLE NN EXAMPLE")
# VERSION 1
# colors_input_layer = TransferMechanism(default_variable=[0,0],
#                                        function=Logistic,
#                                        name='COLORS INPUT')
# words_input_layer = TransferMechanism(default_variable=[0,0],
#                                        function=Logistic,
#                                        name='WORDS INPUT')
# output_layer = TransferMechanism(default_variable=[0,0],
#                                        function=Logistic,
#                                        name='OUTPUT')
# decision_mech = DDM(name='DECISION')
# colors_process = Process(pathway=[colors_input_layer, FULL_CONNECTIVITY_MATRIX, output_layer], name='COLOR PROCESS')
# words_process = Process(pathway=[words_input_layer, FULL_CONNECTIVITY_MATRIX, output_layer], name='WORD PROCESS')
# decision_process = Process(pathway=[output_layer, FULL_CONNECTIVITY_MATRIX, decision_mech], name='DECISION_PROCESS')
# my_simple_Stroop = System(processes=[colors_process, words_process, decision_process])
#

# VERSION 2:
# differencing_weights = np.array([[1], [-1]])
# colors_input_layer = TransferMechanism(default_variable=[0,0], function=Logistic, name='COLORS INPUT')
# words_input_layer = TransferMechanism(default_variable=[0,0], function=Logistic, name='WORDS INPUT')
# output_layer = TransferMechanism(default_variable=[0], name='OUTPUT')
# decision_mech = DDM(name='DECISION')
# colors_process = Process(pathway=[colors_input_layer, differencing_weights, output_layer],
#                          target=[0],
#                          name='COLOR PROCESS')
# words_process = Process(pathway=[words_input_layer, differencing_weights, output_layer],
#                         target=[0],
#                         name='WORD PROCESS')
# decision_process = Process(pathway=[output_layer, decision_mech],
#                            name='DECISION PROCESS')
# my_simple_Stroop = System(processes=[colors_process, words_process],
#                           targets=[0])
#
# my_simple_Stroop.show_graph(direction='LR')
# print(my_simple_Stroop.run(inputs=[-1, 1], targets=[-1, 1]))

#endregion

#region TEST whether function attribute assignment is used and "sticks"

# my_mech = IntegratorMechanism()
# # my_mech.function_object.rate = 2.0
# print(my_mech.execute())
# my_mech.function_object.rate = 0.9
# print(my_mech.execute())
# my_mech.function_object.rate = .75
# print(my_mech.function_object.rate)
# my_mech.function_object.rate = .2
# print(my_mech.execute())

#endregion

#region TEST Multipe Inits

# # WORKS:

# my_mech = mechanism()
# print(my_mech.name)
# my_mech = mechanism()
# print(my_mech.name)
# my_mech = mechanism()
# print(my_mech.name)
# my_mech = mechanism()
# print(my_mech.name)

# my_mech = Mechanism()

# my_mech = Mechanism_Base()

# my_process = Process()
# print(my_process.name)
# my_process = Process()
# print(my_process.name)
# my_process = Process()
# print(my_process.name)
# my_process = Process()
# print(my_process.name)

# my_process = Process()
# print(my_process.name)

# my_process = Process()
# print(my_process.name)
# my_process = Process()
# print(my_process.name)
# my_process = Process()
# print(my_process.name)

# my_sys = System()
# print(my_sys.name)
# my_sys = System()
# print(my_sys.name)
# my_sys = System()
# print(my_sys.name)
# my_sys = System()
# print(my_sys.name)

# my_sys = System()

# my_sys = System_Base()
# print(my_sys.name)
# my_sys = System_Base()
# print(my_sys.name)
# my_sys = System_Base()
# print(my_sys.name)

#endregion

#region TEST arg vs. paramClassDefault @@@@@@@@@@@@@@@@@@@@@@@@@@@@@@@@@@@@@@@@@@@@@@@@@@@@@@@@@@@@@@@@@@@@@@@@@@@@@@@@@

# myTransfer = TransferMechanism(output_states=[*TransferMechanism.my_mean, {NAME: 'NEW_STATE'}],
#                                # input_states={NAME: 'MY INPUT'}
#                                )
# TEST_CONDITION = True

#endregion

# region TEST ReadOnlyOrderedDict

# from collections import UserDict, OrderedDict
#
# # class ReadOnlyOrderedDict(OrderedDict):
# #     def __init__(self, dict=None, **kwargs):
# #         UserDict.__init__(self, dict, **kwargs)
# #         self._ordered_keys = []
# #         for key in list(dict.keys()):
# #             self._ordered_keys.append(key)
# #         TEST = True
# #     def __setitem__(self, key, item):
# #         raise TypeError
# #     def __delitem__(self, key):
# #         raise TypeError
# #     def clear(self):
# #         raise TypeError
# #     def pop(self, key, *args):
# #         raise TypeError
# #     def popitem(self):
# #         raise TypeError
# #
# #     def update(self, dict=None):
# #         if dict is None:
# #             pass
# #         elif isinstance(dict, UserDict):
# #             self.data = dict.data
# #         elif isinstance(dict, type({})):
# #             self.data = dict
# #         else:
# #             raise TypeError
# #
# #     def okeys(self):
# #         return self._ordered_keys
# #
# #     # def __setitem__(self, key, value):
# #     #     self.data[key] = item
# #     #     self._ordered_keys.append(key)
# #
# # x = ReadOnlyOrderedDict(OrderedDict({'hello':1, 'goodbye':2}))
# # print(x.okeys())
#
#
# # Ordered UserDict
# class ReadOnlyOrderedDict(UserDict):
#     def __init__(self, dict=None, name=None, **kwargs):
#         self.name = name or self.__class__.__name__
#         UserDict.__init__(self, dict, **kwargs)
#         self._ordered_keys = []
#     def __setitem__(self, key, item):
#         raise ScratchPadError("{} is read-only".format(self.name))
#     def __delitem__(self, key):
#         raise TypeError
#     def clear(self):
#         raise TypeError
#     def pop(self, key, *args):
#         raise TypeError
#     def popitem(self):
#         raise TypeError
#     def __additem__(self, key, value):
#         self.data[key] = value
#         if not key in self._ordered_keys:
#             self._ordered_keys.append(key)
#     def keys(self):
#         return self._ordered_keys
#
# x = ReadOnlyOrderedDict()
# x.__additem__('hello',1)
# x.__additem__('hello',2)
# x.__additem__('goodbye',2)
# print(x.keys())
# for key in x.keys():
#     print(x[key])
# # x['new item']=3
#
# # # ReadOnly UserDict
# # class ReadOnlyOrderedDict(OrderedDict):
# # 	def __setitem__(self, key, item): raise TypeError
# # 	def __delitem__(self, key): raise TypeError
# # 	def clear(self): raise TypeError
# # 	def pop(self, key, *args): raise TypeError
# # 	def popitem(self): raise TypeError
# # 	def __additem__(selfself, key, item):
# #
# #
# # 	def update(self, dict=None):
# # 		if dict is None:
# # 			pass
# # 		elif isinstance(dict, UserDict):
# # 			self.data = dict.data
# # 		elif isinstance(dict, type({})):
# # 			self.data = dict
# # 		else:
# # 			raise TypeError
# #
# # x = ReadOnlyDict({'hello':1, 'goodbye':2})
# # print(list(x.keys()))
# # # x['new'] = 4
# #
# #
# # # ReadOnly UserDict
# # x = ReadOnlyDict()
# # x['hello'] = 1
# # x['goodbye'] = 2
# # print(list(x.keys()))
# #

#endregion

#region TEST AUTO_PROP @@@@@@@@@@@@@@@@@@@@@@@@@@@@@@@@@@@@@@@@@@@@@@@@@@@@@@@@@@@@@@@@@@@@
#
# defaults = {'foo':5, 'bar': ['hello', 'world']}
#
# docs = {'foo': 'Foo controls the fooness, as modulated by the the bar',
#         'bar': 'Bar none, the most important property'}
#
#
# def make_property(name):
#     backing_field = '_' + name
#
#     def getter(self):
#         if hasattr(self, backing_field):
#             return getattr(self, backing_field)
#         else:
#             return defaults[name]
#
#     def setter(self, val):
#         setattr(self, backing_field, val)
#
#     # Create the property
#     prop = property(getter).setter(setter)
#
#     # Install some documentation
#     prop.__doc__ = docs[name]
#     return prop
#
#
# def autoprop(cls):
#     for k, v in defaults.items():
#         setattr(cls, k, make_property(k))
#     return cls
#
#
# @autoprop
# class Test:
#     pass
#
# if __name__ == '__main__':
#     t = Test()
#     t2 = Test()
#     print("Stored values in t", t.__dict__)
#     print("Properties on t", dir(t))
#     print("Check that default values are there by default")
#     assert t.foo == 5
#     assert t.bar == ['hello', 'world']
#     print("Assign and check the assignment holds")
#     t.foo = 20
#     assert t.foo == 20
#     print("Check that assignment on t didn't change the defaulting on t2 somehow")
#     assert t2.foo == 5
#     print("Check that changing the default changes the value on t2")
#     defaults['foo'] = 27
#     assert t2.foo == 27
#     print("But t1 keeps the value it was assigned")
#     assert t.foo == 20
#     print(""""Note that 'help(Test.foo)' and help('Test.bar') will show
#     the docs we installed are available in the help system""")
# #endregion

#region TEST Linear FUNCTION WITH MATRIX @@@@@@@@@@@@@@@@@@@@@@@@@@@@@@@@@@@@@@@@@@@@@@@@@@@@@@@@@@@@@@@@@@@@
#
# print = Linear(variable=[[1,1],[2,2]])
#endregion

#region TEST 2 Mechanisms and a Projection @@@@@@@@@@@@@@@@@@@@@@@@@@@@@@@@@@@@@@@@@@@@@@@@@@@@@@@@@@@@@@@@@@@@

#
# my_mech_A = IntegratorMechanism()
# my_mech_B = TransferMechanism()
# proj = MappingProjection(sender=my_mech_A,
#                          receiver=my_mech_B)
# my_mech_B.execute(context=EXECUTING)
#
#endregion


#region TEST Learning @@@@@@@@@@@@@@@@@@@@@@@@@@@@@@@@@@@@@@@@@@@@@@@@@@@@@@@@@@@@@@@@@@@@@@@@@@@@@@@@@@@@@@@@@@@@@@@@

#     import ComparatorMechanism
#     import LearningMechanism
#
# my_Mech_A = TransferMechanism(size=10)
# my_Mech_B = TransferMechanism(size=10)
# my_Mech_C = TransferMechanism(size=10)
# my_mapping_AB = MappingProjection(sender=my_Mech_A, receiver=my_Mech_B)
# my_mapping_AC = MappingProjection(sender=my_Mech_A, receiver=my_Mech_C)
#
# my_comparator = ComparatorMechanism(sample=my_Mech_B, target=TARGET,
#                                     # FIX: DOESN'T WORK WITHOUT EXPLICITY SPECIFIYING input_states, BUT SHOULD
#                                     input_states=[{NAME:SAMPLE,
#                                                    VARIABLE:my_Mech_B.output_state.value,
#                                                    WEIGHT:-1
#                                                    },
#                                                   {NAME:TARGET,
#                                                    VARIABLE:my_Mech_B.output_state.value,
#                                                    # WEIGHT:1
#                                                    }]
#                                     )
# my_learning = LearningMechanism(variable=[my_Mech_A.output_state.value,
#                                           my_Mech_B.output_state.value,
#                                           my_comparator.output_state.value],
#                                 error_source=my_comparator,
#                                 function=BackPropagation(default_variable=[my_Mech_A.output_state.value,
#                                                                            my_Mech_B.output_state.value,
#                                                                            my_Mech_B.output_state.value],
#                                                          activation_derivative_fct=my_Mech_A.function_object.derivative,
#                                                          error_derivative_fct=my_Mech_A.function_object.derivative,
#                                                          error_matrix=my_mapping_AB.matrix),
#                                 learning_signals=[my_mapping_AB, my_mapping_AC])
#
# TEST = True

#endregion

# region TEST ASSIGNMENT OF PROJECTION TO PARAMETER @@@@@@@@@@@@@@@@@@@@@@@@@@@@@@@@@@@@@@@@@@@@@@@@@@@@@@@@

# Decision = DDM(function=BogaczEtAl(drift_rate=ControlProjection),
#                name='Decision')
#
# Decision.execute()


# for i, j in zip(range(5), range(5)):
#     print(i, j)
#     j = 3
#     print(j)

# # ORIGINAL:
# # transfer_mechanism_1 = TransferMechanism()
# # # transfer_mechanism_1 = TransferMechanism(noise=(0.1, ControlProjection))
# # # TM1_parameter_state = ParameterState(value=22)
# # transfer_mechanism_2 = TransferMechanism()
# # # transfer_mechanism_3 = TransferMechanism()
# # transfer_mechanism_3 = TransferMechanism(function=Linear(slope=3))
# #
# # # my_process = Process(pathway=[transfer_mechanism_1,
# # #                               (transfer_mechanism_2,{PARAMETER_STATE_PARAMS:{SLOPE:(1.0,
# # #                                                                                     Modulation.OVERRIDE)}}),
# # #                               transfer_mechanism_2])
# # # my_process.run(inputs=[[[0]]])
# #
# # # mapping_1 = MappingProjection(sender=transfer_mechanism_1, receiver=transfer_mechanism_3)
# # # mapping_2 = MappingProjection(sender=transfer_mechanism_2, receiver=transfer_mechanism_3)
# # print(transfer_mechanism_3.execute(input=1.0,
# #                                    runtime_params={PARAMETER_STATE_PARAMS:{SLOPE:(2.0, Modulation.OVERRIDE)}}))
# #
#
# my_control = ControlProjection(name='MY CONTROL')
#
# transfer_mechanism_Y = TransferMechanism(function=lambda x, y: x + y,
#                                          name='MY_TRANSFER_MECH_Y'
#                                          )
#
# transfer_mechanism_Y.exeucte([2, 3])
#
# transfer_mechanism_X = TransferMechanism(function=Logistic(bias=0,
#                                                            gain=ControlProjection()),
#                                          # noise=(0.3, CONTROL_PROJECTION),
#                                          noise=ControlProjection,
#                                          # noise='MY CONTROL',
#                                          rate=(0.1, ControlProjection),
#                                          params={OUTPUT_STATES:10.0},
#                                          # params={OUTPUT_STATES:['JDC OUTPUT STATE',
#                                          #                        {NAME:TRANSFER_MEAN,
#                                          #                         CALCULATE:lambda x: np.mean(x)}]},
#                                          name='MY_TRANSFER_MECH_X'
#                                          )
#
# transfer_mechanism = TransferMechanism(function=Logistic(bias=(3, ControlProjection()),
#                                                          gain=CONTROL_PROJECTION
#                                                          ),
#                                        noise=(0.3, ControlProjection),
#                                        name='MY_TRANSFER_MECH'
#                                        )
#
#
# transfer_mechanism_1 = TransferMechanism(function=Linear(slope=(1, ControlProjection)))
# # transfer_mechanism_1 = TransferMechanism(noise=(0.1, ControlProjection))
# # TM1_parameter_state = ParameterState(value=22)
# transfer_mechanism_2 = TransferMechanism(function=Logistic(bias=(3, ControlProjection),
#                                                            gain=ControlProjection
#                                                            )
#                                          # noise=(3, ControlProjection)
#                                          )
# # transfer_mechanism_3 = TransferMechanism()
# transfer_mechanism_3 = TransferMechanism(function=Linear(slope=1))
#
# transfer_mechanism_1.execute()
# # my_process = Process(pathway=[transfer_mechanism_1,
# #                               (transfer_mechanism_2,{PARAMETER_STATE_PARAMS:{SLOPE:(1.0,
# #                                                                                     Modulation.OVERRIDE)}}),
# #                               transfer_mechanism_2])
# # my_process.run(inputs=[[[0]]])
#
# # mapping_1 = MappingProjection(sender=transfer_mechanism_1, receiver=transfer_mechanism_3)
# # mapping_2 = MappingProjection(sender=transfer_mechanism_2, receiver=transfer_mechanism_3)
# transfer_mechanism_3.function_object.runtimeParamStickyAssignmentPref = False
# print(transfer_mechanism_3.execute(input=1.0,
#                                    runtime_params={PARAMETER_STATE_PARAMS:{SLOPE:(6.0, Modulation.OVERRIDE)}}))
# # print(transfer_mechanism_3.execute(input=1.0))
# print(transfer_mechanism_3.execute(input=1.0,
#                                    runtime_params={PARAMETER_STATE_PARAMS:{INTERCEPT:(100.0,
#                                                                                    Modulation.OVERRIDE),
#                                                                             # SLOPE:(6.0,
#                                                                             #        Modulation.OVERRIDE
#                                                                                       }}))
# # print(transfer_mechanism_3.run(inputs=[1.0],
# #                                num_trials=3))
#
# my_process = Process(pathway=[transfer_mechanism_1,
#                                # {PARAMETER_STATE_PARAMS:{SLOPE:2}}),
#                               transfer_mechanism_3])
#
# print("My Process: \n", my_process.run(inputs=[[1.0]],
#                                        num_trials=3))
# # print("My Process: \n", my_process.execute(input=[[1.0]]))
# # print("My Process: \n", my_process.execute(input=[1.0]))
#
# # transfer_mechanism_1.assign_params(request_set={FUNCTION: Logistic(gain=10)})
#
#
#
#
#
# # transfer_process = Process(pathway = [transfer_mechanism_1])
# # print(transfer_process.execute())
# print ('Done')
#
# # my_mech1 = TransferMechanism(function=Logistic)
# # my_mech2 = TransferMechanism(function=Logistic)
# # my_monitor = ComparatorMechanism()
# # my_LEARNING_PROJECTION = LearningProjection()
# # my_mapping_projection = MappingProjection(sender=my_mech1, receiver=my_mech2)
# # # my_LEARNING_PROJECTION = LearningProjection(sender=my_monitor, receiver=my_mapping_projection)
# # # my_LEARNING_PROJECTION = LearningProjection(receiver=my_mapping_projection)
# # my_LEARNING_PROJECTION._deferred_init(context="TEST")
#
# # my_DDM = DDM(function=BogaczEtAl(drift_rate=2.0,
# #                                  threshold=20.0),
# #              params={FUNCTION_PARAMS:{DRIFT_RATE:3.0,
# #                                       THRESHOLD:30.0}}
# #              )
# # # my_DDM.execute(time_scale=TimeScale.TIME_STEP)
# # my_DDM.execute()
# #
# # TEST = True
#
# # my_adaptive_integrator = IntegratorMechanism(default_variable=[0],
# #                                                      function=Integrator(
# #                                                                          # default_variable=[0,0],
# #                                                                          weighting=SIMPLE,
# #                                                                          rate=[1]
# #                                                                          )
# #                                                      )
# # print(my_adaptive_integrator.execute([1]))
# # print(my_adaptive_integrator.execute([1]))
# # print(my_adaptive_integrator.execute([1]))
# # print(my_adaptive_integrator.execute([3]))
# # print(my_adaptive_integrator.execute([3]))
# # print(my_adaptive_integrator.execute([3]))
# # print(my_adaptive_integrator.execute([3]))
#endregion

#region TEST INSTANTATION OF System() @@@@@@@@@@@@@@@@@@@@@@@@@@@@@@@@@@@@@@@@@@@@@@@@@@@@@@@@@@@@@@@@@@@@@@@@@@@@@@@@@@

# from Components.Mechanisms.IntegratorMechanism import IntegratorMechanism
# from Components.Function import Integrator
#
# a = IntegratorMechanism([[0],[0]], params={FUNCTION_PARAMS:{Integrator.RATE:0.1}})
#
# init = [0,0,0]
# stim = [1,1,1]
#
# old = init
# new = stim
#
# for i in range(100):
#     old = a.execute([old,new])
#     print (old)
#
# print (a.execute([,[0, 2, 0][1, 1, 1]]))
#endregion

#region TEST INSTANTATION OF System() @@@@@@@@@@@@@@@@@@@@@@@@@@@@@@@@@@@@@@@@@@@@@@@@@@@@@@@@@@@@@@@@@@@@@@@@@@@@@@@@@@
#
#
# mech = DDM()
#
# mcs = ControlProjection(receiver=mech)
#
#
# mech.execute([0])
#
# a = System_Base()
# a.execute()
#
#endregion

# #region TEST SYSTEM (test_system) @@@@@@@@@@@@@@@@@@@@@@@@@@@@@@@@@@@@@@@@@@@@@@@@@@@@@@@@@@@@@@@@@@@@@@@@@@@@@@@@@@
# print("TEST SYSTEM test_system")
#
# a = TransferMechanism(name='a', default_variable=[0, 0])
# b = TransferMechanism(name='b')
# c = TransferMechanism(name='c')
# d = TransferMechanism(name='d')
#
# p1 = Process(pathway=[a, b, c], name='p1')
# p2 = Process(pathway=[a, b, d], name='p2')
#
# s = System(
#     processes=[p1, p2],
#     name='Branch System',
#     initial_values={a: [1, 1]},
# )
#
# inputs = {a: [2, 2]}
# s.run(inputs)
# #endregion

# region TEST MULTIPLE LEARNING SEQUENCES IN A PROCESS @@@@@@@@@@@@@@@@@@@@@@@@@@@@@@@@@@@@@@@@@@@@@@@@@@@@@@@@@@@@@@@@@
# print("TEST MULTIPLE LEARNING SEQUENCES IN A PROCESS")

# a = TransferMechanism(name='a', default_variable=[0, 0])
# b = TransferMechanism(name='b')
# c = TransferMechanism(name='c')
# d = TransferMechanism(name='d')
#
# p1 = Process(pathway=[a,
#                       # MappingProjection(matrix=(RANDOM_CONNECTIVITY_MATRIX, LEARNING),
#                       #                   name="MP-1"),
#                       b,
#                       c,
#                       # MappingProjection(matrix=(RANDOM_CONNECTIVITY_MATRIX, LEARNING_PROJECTION),
#                       #                   name="MP-2"),
#                       d],
#              # learning=LEARNING,
#              name='p1')
#
# # s = System(
# #     processes=[p1],
# #     name='Double Learning System',
# #     # initial_values={a: [1, 1]},
# # )
#
# # inputs = {a: [2, 2]}
# # s.run(inputs)
# # s.show_graph(show_learning=True)
#
# inputs = {a: [2, 2]}
# TEST = p1.execute(input=[2,2])
# # p1.run(inputs)
# TEST=True

# endregion

# region TEST ControlMechanism and ObjectiveMechanism EXAMPLES @@@@@@@@@@@@@@@@@@@@@@@@@@@@@@@@@@@@@@@@@@@@@@@@@@@@@@@@
# print("TEST ControlMechanism and ObjectiveMechanism EXAMPLES")

# my_transfer_mech_A = TransferMechanism()
# my_DDM = DDM()
# my_transfer_mech_B = TransferMechanism(function=Logistic)
#
# my_control_mech = ControlMechanism(
#                          objective_mechanism=ObjectiveMechanism(monitored_output_states=[(my_transfer_mech_A, 2, 1),
#                                                                                   my_DDM.output_states[
#                                                                                       my_DDM.RESPONSE_TIME]],
#                                                                 function=LinearCombination(operation=SUM)),
#                          control_signals=[(THRESHOLD, my_DDM),
#                                           (GAIN, my_transfer_mech_B)])


# my_control_mech = ControlMechanism(objective_mechanism=[(my_transfer_mech_A, 2, 1),
#                                                     my_DDM.output_states[my_DDM.RESPONSE_TIME]],
#                                function=LinearCombination(operation=SUM),
#                                control_signals=[(THRESHOLD, my_DDM),
#                                                 (GAIN, my_transfer_mech_2)])

# my_control_mech = ControlMechanism(
#                         objective_mechanism=[(my_transfer_mech_A, 2, 1),
#                                              my_DDM.output_states[my_DDM.RESPONSE_TIME]],
#                         control_signals=[(THRESHOLD, my_DDM),
#                                          (GAIN, my_transfer_mech_B)])


# my_obj_mech=ObjectiveMechanism(monitored_output_states=[(my_transfer_mech_A, 2, 1),
#                                                  my_DDM.output_states[my_DDM.RESPONSE_TIME]],
#                                function=LinearCombination(operation=PRODUCT))
#
# my_control_mech = ControlMechanism(
#                         objective_mechanism=my_obj_mech,
#                         control_signals=[(THRESHOLD, my_DDM),
#                                          (GAIN, my_transfer_mech_B)])

# # Mechanisms:
# Input = TransferMechanism(name='Input')
# Decision = DDM(function=BogaczEtAl(drift_rate=(1.0, CONTROL),
#                                    threshold=(1.0, CONTROL),
#                                    noise=0.5,
#                                    starting_point=0,
#                                    t0=0.45),
#                output_states=[DECISION_VARIABLE,
#                               RESPONSE_TIME,
#                               PROBABILITY_UPPER_THRESHOLD],
#                name='Decision')
# Reward = TransferMechanism(output_states=[RESULT, MEAN, VARIANCE],
#                            name='Reward')
#
# # Processes:
# TaskExecutionProcess = Process(
#     default_variable=[0],
#     pathway=[Input, IDENTITY_MATRIX, Decision],
#     name = 'TaskExecutionProcess')
# RewardProcess = Process(
#     default_variable=[0],
#     pathway=[Reward],
#     name = 'RewardProcess')
#
# # System:
# mySystem = System(processes=[TaskExecutionProcess, RewardProcess],
#                   controller=EVCControlMechanism(objective_mechanism=ObjectiveMechanism(monitored_output_states=[
#                                                      Reward,
#                                                      Decision.output_states[Decision.PROBABILITY_UPPER_THRESHOLD],
#                                                      (Decision.output_states[Decision.RESPONSE_TIME], -1, 1)])))
#
# TEST = True
# endregion

#region TEST Naming
# print("TEST Naming")
#
# T1 = pnl.TransferMechanism()
# print(T1.name)
# T2 = pnl.TransferMechanism()
# print(T2.name)

#endregion

# region TEST MODULATORY SPECS
# print ("TEST MODULATORY SPECS")
#
#
# m = pnl.RecurrentTransferMechanism(
#     noise=
#     # pnl.CONTROL,
#     # pnl.CONTROL_SIGNAL,
#     # pnl.CONTROL_PROJECTION,
#     # pnl.ControlSignal,
#     # pnl.ControlSignal(),
#     # pnl.ControlProjection,
#     # pnl.ControlProjection(),
#     # pnl.ControlMechanism,
#
#     pnl.ControlMechanism(), # FIX:
#
#     # (0.3, pnl.CONTROL),
#     # (0.3, pnl.CONTROL_SIGNAL),
#     # (0.3, pnl.CONTROL_PROJECTION),
#     # (0.3, pnl.ControlSignal),
#     # (0.3, pnl.ControlSignal()),
#     # (0.3, pnl.ControlProjection),
#     # (0.3, pnl.ControlProjection()),
#     # (0.3, pnl.ControlMechanism),
#     # (0.3, pnl.ControlMechanism()), # FIX
#     function=pnl.Logistic(gain=
#                           # pnl.CONTROL,
#                           # pnl.CONTROL_SIGNAL,
#                           # pnl.CONTROL_PROJECTION,
#                           # pnl.ControlSignal,
#                           # pnl.ControlSignal(),
#                           # pnl.ControlProjection,
#                           # pnl.ControlProjection(),
#                           # pnl.ControlMechanism,
#                           # # pnl.ControlMechanism(),  # FIX
#                           # (0.3, pnl.CONTROL),
#                           # (0.3, pnl.CONTROL_SIGNAL),
#                           # (0.3, pnl.CONTROL_PROJECTION),
#                           # (0.3, pnl.ControlSignal),
#                           # (0.3, pnl.ControlSignal()),
#                           # (0.3, pnl.ControlProjection),
#                           # (0.3, pnl.ControlProjection()),
#                           # (0.3, pnl.ControlMechanism),
#                           (0.3, pnl.ControlMechanism())  # FIX
#                                    )
# )
# assert m.parameter_states[pnl.NOISE].mod_afferents[0].name in \
#        'ControlProjection for RecurrentTransferMechanism-0[noise]'
# assert m.parameter_states[pnl.GAIN].mod_afferents[0].name in \
#        'ControlProjection for RecurrentTransferMechanism-0[gain]'


# ----------------------------------------------------

# # T = pnl.TransferMechanism(input_states=[
# T = pnl.TransferMechanism(output_states=[
#     # pnl.GATING,
#     # pnl.GATING_SIGNAL,
#     # pnl.GatingSignal,
#     # pnl.GatingSignal(),
#     # pnl.GatingProjection,
#     # pnl.GatingProjection(),
#     # pnl.GatingMechanism, # FIX OUTPUTSTATES
#     # pnl.GatingMechanism(), # FIX OUTPUTSTATES
#     # # (0.3, pnl.GATING),
#     # (0.3, pnl.GATING_SIGNAL),
#     # (0.3, pnl.GatingSignal),
#     # (0.3, pnl.GatingSignal()),
#     # (0.3, pnl.GatingProjection),
#     # (0.3, pnl.GatingProjection())
#     (0.3, pnl.GatingMechanism), # FIX OUTPUTSTATES
#     # (0.3, pnl.GatingMechanism()), # FIX OUTPUTSTATES
# ])
#
# # assert T.input_states[0].mod_afferents[0].name in 'GatingProjection for TransferMechanism-0[InputState-0]'
# assert T.output_states[0].mod_afferents[0].name in 'GatingProjection for TransferMechanism-0[OutputState-0]'
#
# print(T.execute())
# #
# # ----------------------------------------------------
#


# R1 = pnl.TransferMechanism(name='R1', output_states=['OUTPUT_1', 'OUTPUT_2'])
# R2 = pnl.TransferMechanism(name='R2', default_variable=[[0],[0]],
#                         input_states=['INPUT_1', 'INPUT_2'])
# T = pnl.TransferMechanism(name = 'T', input_states=[{pnl.MECHANISM: R1,
#                                       pnl.OUTPUT_STATES: ['OUTPUT_1', 'OUTPUT_2']}],
#                        output_states=[{pnl.MECHANISM:R2,
#                                        pnl.INPUT_STATES: ['INPUT_1', 'INPUT_2']}])

#endregion

#region TEST DOCUMENTATION
# print ("TEST DOCUMENTATION")

# # import matlab.engine
# # eng1 = matlab.engine.start_matlab('-nojvm')
# my_DDM_NavarroAndFuss = pnl.DDM(function=pnl.NavarroAndFuss(drift_rate=3.0,
#                                                             starting_point=1.0,
#                                                             threshold=30.0,
#                                                             noise=1.5,
#                                                             t0 = 2.0),
#                                 name='my_DDM_NavarroAndFuss')

#endregion

#region TEST INPUT FORMATS

#
#
# # UNEQUAL INPUT LENGTHS:
# inputs=[[[2,2],0],[[2,2],0]]
# # inputs=[[2,2],[0]]
# # inputs=[[[2,2],0],[[2,2],0]]
# # inputs=[[[2,2],[0]],[[2,2],[0]]]
# # inputs=[[[[2,2],[0]]],[[[2,2],[0]]]]
#
# a = TransferMechanism(name='a',default_variable=[0,0])
# b = TransferMechanism(name='b')
# c = TransferMechanism(name='c')
#
#
# print(a.execute([2,2]))
#
#
# p1 = Process(pathway=[a, c], name='p1')
# p2 = Process(pathway=[b, c], name='p2')
#
# s = System(processes=[p1, p2],
#            name='Convergent System')
#
# def show_trial_header():
#     print("\n############################ TRIAL {} ############################".format(CentralClock.trial))
#
# print(a.run(inputs=[[0,0],[1,1],[2,2]],
#       call_before_execution=show_trial_header))
#

# s.run(inputs=inputs,
#       call_before_trial=show_trial_header)

#endregion

# region TEST System Graph with AutoAssociativeMechanism
# print("TEST System Graph with AutoAssociativeMechanism")
#
# a = pnl.RecurrentTransferMechanism()
# # b = pnl.TransferMechanism()
# p = pnl.Process(pathway=[a], learning=pnl.ENABLED)
# s = pnl.System(processes=[p])
# s.show_graph(show_learning=pnl.ALL, show_dimensions=pnl.ALL)

#endregion

#region TEST INSTANTATION OF Cyclic and Acyclic Systems @@@@@@@@@@@@@@@@@@@@@@@@@@@@@@@@@@@@@@@@@@@@@@@@@@@@@@@@@@@@@@@@
#
#
# a = TransferMechanism(name='a')
# b = TransferMechanism(name='b')
# c = TransferMechanism(name='c')
# d = TransferMechanism(name='d')
# e = TransferMechanism(name='e')
#
# fb1 = MappingProjection(sender=c, receiver=b, name='fb1')
# fb2 = MappingProjection(sender=d, receiver=e, name = 'fb2')
#
# p1 = Process(pathway=[a, b, c, d], name='p1')
# p2 = Process(pathway=[e, b, c, d], name='p2')
#
# a = System(processes=[p1, p2], name='systsem')
#
# a.show()
#
# a.execute()

# endregion

#region TEST MECHANISM @@@@@@@@@@@@@@@@@@@@@@@@@@@@@@@@@@@@@@@@@@@@@@@@@@@@@@@@@@@@@@@@@@@@@@@@@@@@@@@@@@@@@

# print("TEST MECHANISM")
# from Components.Mechanisms.Mechanism import Mechanism, mechanism
# from Components.Mechanisms.DDM import DDM

# x = Mechanism(context=kwValidate)
# test = isinstance(x,Mechanism)
# temp = True

#endregion

#region TEST STATE @@@@@@@@@@@@@@@@@@@@@@@@@@@@@@@@@@@@@@@@@@@@@@@@@@@@@@@@@@@@@@@@@@@@@@@@@@@@@@@@@@@@@
# print("TEST _instantiate_state and _parse_state_spec")
#
# def _get_args(frame):
#     args, _, _, values = inspect.getargvalues(frame)
#     return dict((key, value) for key, value in values.items() if key in args)
#     # return zip(args, values)
#
# class State:
#     pass
#
# def _instantiate_state(state_type,
#                        owner,
#                        reference_value=None,
#                        name=None,
#                        variable=None,
#                        params=None,
#                        prefs=None,
#                        context=None,
#                        **state_spec):
#     print('\n_instantiate_state state_spec:',
#           '\n\tcontext:',context,
#           '\n\tstate_spec', state_spec)
#     standard_args = _get_args(inspect.currentframe())
#     _parse_state_spec(standard_args, **state_spec)
#     # _parse_state_spec(state_spec, **standard_args)
#
# import inspect
# def _parse_state_spec(
#                       *standard_args,
#                       **state_spec
#                       ):
#
#     STATE_SPEC_ARG = 'state_spec'
#     state_specific_dict = {}
#     state_specification = None
#
#     # If there is a state_specs arg passed from _instantiate_state:
#     if STATE_SPEC_ARG in state_spec:
#
#         # If it is a State specification dictionary
#         if isinstance(state_spec[STATE_SPEC_ARG], dict):
#             # Use the value of any standard args specified in the State specification dictionary
#             #    to replace those explicitly specified in the call to _instantiate_state (i.e., passed in standard_args)
#             state_specific_dict = state_spec[STATE_SPEC_ARG]
#             standard_args.update({key: state_specific_dict[key] for key in state_specific_dict if key in standard_args})
#             # Delete them from the State specification dictionary, leaving only state-specific items there
#             for key in standard_args:
#                 state_specific_dict.pop(key, None)
#
#         else:
#             state_specification = state_spec[STATE_SPEC_ARG]
#
#         # Delete the State specification dictionary from state_spec
#         del state_spec[STATE_SPEC_ARG]
#
#     state_dict = standard_args
#
#     if isinstance(state_specification, tuple):
#         new_dict = _parse_state_spec(standard_args,
#                                      state_spec=state_specification[0])
#         state_dict.update(new_dict)
#
#     elif state_specific_dict:
#         state_specification_dict=state_specific_dict.copy()
#         if len(state_specification_dict) == 1:
#             name, state_spec = list(state_specification_dict.items())[0]
#             state_dict['name']=name
#             state_dict = _parse_state_spec(state_dict, state_spec=state_spec)
#
#     if state_spec:
#         print('Args other than standard args and state_spec were in _instantiate_state ({})'.
#               format(state_spec))
#
#     print('\nstate_dict:')
#     for arg, val in standard_args.items():
#         print('\t{}: {}'.format(arg, val))
#
#     print('\nstate_specific_dict:')
#     for arg, val in state_specific_dict.items():
#         print('\t{}: {}'.format(arg, val))
#
#     print('\nstate_spec:', state_specification)
#     # for arg, val in state_spec.items():
#     #     print('\t{}: {}'.format(arg, val))
#
#     print('\nstate_specs:', state_spec)
#
#     return state_dict
#
# _instantiate_state(state_type = 'STATE TYPE',
#                    owner='OWNER FROM INSTANTIATE STATE',
#                    # name='NAME',
#                    # state_spec=State,
#                    # state_spec=('state_spec_tuple_item_1','state_spec_tuple_item_2'),
#                    # state_spec=({'state_type': 'STATE HYPE'},23),
#                    state_spec={'GLOMMETT':{'owner':'GLERULET'}},
#                    # state_spec={'GLOMMETT':('state_spec_tuple_item_1','state_spec_tuple_item_2')},
#                    hooblah=3,
#                    # state_spec=({'name':'NAME IN DICT',
#                    #              'owner':'OWNER IN DICT',
#                    #              'goof':'HELLO'})
#                    )
#endregion

#region TEST PROCESS @@@@@@@@@@@@@@@@@@@@@@@@@@@@@@@@@@@@@@@@@@@@@@@@@@@@@@@@@@@@@@@@@@@@@@@@@@@@@@@@@@@@@
# #
# from Components.Process import *
# # from Components.Mechanisms.DDM import DDM
# from Components.Mechanisms.ProcessingMechanisms.TransferMechanism import TransferMechanism
#
# my_transfer = TransferMechanism()
#
# x = Process(params={PATHWAY:[my_transfer]})
#
# for i in range(100):
#     x.execute([1])
#
# endregion

#region TEST LinearCombination FUNCTION @@@@@@@@@@@@@@@@@@@@@@@@@@@@@@@@@@@@@@@@@@@@@@@@@@@@@@@@@@@@@@@@@@@@@@@@@@@@@@@@


# x = LinearCombination()
# # print (x.execute(([1, 1],[2, 2])))
#
# print (x.execute(([[1, 1],[2, 2]],
#                   [[3, 3],[4, 4]])))

# print (x.execute(([[[[1, 1],[2, 2]]]])))


#endregion

#region TEST AGTUtilityIntegrator FUNCTION @@@@@@@@@@@@@@@@@@@@@@@@@@@@@@@@@@@@@@@@@@@@@@@@@@@@@@@@@@@@@@@@@@@@@@@@@@@@@@@@

# print("TEST AGTUtilityIntegrator FUNCTION")
#
# x = AGTUtilityIntegrator(initial_long_term_utility=0.1,
#                       long_term_rate=.1,
#                       short_term_rate=.6,
#                       initial_short_term_utility=0.1)
# x.operation='s*l'
# x.show_params()
#
# # for i in range(20):
# #     print(x.execute(0))
# for i in range(3):
#     print("input:", 0.1, "; result:", x.execute(0.1))
# print ("SWITCH")
# for i in range(100):
#     print("input:", 1, "; result:", x.execute(1))

#endregion

#region TEST COMBINE_MEANS @@@@@@@@@@@@@@@@@@@@@@@@@@@@@@@@@@@@@@@@@@@@@@@@@@@@@@@@@@@@@@@@@@@@@@@@@@@@@@@@@@@@@

# import numpy as np
# print("TEST CombineMeans Function")
#
#
# x = np.array([[10, 20], [10, 20]])
# # y = np.array([[10, 'a'], ['a']])
# # z = np.array([[10, 'a'], [10]])
# # print(is_numeric(x))
# # print(is_numeric(y))
# # print(is_numeric(z))
#
# z = CombineMeans(x, context='TEST')
# print (z.execute(x))
#
#endregion

#region TEST Hebbian @@@@@@@@@@@@@@@@@@@@@@@@@@@@@@@@@@@@@@@@@@@@@@@@@@@@@@@@@@@@@@@@@@@@@@@@@@@@@@@@@@@@@@@@@@@@@@@@

# print("TEST Hebbian FUNCTION")
#
# x = Hebbian(default_variable=[0,0,0], learning_rate=[1,-1,3])
# x.show_params()
#
# print(x.execute([1,2,3]))

#endregion

#region TEST RL @@@@@@@@@@@@@@@@@@@@@@@@@@@@@@@@@@@@@@@@@@@@@@@@@@@@@@@@@@@@@@@@@@@@@@@@@@@@@@@@@@@@@@@@@@@@@@@@@@@@@@@@

#
# rl = Reinforcement([[0,0,0], [0,0,0], [0]])
# print(rl.execute([[0,0,0], [0, 0, 1], [7]]))
#

#endregion

#region TEST Backprop FUNCTION @@@@@@@@@@@@@@@@@@@@@@@@@@@@@@@@@@@@@@@@@@@@@@@@@@@@@@@@@@@@@@@@@@@@@@@@@@@@@@@@@@@@@@@@@

# from Components.Function import *
#
# x = BackPropagation()
# print (x.execute(variable=[[1, 2],[0.5, 0],[5, 6]]))
#
# # y = lambda input,output: output*(np.ones_like(output)-output)
# # print (y(2, [0.25, 0.5]))
#
#
#endregion

#region TEST BogaczEtAl Derivative @@@@@@@@@@@@@@@@@@@@@@@@@@@@@@@@@@@@@@@@@@@@@@@@@@@@@@@@@@@@@@@@@@@@@@@@@@@@@@@@@@@@@

# #
# x = BogaczEtAl()
# print(x.function(params={DRIFT_RATE:1.0,
#                          THRESHOLD:1}))
# print(x.derivative())

#endregion

#region TEST SoftMax FUNCTION @@@@@@@@@@@@@@@@@@@@@@@@@@@@@@@@@@@@@@@@@@@@@@@@@@@@@@@@@@@@@@@@@@@@@@@@@@@@@@@@@@@@@@@@@@

# #
# x = SoftMax()
# # x = SoftMax(output=MAX_VAL)
# a = [-1, 2, 1]
# # x = SoftMax(output=SoftMax.PROB)
# y = x.function(a)
# z = x.derivative(a)
# print ("SoftMax execute return value: \n", [float(i) for i in y])
# if z.ndim == 1:
#     print ("SoftMax derivative return value: \n", [float(i) for i in z])
# else:
#     print ("SoftMax derivative return value: \n", [[float(i) for i in j] for j in z])

#endregion

#region TEST Stability and Distance @@@@@@@@@@@@@@@@@@@@@@@@@@@@@@@@@@@@@@@@@@@@@@@@@@@@@@@@@@@@@@@@@@@

# matrix = [[0,-1],[-1,0]]
# normalize = False
# activity = [100,0]
#
#
# eng = Stability(default_variable=activity,
#              matrix=matrix,
#              normalize=normalize
#              )
#
# dist = Distance(default_variable=[activity,activity],
#                 metric=CROSS_ENTROPY,
#                 # normalize=normalize
#                 )
#
# print("Stability: ",eng.function(activity))
# print("Distance: ", dist.function(activity))

#endregion

# #region TEST Stroop Model @@@@@@@@@@@@@@@@@@@@@@@@@@@@@@@@@@@@@@@@@@@@@@@@@@@@@@@@@@@@@@@@@@@
# print ("TEST Stroop Model")
# import psyneulink as pnl
# import numpy as np
# from psyneulink import System, Process, TransferMechanism, DDM, MappingProjection, Linear, Logistic
#
# # FROM BASICS AND SAMPLER -------------------------------------
#
# # # Construct the Mechanisms:
# # colors_input_layer = TransferMechanism(size=2, function=Logistic, name='COLORS INPUT')
# # words_input_layer = TransferMechanism(size=2, function=Logistic, name='WORDS INPUT')
# # output_layer = TransferMechanism(size=1, name='OUTPUT')
# # decision_mech = DDM(name='DECISION')
# #
# # # Define a MappingProjection from each of the input layers to the output_layer
# # input_to_output_weights = np.array([[1], [-1]])
# #
# # # Construct the Processes:
# # colors_process = process(pathway=[colors_input_layer, input_to_output_weights, output_layer])
# # words_process = process(pathway=[words_input_layer, input_to_output_weights, output_layer])
# # decision_process = process(pathway=[output_layer, decision_mech])
# #
# # # Construct the System:
# # my_simple_Stroop = system(processes=[colors_process, words_process, decision_process])
#
# # # SIMPLE STROOP ---------------
# #
# # colors_input_layer = TransferMechanism(size=2, function=Logistic, name='COLORS INPUT')
# # words_input_layer = TransferMechanism(size=2, function=Logistic, name='WORDS INPUT')
# # output_layer = TransferMechanism(size=1, name='OUTPUT')
# # decision_mech = DDM(name='DECISION')
# #
# # input_to_output_weights = MappingProjection(matrix=np.array([[1], [-1]]))
# #
# # colors_process = process(pathway=[colors_input_layer, input_to_output_weights, output_layer])
# # words_process = process(pathway=[words_input_layer, input_to_output_weights, output_layer])
# # decision_process = process(pathway=[output_layer, decision_mech])
# #
# # my_simple_Stroop = system(processes=[colors_process, words_process, decision_process])
#
# # # FULL STROOP ---------------
# #
# color_input = TransferMechanism(size=2, function=Linear, name='COLOR INPUT')
# word_input = TransferMechanism(size=2, function=Linear, name='WORD INPUT')
# task_input = TransferMechanism(size=2, function=Linear, name='TASK INPUT')
# color_hidden = TransferMechanism(size=2, function=Logistic, name='COLOR HIDDEN')
# word_hidden = TransferMechanism(size=2, function=Logistic, name='WORD HIDDEN')
# output = TransferMechanism(size=1, function=Linear, name='OUTPUT')
# decision_mech = DDM(name='DECISION')
#
# color_weights = MappingProjection(matrix=np.array([[1, -1], [-1, 1]]), name='COLOR_WEIGHTS')
# word_weights = MappingProjection(matrix=np.array([[1, -1], [-1, 1]]), name='WORD_WEIGHTS')
# output_weights = np.array([[1], [-1]])
# color_task_weights = MappingProjection(matrix=np.array([[1, 1], [0, 0]]), name='COLOR_TASK_WEIGHTS')
# word_task_weights = MappingProjection(matrix=np.array([[0, 0], [1, 1]]), name='WORD_TASK_WEIGHTS')
#
# color_process = Process(pathway=[color_input, color_weights, color_hidden, output_weights, output], name="COLORS")
# word_process = Process(pathway=[word_input, word_weights, word_hidden, output_weights, output], name="WORDS")
# color_task_process = Process(pathway=[task_input, color_task_weights, color_hidden], name="COLOR TASK")
# word_task_process = Process(pathway=[task_input, word_task_weights, word_hidden], name="WORD TASK")
# decision_process = Process(pathway=[output, decision_mech], name="DECISION")
#
# my_simple_Stroop = System(processes=[color_process, word_process,
#                                      color_task_process, word_task_process, decision_process])
# my_simple_Stroop.show_graph()

# endregion

# ----------------------------------------------- MECHANISM ------------------------------------------------------------

# # region TEST RecurrentTransferMechanism @@@@@@@@@@@@@@@@@@@@@@@@@@@@@@@@@@@@@@@@@@@@@@@@@@@@@@@@@@@@@@@@@@@@@@@@@@
#
# import numpy as np
#     import RecurrentTransferMechanism
#
# print("\nTEST RecurrentTransferMechanism\n")
#
# my_auto = RecurrentTransferMechanism(
#         # default_variable=[0,0,0,0],
#                                      size=4,
#                                      function=Linear,
#                                      # function=Logistic,
#                                      # matrix=RANDOM_CONNECTIVITY_MATRIX,
#                                      matrix=np.full((4,4), 0.1),
#                                      enable_learning=True
#                                      # matrix=[[1,1,1],[1,1,1],[1,1,1]]
#                                      )
#
# print ("my_auto.matrix:\n",
#        my_auto.matrix)
# print ("\nmy_auto.recurrent_projection.matrix:\n",
#        my_auto.recurrent_projection.matrix)
# print ("\nmy_auto.input_state.path_afferents[0].matrix:\n",
#        my_auto.input_state.path_afferents[0].matrix)
#
# my_process = process(pathway=[my_auto])
#
# my_auto.learning_enabled = False
# print ("\n***INITIAL STATE WITH [1,1,0,0] AS INPUT")
# print('\nActivity: ', my_auto.value, '\n\nWeight matrix:\n', my_auto.matrix)
# my_process.execute([1,1,0,0]),
# print ("\n***AFTER SINGLE EXECUTION [1,1,0,0] AS INPUT")
# print('\nActivity: ', my_auto.value, '\n\nWeight matrix:\n', my_auto.matrix)
# my_process.execute([1,1,0,0]),
# print ("\n***AFTER SECOND EXECUTION [1,1,0,0] AS INPUT")
# print('\nActivity: ', my_auto.value, '\n\nWeight matrix:\n', my_auto.matrix)
#
# my_auto.learning_enabled = True
# print ("\n***START TRAINING WITH [1,1,0,0]")
#
# my_process.execute([1,1,0,0])
# print(my_auto.matrix.tolist())
# print('\nActivity: ', my_auto.value, '\n\nWeight matrix:\n', my_auto.matrix)
#
# my_process.execute([1,1,0,0]),
# print(my_auto.matrix.tolist())
# print('\nActivity: ', my_auto.value, '\n\nWeight matrix:\n', my_auto.matrix)
#
# my_process.execute([1,1,0,0])
# print('\nActivity: ', my_auto.value, '\n\nWeight matrix:\n', my_auto.matrix)
#
#
# my_auto.learning_enabled = False
# print ("\n*** DISABLED LEARNING")
#
# print ("\n*** START EXECUTING WITH [1,0,0,0]")
# for i in range(4):
#     my_process.execute([1,0,0,0]),
#     print('\nActivity: ', my_auto.value, '\n\nWeight matrix:\n', my_auto.matrix)
#
#
# # #
# # input_list = {my_auto:[1,1,1]}
# # target_list = {my_auto:[0,0,0]}
# #
# # # print(my_process.run(inputs=input_list, targets=target_list, num_trials=5))
# #
# # my_system = system(processes=[my_process],
# #                    targets=[0,0,0])
# #
# # print(my_system.run(inputs=input_list,
# #                     targets=target_list,
# #                     num_trials=5))

# region TEST LCA @@@@@@@@@@@@@@@@@@@@@@@@@@@@@@@@@@@@@@@@@@@@@@@@@@@@@@@@@@@@@@@@@@@@@@@@@

#
# print("TEST LCA")
#
# my_auto = LCA(
#         size=3,
#         output_states=[LCA_OUTPUT.RESULT,
#                        LCA_OUTPUT.ENTROPY,
#                        LCA_OUTPUT.ENERGY,
#                        LCA_OUTPUT.MAX_VS_AVG]
#         # inhibition
# )
#
# # my_auto = TransferMechanism(default_variable=[0,0,0],
# #                             # function=Logistic
# #                             )
# #
# # my_auto_matrix = MappingProjection(sender=my_auto,
# #                                    receiver=my_auto,
# #                                    matrix=FULL_CONNECTIVITY_MATRIX)
#
# # THIS DOESN'T WORK, AS Process._instantiate_pathway() EXITS AFTER PROCESSING THE LONE MECHANISM
# #                    SO NEVER HAS A CHANCE TO SEE THE PROJECTION AND THEREBY ASSIGN IT A LearningProjection
# my_process = Process(pathway=[my_auto],
#
# # THIS DOESN'T WORK, AS Process._instantiate_pathway() ONLY CHECKS PROJECTIONS AFTER ENCOUNTERING ANOTHER MECHANISM
# # my_process = Process(pathway=[my_auto, my_auto_matrix],
#                      target=[0,0,0],
#                      learning=LEARNING
#                      )
#
# # my_process = Process(pathway=[my_auto, FULL_CONNECTIVITY_MATRIX, my_auto],
# #                      learning=LEARNING,
# #                      target=[0,0,0])
#
# # print(my_process.execute([1,1,1]))
# # print(my_process.execute([1,1,1]))
# # print(my_process.execute([1,1,1]))
# # print(my_process.execute([1,1,1]))
# #
# input_list = {my_auto:[1,1,1]}
# target_list = {my_auto:[0,0,0]}
#
# # print(my_process.run(inputs=input_list, targets=target_list, num_trials=5))
#
# my_system = System(processes=[my_process],
#                    targets=[0,0,0])
#
# print(my_system.run(inputs=input_list,
#                     targets=target_list,
#                     num_trials=5))

#endregion

#endregion
#region TEST ReportOUtput Pref @@@@@@@@@@@@@@@@@@@@@@@@@@@@@@@@@@@@@@@@@@@@@@@@@@@@@@@@@@@@@@@@@@@@@@@@@@@@@@@@

#
# my_mech = TransferMechanism(function=Linear())
#
# my_process = Process(pathway=[my_mech])
#
# my_mech.reportOutputPref = False
#
# # FIX: CAN'T CHANGE reportOutputPref FOR PROCESS USE LOCAL SETTER (DEFAULT WORKS)
# my_process.reportOutputPref = False
# my_process.verbosePref = False
#
# my_process.execute()

#endregion

#region TEST Matrix Assignment to MappingProjection @@@@@@@@@@@@@@@@@@@@@@@@@@@@@@@@@@@@@@@@@@@@@@@@@@@@@@@@@@@@@@@@@@@

#
# my_mech = TransferMechanism(function=Linear())
# my_mech2 = TransferMechanism(function=Linear())
# my_projection = MappingProjection(sender=my_mech,
#                         receiver=my_mech2,
#                         matrix=np.ones((1,1)))
#
# my_process = Process(pathway=[my_mech, my_mech2])
#
#
# my_process.execute()

#endregion

#region TEST matrix @@@@@@@@@@@@@@@@@@@@@@@@@@@@@@@@@@@@@@@@@@@@@@@@@@@@@@@@@@@@@@@@@@@

# Input_Weights_matrix = (np.arange(2*5).reshape((2, 5)) + 1)/(2*5)
# Middle_Weights_matrix = (np.arange(5*4).reshape((5, 4)) + 1)/(5*4)
# Output_Weights_matrix = (np.arange(4*3).reshape((4, 3)) + 1)/(4*3)
#
# print ("Input Weights:\n",Input_Weights_matrix)
# print ("Middle Weights:\n",Middle_Weights_matrix)
# print ("Output Weights:\n",Output_Weights_matrix)


# a = np.array([-0.8344837,  -0.87072018,  0.10002567])
# b = (np.arange(4*3).reshape((4, 3)) + 1)/(4*3)
# c = np.dot(b, a, )
# print(c)

#endregion  ********

#region TEST Matrix Assignment to MappingProjection @@@@@@@@@@@@@@@@@@@@@@@@@@@@@@@@@@@@@@@@@@@@@@@@@@@@@@@@@@@@@@@@@@@
#
#
# color_naming = TransferMechanism(default_variable=[0,0],
#                         function=Linear,
#                         name="Color Naming"
#                         )
#
# word_reading = TransferMechanism(default_variable=[0,0],
#                         function=Logistic,
#                         name="Word Reading")
#
# verbal_response = TransferMechanism(default_variable=[0,0],
#                            function=Logistic)
#
# color_pathway = MappingProjection(sender=color_naming,
#                         receiver=verbal_response,
#                         matrix=IDENTITY_MATRIX,
#                         )
#
# word_pathway = MappingProjection(sender=word_reading,
#                        receiver=verbal_response,
#                         matrix=IDENTITY_MATRIX
#                        )
#
# Stroop_process = Process(default_variable=[[1,2.5]],
#                          pathway=[color_naming, word_reading, verbal_response])
#
#
# Stroop_process.execute()
#
# endregion

#region TEST Stroop Model @@@@@@@@@@@@@@@@@@@@@@@@@@@@@@@@@@@@@@@@@@@@@@@@@@@@@@@@@@@@@@@@@@@
# print ("TEST Stroop Model")
#
# import numpy as np
#
# # Construct the Mechanisms:
# colors_input_layer = TransferMechanism(size=2, function=Logistic, name='COLORS INPUT')
# words_input_layer = TransferMechanism(size=2, function=Logistic, name='WORDS INPUT')
# output_layer = TransferMechanism(size=1, name='OUTPUT')
# decision_mech = DDM(name='DECISION')
#
# # Define a MappingProjection from each of the input layers to the output_layer
# input_to_output_weights = MappingProjection(matrix=np.array([[1], [-1]]))
#
# # Construct the Processes:
# colors_process = process(pathway=[colors_input_layer, input_to_output_weights, output_layer])
# words_process = process(pathway=[words_input_layer, input_to_output_weights, output_layer])
# decision_process = process(pathway=[output_layer, decision_mech])
#
# # Construct the System:
# my_simple_Stroop = system(processes=[colors_process, words_process, decision_process])
#
# # SIMPLE STROOP ---------------
#
# colors_input_layer = TransferMechanism(size=2, function=Logistic, name='COLORS INPUT')
# words_input_layer = TransferMechanism(size=2, function=Logistic, name='WORDS INPUT')
# output_layer = TransferMechanism(size=1, name='OUTPUT')
# decision_mech = DDM(name='DECISION')
#
# input_to_output_weights = MappingProjection(matrix=np.array([[1], [-1]]))
#
# colors_process = process(pathway=[colors_input_layer, input_to_output_weights, output_layer])
# words_process = process(pathway=[words_input_layer, input_to_output_weights, output_layer])
# decision_process = process(pathway=[output_layer, decision_mech])
#
# my_simple_Stroop = system(processes=[colors_process, words_process, decision_process])
#
# # FULL STROOP ---------------
#
# color_input = TransferMechanism(size=2, function=Linear, name='COLOR INPUT')
# word_input = TransferMechanism(size=2, function=Linear, name='WORD INPUT')
# task_input = TransferMechanism(size=2, function=Linear, name='TASK INPUT')
# color_hidden = TransferMechanism(size=2, function=Logistic, name='COLOR HIDDEN')
# word_hidden = TransferMechanism(size=2, function=Logistic, name='WORD HIDDEN')
# output = TransferMechanism(size=1, function=Linear, name='OUTPUT')
# decision_mech = DDM(name='DECISION')
#
# input_weights = MappingProjection(matrix=np.array([[1, -1], [-1, 1]]))
# output_weights = MappingProjection(matrix=np.array([[1], [-1]]))
# color_task_weights = MappingProjection(matrix=np.array([[1], [0]]))
# word_task_weights = MappingProjection(matrix=np.array([[0], [1]]))
#
# color_process = process(pathway=[color_input, input_weights, color_hidden, output_weights, output])
# word_process = process(pathway=[word_input, input_weights, word_hidden, output_weights, output])
# color_task_process = process(pathway=[task_input, color_task_weights, color_hidden])
# word_task_process = process(pathway=[word_input, word_task_weights, word_hidden, output])
# decision_process = process(pathway=[output_layer, decision_mech])
#
# my_simple_Stroop = system(processes=[colors_process, words_process,
#                                      color_task_process, word_task_process, decision_process])

# endregion

# ----------------------------------------------- UTILITIES ------------------------------------------------------------

#region TEST typecheck: @@@@@@@@@@@@@@@@@@@@@@@@@@@@@@@@@@@@@@@@@@@@@@@@@@@@@@@@@@@@@@@@@@@@@@@@@@@@@

# @tc.typecheck
# def foo2(record:(int,int,bool), rgb:tc.re("^[rgb]$")) -> tc.any(int,float) :
#     # don't expect the following to make much sense:
#     a = record[0]; b = record[1]
#     return a/b if (a/b == float(a)/b) else float(a)/b
#
# # foo2((4,10,True), "r")   # OK
# # foo2([4,10,True], "g")   # OK: list is acceptable in place of tuple
# # foo2((4,10,1), "rg")     # Wrong: 1 is not a bool, string is too long
# # # foo2(None,     "R")      # Wrong: None is no tuple, string has illegal character
#
#
# from enum import Enum
# # class Weightings(AutoNumber):
# class Weightings(Enum):
#     CONSTANT        = 'hello'
#     SIMPLE        = 'goodbye'
#     ADAPTIVE = 'you say'
#
# @tc.typecheck
# def foo3(test:tc.re('hello')):
#     a = test
#
# foo3('hello')
# # foo3('goodbye')
# # foo3(test=3)
#
# @tc.typecheck
# def foo4(test:Weightings=Weightings.SIMPLE):
#     a = test
#
# # foo4(test=Weightings.LINEAR)
# foo4(test='LINEAR')

# @tc.typecheck
# def foo5(test:tc.any(int, float)=2):
#     a = test
#
# foo5(test=1)

# options = ['Happy', 'Sad']

# @tc.typecheck
# def foo6(arg:tc.enum('Happy', 'Sad')):
#     a = arg
#
# foo6(arg='Ugh')

# @tc.typecheck
# # def foo7(arg:tc.optional(tc.any(int, float, tc.seq_of(tc.any(int, float))))):
# def foo7(arg:tc.optional(tc.any(int, float, tc.list_of(tc.any(int, float)), np.ndarray))):
#     a = arg
#
# foo7(np.array([1,'a']))
#

# a = NotImplemented
# if isinstance(a, type(NotImplemented)):
#     print ("TRUE")

#endregion

#region TEST get_user_attributes @@@@@@@@@@@@@@@@@@@@@@@@@@@@@@@@@@@@@@@@@@@@@@@@@@@@@@@@@@@@@@@@@@@@@@@@@@@@@@@@@@@@@@@

# import inspect
#
# def get_class_attributes(cls):
#     boring = dir(type('dummy', (object,), {}))
#     return [item
#             for item in inspect.getmembers(cls)
#             if item[0] not in boring]
#
# class my_class():
#     attrib1 = 0
#     attrib2 = 1
#     # def __init__(self):
#         # self.attrib1 = 0
#         # self.attrib2 = 1
#
# print(get_class_attributes(my_class))

#endregion

#region TEST Function definition in class: @@@@@@@@@@@@@@@@@@@@@@@@@@@@@@@@@@@@@@@@@@@@@@@@@@@@@@@@@@@@@@@@@@@@@@@@@@@@@

# class a:
#     def __init__(self):
#         a.attrib1 = True
#
#     def class_function(string):
#         return 'RETURN: ' + string
#
# print (a.class_function('hello'))
#
#endregion

#region TEST Save function args: @@@@@@@@@@@@@@@@@@@@@@@@@@@@@@@@@@@@@@@@@@@@@@@@@@@@@@@@@@@@@@@@@@@@@@@@@@@@@


# def first_function(sender=NotImplemented,
#                   receiver=NotImplemented,
#                   params=NotImplemented,
#                   name=NotImplemented,
#                   prefs=NotImplemented,
#                   context=None):
#     saved_args = locals()
#     return saved_args
#
# def second_function(sender=NotImplemented,
#                   receiver=NotImplemented,
#                   params=NotImplemented,
#                   name=NotImplemented,
#                   prefs=NotImplemented,
#                   context=None):
#     saved_args = locals()
#     return saved_args
#
# a = first_function(sender='something')
# print ('a: ', a)
# a['context']='new context'
# print ('a: ', a)
# b = second_function(**a)
# print ('b: ', b)
#
#

#endregion

#region TEST Attribute assignment: @@@@@@@@@@@@@@@@@@@@@@@@@@@@@@@@@@@@@@@@@@@@@@@@@@@@@@@@@@@@@@@@@@@@@@@@@@@@@@@@@@

# class a:
#     def __init__(self):
#         a.attrib1 = True
#
# x = a()
# print ('attrib1: ', x.attrib1)
# x.attrib2 = False
# print ('attrib2: ', x.attrib2)

#endregion

#region TEST np.array ASSIGNMENT: @@@@@@@@@@@@@@@@@@@@@@@@@@@@@@@@@@@@@@@@@@@@@@@@@@@@@@@@@@@@@@@@@@@@@@@@@@@@@@@@@@

# test = np.array([[0]])
# print (test)
# test[0] = np.array([5])
# print (test)

#endregion

#region TEST next: @@@@@@@@@@@@@@@@@@@@@@@@@@@@@@@@@@@@@@@@@@@@@@@@@@@@@@@@@@@@@@@@@@@@@@@@@@@@@@@@@@

# class a:
#     pass
# b = a()
# c = a()
# l = ['hello', 1, b, 2, 'test', 3, c, 4, 'goodbye']
#
# x = [item for item in l if isinstance(item, a)]
# print (x)


# x = iter(l)
# # x = iter(['test', 'goodbye'])
# i = 0
# # while next((s for s in x if isinstance(s, int)), None):
#
# y = []
# z = next((s for s in x if isinstance(s, a)), None)
# while z:
#     y.append(z)
#     z = next((s for s in x if isinstance(s, a)), None)
#
# print (y)
# print (len(y))


# print (next((s for s in x if isinstance(s, int)), None))
# print (next((s for s in x if isinstance(s, int)), None))
# print (next((s for s in x if isinstance(s, int)), None))
# print (next((s for s in x if isinstance(s, int)), None))

#endregion

#region TEST BREAK IN FOR LOOP: @@@@@@@@@@@@@@@@@@@@@@@@@@@@@@@@@@@@@@@@@@@@@@@@@@@@@@@@@@@@@@@@@@@@@@@@@@@@@@@@@@

# i = 0
# for i in range(10):
#     if i == 2:
#         break
# print (i)

#endregion

#region TEST np.array DOT PRODUCT: @@@@@@@@@@@@@@@@@@@@@@@@@@@@@@@@@@@@@@@@@@@@@@@@@@@@@@@@@@@@@@@@@@@@@@@@@@

# # output_error = np.array([3, 1])
# # weight_matrix = np.array([[1, 2], [3, 4], [5, 6]])
#
# # sender_error = 5, 13, 21
#
# # receivers = np.array([[1, 2]]).reshape(2,1)
# receivers = np.array([3,1])
# weights = np.array([[1, 2], [3, 4], [5, 6]])
# print ('receivers: \n', receivers)
# print ('weights: \n', weights)
# print ('dot product: \n', np.dot(weights, receivers))

#endregion

#region TEST PRINT W/O RETURN @@@@@@@@@@@@@@@@@@@@@@@@@@@@@@@@@@@@@@@@@@@@@@@@@@@@@@@@@@@@@@@@@@@@@@@@@@@@@@@@@@

# # for item in [1,2,3,4]:
# #     print(item, " ", end="")
# #
# # print("HELLO", "GOOBAH", end="")
#
#
# print("HELLO ", end="")
# print("GOOBAH", end="")
# print(" AND FINALLY")
#
#endregion

#region TEST PHASE_SPEC @@@@@@@@@@@@@@@@@@@@@@@@@@@@@@@@@@@@@@@@@@@@@@@@@@@@@@@@@@@@@@@@@@@@@@@@@@@@@@@@@@

# def phaseSpecFunc(freq_spec, phase_spec, phase_max):
#     for time in range(20):
#         if (time % (phase_max + 1)) == phase_spec:
#             print (time, ": FIRED")
#         else:
#             print (time, ": -----")
#
# phaseSpecFunc(freq_spec=1,
#               phase_spec=1,
#               phase_max=3)

#endregion

#region TEST CUSTOM LIST THAT GETS ITEM FROM ANOTHER LIST @@@@@@@@@@@@@@@@@@@@@@@@@@@@@@@@@@@@@@@@@@@@@@@@@@@@@@@@@@@@@@

# from collections import UserList
#
# # class mech_list(UserList):
# #     def __init__(self):
# #         super(mech_list, self).__init__()
# #         self.mech_tuples = mech_tuples()
# #
# #     def __getitem__(self, item):
# #         return self.mech_tuples.tuples_list[item][0]
# #
# #     def __setitem__(self, key, value):
# #         raise ("MyList is read only ")
# #
# # class mech_tuples:
# #     def __init__(self):
# #         # self.tuples_list = myList()
# #         self.tuples_list = [('mech 1', 1), ('mech 2', 2)]
#
# # x = mech_list(mech_tuples())
# # print (x[0])
#
# class mech_list(UserList):
#     def __init__(self, source_list):
#         super(mech_list, self).__init__()
#         self.mech_tuples = source_list
#
#     def __getitem__(self, item):
#         return self.mech_tuples.tuples_list[item][0]
#
#     def __setitem__(self, key, value):
#         raise ("MyList is read only ")
#
# class system:
#     def __init__(self):
#         self.tuples_list = [('mech 1', 1), ('mech 2', 2)]
#         self.mech_list = mech_list(self)
#
# x = System()
# print (x.mech_list[1])
#
#endregion

#region TEST ERROR HANDLING: NESTED EXCEPTIONS @@@@@@@@@@@@@@@@@@@@@@@@@@@@@@@@@@@@@@@@@@@@@@@@@@@@@@@@@@@@@@@@@@@@@@@@@

#
# MonitoredOutputStatesOption = dict
# target_set = {
#     MONITOR_FOR_CONTROL:'state that is monitored',
#     # FUNCTION_PARAMS:{WEIGHTS:[1]}
#               }
#
# try:
#     # It IS a MonitoredOutputStatesOption specification
#     if isinstance(target_set[MONITOR_FOR_CONTROL], MonitoredOutputStatesOption):
#         # Put in a list (standard format for processing by _instantiate_monitored_output_states)
#         # target_set[MONITOR_FOR_CONTROL] = [target_set[MONITOR_FOR_CONTROL]]
#         print ("Assign monitored States")
#     # It is NOT a MonitoredOutputStatesOption specification, so assume it is a list of Mechanisms or States
#     else:
#         # for item in target_set[MONITOR_FOR_CONTROL]:
#         #     self._validate_monitored_state_in_system(item, context=context)
#         # Insure that number of weights specified in WEIGHTS functionParams equals the number of monitored states
#         print ('Validated monitored states')
#         try:
#             num_weights = len(target_set[FUNCTION_PARAMS][WEIGHTS])
#         except KeyError:
#             # raise ScratchPadError('Key error for assigning weights')
#             pass
#         else:
#             # num_monitored_states = len(target_set[MONITOR_FOR_CONTROL])
#             # if not True:
#             if True:
#                 raise ScratchPadError("Weights not equal")
# except KeyError:
#     pass

#endregion

#region TEST ERROR HANDLING @@@@@@@@@@@@@@@@@@@@@@@@@@@@@@@@@@@@@@@@@@@@@@@@@@@@@@@@@@@@@@@@@@@@@@@@@@@@@@@@@@@@@
#

# myMatrix = np.matrix('1 2 3; 4 5 q')

# try:
#     myMatrix = np.matrix('1 2 3; 4 5 6')
# except (TypeError, ValueError) as e:
#     print ("Error message: {0}".format(e))

# try:
#     myMatrix = np.atleast_2d(['a', 'b'], ['c'])
# except TypeError as e:
#     print ("Array Error message: {0}".format(e))

# try:
#     myMatrix = np.matrix([[1, 2, 3], ['a', 'b', 'c']])
# except TypeError as e:
#     print ("Matrix Error message: {0}".format(e))
#
#
# print ("\nmyMatrix: \n", myMatrix)
#
#endregion

#region TEST ERROR HANDLING: INSTANTIATING A CUSTOM EXCEPTION @@@@@@@@@@@@@@@@@@@@@@@@@@@@@@@@@@@@@@@@@@@@@@@@@@@@@@@@@@

# try:
#     raise TypeError('help')
# except:
#     print ("Exeption raised!")

#endregion

#region TEST FIND TERMINALS IN GRAPH @@@@@@@@@@@@@@@@@@@@@@@@@@@@@@@@@@@@@@@@@@@@@@@@@@@@@@@@@@@@@@@@@@@@@@@@@@@@@@@@@@@

#          A
#         /
#       B
#      / \
#    C    D
#   /
# E

# graph = {"B": {"A"},
#          "C": {"B"},
#          "D": {"B"},
#          "E": {"C"},
#          "A": set()}
#
# B    C
#  \  /
#   A

# graph = {
#     "A": {"B", "C"},
#     "B": set(),
#     "C": set()
# }

# receiver_mechs = set(list(graph.keys()))
#
# print ("receiver_mechs: ", receiver_mechs)
#
# sender_mechs = set()
# for receiver, sender in graph.items():
#     sender = graph[receiver]
#     sender_mechs = sender_mechs.union(sender)
#
# print ("sender_mechs: ", sender_mechs)
#
# terminal_mechs = receiver_mechs-sender_mechs
#
# print ('terminal_mechs: ', terminal_mechs )

# p2 = Process(pathway=[e, c, b, d], name='p2')
# p1e = Process(pathway=[a, b, c, d], name='p1e')

# graph = {"B": {"A"},
#          "C": {"B"},
#          "D": {"B"},
#          "D": {"C"},
#          "E": set(),
#          "A": set()}

# p1e: [a, b, c, d]
# p2:  [e, c, f, b, d]

# graph = {"B": {"A"},
#          "C": {"B"},
#          "D": {"B"},
#          "B": {"D"},
#          "A": set()}
#

# graph = {"B": {"A", "X"},
#                 "C": {"B", "Y"},
#                 "D": {"B"},
#                 "E": {"C"}}
#

# from toposort import toposort, toposort_flatten
#
# print("\nList of sets from toposort: ", list(toposort(graph))) # list of sets
# print("toposort_flatten (not sorted): ", toposort_flatten(graph, sort=False)) # a particular order
# print("toposort_flatten (sorted): ", toposort_flatten(graph, sort=True)) # a particular order

# from itertools import chain
# # graph ={'B': {'A', 'F'}, 'C': {'B'}, 'D': {'B'}, 'E': {'C'}}
# terminals = [k for k in graph.keys() if k not in chain(*graph.values())]
# print ("\nterminals: ", terminals)


#endregion

#region TEST TOPOSORT @@@@@@@@@@@@@@@@@@@@@@@@@@@@@@@@@@@@@@@@@@@@@@@@@@@@@@@@@@@@@@@@@@@@@@@@@@@@@@@@@@@@@


# # from toposort import toposort, toposort_flatten
# # # #
# # # graph = {"C": {"B","D"},  # Note: ignores neste' sets
# # #         "C": { "A"},
# # #         "C": {"C''"},
# # #         "B": {"A'"},
# # #         "B":{"A"},
# # #         "C''":{"A'"}, # ADDED
# # #         "A":set(),
# # #         "A'":set(),
# # #         "C''":{"B''"},
# # #         "B''":{"A''"},
# # #         "A''":set(),
# # #         "D": { "B"}
# # #          }
# # #         # "D":set()}
# # #
# # #
# # #          E
# # #         /
# # #    D   C
# # #     \ / \
# # #      B   Y
# # #     / \
# # #    A   X
# # #
# # graph = {"B": {"A", "X"},
# #          "C": {"B", "Y"},
# #          "D": {"B"},
# #          "E": {"C"}}
# # #
# import re
# print()
# print( list(toposort(graph))) # list of sets
# print(toposort_flatten(graph)) # a particular order
# # print( re.sub('[\"]','',str(list(toposort(graph))))) # list of sets
# # print( re.sub('[\"]','',str(toposort_flatten(graph)))) # a particular order

#
# OUTPUT:
# [{A, A', A''}, {B'', B}, {C''}, {C}]
# [A, A', A'', B, B'', C'', C]

# #endregion

#region TEST **kwARG PASSING  @@@@@@@@@@@@@@@@@@@@@@@@@@@@@@@@@@@@@@@@@@@@@@@@@@@@@@@@@@@@@@@@@@@@@@@@@@@

# def function(arg1=1, arg2=2, **kwargs):
#     print ("arg 1: {}\narg 2: {}\nkwargs: {}\ntype of kwargs: {}".format(arg1, arg2, kwargs, type(kwargs)))
#
# function(**{'arg1':3, 'arg2':4})
#
# arg_dict = {'arg1':5, 'arg2':6, 'arg3':7}
# function(**arg_dict)

# def function(arg1=1, arg2=2):
#     print ("\targ 1: {}\n\targ 2: {}".format(arg1, arg2))
#
# print("\nArgs passed as **{'arg1':5, 'arg2':6}:")
# function(**{'arg1':5, 'arg2':6})
#
# print("\nArgs passed as *(7, 8):")
# function(*(7, 8))
#
# print("\nArgs passed as **{kwArg1:9, kwArg2:10}:")
# kwArg1 = 'arg1'
# kwArg2 = 'arg2'
# function(**{kwArg1:9, kwArg2:10})

#endregion

#region TEST @PROPERTY APPEND FOR SETTER @@@@@@@@@@@@@@@@@@@@@@@@@@@@@@@@@@@@@@@@@@@@@@@@@@@@@@@@@@@@@@@@@@@@@@@@@@@

# class attribute_list(list):
#     def append(self, value):
#         print ('ACCESSED ATTRIBUTE APPEND')
#         super(attribute_list, self).append(value)
#
# class a:
#     def __init__(self):
#         self._attribute = attribute_list()
#         self._attribute.append('happy')
#
#     @property
#     def attribute(self):
#         return self._attribute
#
#     @attribute.setter
#     def attribute(self, value):
#         print ('ACCESSED SETTER')
#         self._attribute.append(value)
#
#     def add(self, value):
#         self.attribute = value
#
#
# x = a()
# # items = ['happy', 'sad']
# # for i in items:
# #     x.attribute = i
#
# x.attribute.append('sad')
# print(x.attribute)
#

#endregion

#region TEST HIERARCHICAL property -- WORKS! @@@@@@@@@@@@@@@@@@@@@@@@@@@@@@@@@@@@@@@@@@@@@@@@@@@@@@@@@@@@@@@@@@@@@@@@@@@

# class a:
#     def __init__(self):
#         self._attribute = None
#
#     # @property
#     # def attribute(self):
#     def getattribute(self):
#         print ('RETRIEVING PARENT attribute')
#         return self._attribute
#
#     # @attribute.setter
#     # def attribute(self, value):
#     def setattribute(self, value):
#         print ('SETTING PARENT TO: ', value)
#         self._attribute = value
#         print ('PARENT SET TO: ', self._attribute)
#
#     attribute = property(getattribute, setattribute, "I'm the attribute property")
#
# class b(a):
#     # def __init__(self):
#     #     self.attrib = 1
#     #     self._attribute = None
#     # @property
#     # def attribute(self):
#     def getattribute(self):
#         print ('RETRIEVING CHILD attribute')
#         return super(b, self).getattribute()
#
#     # @attribute.setter
#     # def attribute(self, value):
#     def setattribute(self, value):
#         # super(b, self).attribute(value)
#         # super(b,self).__set__(value)
#         super(b,self).setattribute(value)
#         print ('SET CHILD TO: ', self._attribute)
#         # self._attribute = value
#
#     attribute = property(getattribute, setattribute, "I'm the attribute property")
#
# x = a()
# x.attribute = 1
# x.attribute = 1
# print (x.attribute)
# y = b()
# y.attribute = 2
# print (y.attribute)


#endregion

#region TEST HIERARCHICAL property -- FROM BRYN @@@@@@@@@@@@@@@@@@@@@@@@@@@@@@@@@@@@@@@@@@@@@@@@@@@@@@@@@@@@@@@@@@@@@@@@

# class A(object):
#     def __init__(self):
#         self._foo = 1
#     @property
#     def foo(self):
#         return self._foo
#
#     @foo.setter
#     def foo(self, value):
#         self._foo = value
#
#
# class B(A):
#     @A.foo.setter
#     def foo(self, value):
#         A.foo.__set__(self, value * 2)
#
#
# if __name__ == '__main__':
#     a = A()
#     b = B()
#     a.foo = 5
#     b.foo = 5
#     print("a is %d, b is %d" % (a.foo, b.foo))

#endregion

#region TEST setattr for @property @@@@@@@@@@@@@@@@@@@@@@@@@@@@@@@@@@@@@@@@@@@@@@@@@@@@@@@@@@@@@@@@@@@@@@@@@@@@@@@@@@@@@
#
# class a:
#     # def __init__(self):
#     #     self.attrib = 1
#     @property
#     def attribute(self):
#         return self._attribute
#
#     @attribute.setter
#     def attribute(self, value):
#         print ('SETTING')
#         self._attribute = value
#
# x = a()
# # x.attribute = 1
# setattr(x, 'attribute', 2)
# print (x.attribute)
# print (x._attribute)
#endregion

#region TEST setattr @@@@@@@@@@@@@@@@@@@@@@@@@@@@@@@@@@@@@@@@@@@@@@@@@@@@@@@@@@@@@@@@@@@@@@@@@@@@@@@@@@@@@@@@@@@@@@@@@@@

# class a:
#     def __init__(self):
#         a.foo = 3
#
# x = a()
# setattr(x, 'foo', 4)
# print (x.foo)
# print (x.__dict__)

# #endregion

#region TEST ARITHMETIC @@@@@@@@@@@@@@@@@@@@@@@@@@@@@@@@@@@@@@@@@@@@@@@@@@@@@@@@@@@@@@@@@@@@@@@@@@@@@@@@@@@@@

# x = np.array([10,10])
# y = np.array([1,2])
# q = np.array([2,3])
#
# z = LinearCombination(x,
#                       param_defaults={LinearCombination.OPERATION: LinearCombination.Operation.PRODUCT},
#                       context='TEST')
# print (z.execute([x, y, q]))

# #endregion

#region TEST LINEAR @@@@@@@@@@@@@@@@@@@@@@@@@@@@@@@@@@@@@@@@@@@@@@@@@@@@@@@@@@@@@@@@@@@@@@@@@@@@@@@@@@@@@

# x = np.array([10,10])
# y = np.array([1,2])
# q = np.array([2,3])
#
# z = Linear(x, context='TEST')
# print (z.execute([x]))
#
# #endregion

#region TEST iscompatible @@@@@@@@@@@@@@@@@@@@@@@@@@@@@@@@@@@@@@@@@@@@@@@@@@@@@@@@@@@@@@@@@@@@@@@@@@@@@@@@@@@@@

# a = 1
# b = LogEntry.OUTPUT_VALUE
#
# # if iscompatible(a,b, **{kwCompatibidlityType:Enum}):
# if iscompatible(a,b):
#     print('COMPATIBLE')
# else:
#     print('INCOMPATIBLE')
#
# #endregion

#region TEST Log @@@@@@@@@@@@@@@@@@@@@@@@@@@@@@@@@@@@@@@@@@@@@@@@@@@@@@@@@@@@@@@@@@@@@@@@@@@@@@@@@@@@@
# print ("TEST Log")
#
# def test_log():
#
#     T_1 = pnl.TransferMechanism(name='T_1', size=2)
#     T_2 = pnl.TransferMechanism(name='T_2', size=2)
#     PS = pnl.Process(name='PS', pathway=[T_1, T_2])
#     PJ = T_2.path_afferents[0]
#
#     assert T_1.loggable_items == {'InputState-0': 'OFF',
#                                  'slope': 'OFF',
#                                  'RESULTS': 'OFF',
#                                  'intercept': 'OFF',
#                                  'noise': 'OFF',
#                                  'time_constant': 'OFF',
#                                  'value': 'OFF'}
#     assert T_2.loggable_items == {'InputState-0': 'OFF',
#                                  'slope': 'OFF',
#                                  'RESULTS': 'OFF',
#                                  'intercept': 'OFF',
#                                  'noise': 'OFF',
#                                  'time_constant': 'OFF',
#                                  'value': 'OFF'}
#     assert PJ.loggable_items == {'matrix': 'OFF',
#                                  'value': 'OFF'}
#
#     T_1.log_items(pnl.NOISE)
#     T_1.log_items(pnl.RESULTS)
#     PJ.log_items(pnl.MATRIX)
#
#     assert T_1.loggable_items == {'InputState-0': 'OFF',
#                                  'slope': 'OFF',
#                                  'RESULTS': 'EXECUTION',
#                                  'intercept': 'OFF',
#                                  'noise': 'EXECUTION',
#                                  'time_constant': 'OFF',
#                                  'value': 'OFF'}
#     assert T_2.loggable_items == {'InputState-0': 'OFF',
#                                  'slope': 'OFF',
#                                  'RESULTS': 'OFF',
#                                  'intercept': 'OFF',
#                                  'noise': 'OFF',
#                                  'time_constant': 'OFF',
#                                  'value': 'OFF'}
#     assert PJ.loggable_items == {'matrix': 'EXECUTION',
#                                  'value': 'OFF'}
#
#     PS.execute()
#     PS.execute()
#     PS.execute()
#
#     assert T_1.logged_items == {'RESULTS': 'EXECUTION', 'noise': 'EXECUTION'}
#     assert PJ.logged_items == {'matrix': 'EXECUTION'}
#
#     # assert T_1.log.print_entries() ==
#     # # Log for mech_A:
#     # #
#     # # Index     Variable:                                          Context                                                                  Value
#     # # 0         'RESULTS'.........................................' EXECUTING  PROCESS Process-0'.......................................    0.0
#     # # 1         'RESULTS'.........................................' EXECUTING  PROCESS Process-0'.......................................    0.0
#     # #
#     # #
#     # # 0         'noise'...........................................' EXECUTING  PROCESS Process-0'.......................................    0.0
#     # # 1         'noise'...........................................' EXECUTING  PROCESS Process-0'.......................................    0.0
#     #
#     # assert T_2.log.print_entries() ==
#     # # Log for mech_A:
#     # #
#     # # Index     Variable:                                          Context                                                                  Value
#     # # 0         'RESULTS'.........................................' EXECUTING  PROCESS Process-0'.......................................    0.0
#     # # 1         'RESULTS'.........................................' EXECUTING  PROCESS Process-0'.......................................    0.0
#     # #
#     # #
#     # # 0         'noise'...........................................' EXECUTING  PROCESS Process-0'.......................................    0.0
#     # # 1         'noise'...........................................' EXECUTING  PROCESS Process-0'.......................................    0.0
#
#     assert T_1.log.csv(entries=['noise', 'RESULTS'], owner_name=False, quotes=None) == \
#                     "\'Index\', \'noise\', \'RESULTS\'\n0, 0.0, 0.0 0.0\n1, 0.0, 0.0 0.0\n2, 0.0, 0.0 0.0\n"
#
#     assert PJ.log.csv(entries='matrix', owner_name=True, quotes=True) == \
#            "\'Index\', \'MappingProjection from T_1 to T_2[matrix]\'\n" \
#            "\'0\', \'1.0 0.0\' \'0.0 1.0\'\n" \
#            "\'1\', \'1.0 0.0\' \'0.0 1.0\'\n" \
#            "\'2\', \'1.0 0.0\' \'0.0 1.0\'\n"
#
#     result = T_1.log.nparray(entries=['noise', 'RESULTS'], header=False, owner_name=True)
#     print (result)
#     np.testing.assert_array_equal(result,
#                                   np.array([[[0], [1], [2]],
#                                             [[ 0.], [ 0.], [ 0.]],
#                                             [[ 0.,  0.], [ 0.,  0.],[ 0., 0.]]]))
#
# test_log()

#endregion

#region TEST LOG DURING INITIALIZATION @@@@@@@@@@@@@@@@@@@@@@@@@@@@@@@@@@@@@@@@@@@@@@@@@@@@@@@@@@@@@@@@@@@@@@@@@@@@@@@@
# print("TEST LOG DURING INITIALIZATION")
#
# def test_log_initialization():
#     T = pnl.TransferMechanism(
#             prefs={pnl.LOG_PREF: pnl.PreferenceEntry(pnl.LogLevel.INITIALIZATION, pnl.PreferenceLevel.INSTANCE)}
#     )
#     print(T.logged_items)
#     print(T.log.nparray())
#     T.log.print_entries()
#     assert True
#
# test_log_initialization()

#endregion

#region TEST LOG MISC @@@@@@@@@@@@@@@@@@@@@@@@@@@@@@@@@@@@@@@@@@@@@@@@@@@@@@@@@@@@@@@@@@@@@@@@@@@@@@@@@@@@@@@@@@@@@@@
# print("TEST LOG MISC")

# T = pnl.TransferMechanism()
#
# P = pnl.Process(pathway=[T])
# S = pnl.System(processes=P)
# T.log_items(pnl.RESULTS)
# S.execute()
# S.execute()
# S.execute()
# S.execute()
# T.log.print_entries(pnl.RESULTS)
# print()
# x = T.log.nparray(pnl.RESULTS)
# print(x)
# assert True

# T = pnl.TransferMechanism(size=3, name='My_T'
#     # prefs={pnl.LOG_PREF:pnl.PreferenceEntry(pnl.LogLevel.INITIALIZATION, pnl.PreferenceLevel.INSTANCE)}
# )
# T2 = pnl.TransferMechanism(size=4, input_states=[T])
# # T.parameter_states['slope'].logPref=pnl.PreferenceEntry(pnl.LogLevel.EXECUTION, pnl.PreferenceLevel.INSTANCE)
# print(T.loggable_items)
# T.log_items(('noise'))
# T.log_items('RESULTS')
# print(T.loggable_items)
#
# T.execute()
# T.execute()
# # print(T.logged_items)
# print(T.log.csv(entries=['RESULTS'], owner_name=False, quotes=None))
#
# # ------------------------------------------
#
# T1 = pnl.TransferMechanism(name='T1', size=2)
# T2 = pnl.TransferMechanism(name='T2', size=2)
# PS = pnl.Process(pathway=[T1, T2])
#
# print(T1.loggable_items)
# print(T2.loggable_items)
# # {'Process-0_Input Projection': 'OFF', 'InputState-0': 'OFF', 'slope': 'OFF', 'RESULTS': 'OFF', 'intercept': 'OFF', 'noise': 'OFF', 'time_constant': 'OFF'}
#
# PJ = T2.path_afferents[0]
# print(PJ.loggable_items)
#
# T1.log_items('noise')
# T1.log_items('RESULTS')
# PJ.log_items('matrix')
#
# # Execute each Process twice (to generate some values in the logs):
# PS.execute()
# PS.execute()
# PS.execute()
#
# print(T1.logged_items)
# print(PJ.logged_items)
#
# T1.log.print_entries()
# PJ.log.print_entries()
#
# print("CSV:")
# print(T1.log.csv(entries=[pnl.NOISE, pnl.RESULTS], owner_name=True, quotes=True))
# print(PJ.log.csv(entries='matrix', owner_name=True, quotes=True))
#
# print("NPARRAY:")
# print(T1.log.nparray(entries=['noise', 'RESULTS'], header=False, owner_name=True))
# print(PJ.log.nparray(entries=['matrix'], header=False, owner_name=True))
#
#
# import psyneulink as pnl
# my_mech_A = pnl.TransferMechanism(name='mech_A', size=2)
# my_mech_B = pnl.TransferMechanism(name='mech_B', size=3)
# my_process = pnl.Process(pathway=[my_mech_A, my_mech_B])
# proj_A_to_B = my_mech_B.path_afferents[0]
#
# print(my_mech_A.loggable_items) # doctest: +SKIP
# print(my_mech_B.loggable_items) # doctest: +SKIP
# print(proj_A_to_B.loggable_items) # doctest: +SKIP
#
# my_mech_A.log_items('noise')
# my_mech_A.log_items('RESULTS')
# proj_A_to_B.log_items(pnl.MATRIX)
#
#
# my_process.execute()
# my_process.execute()
#
# print(my_mech_A.logged_items)  # doctest: +SKIP
# print(my_mech_B.logged_items)  # doctest: +SKIP
# print(proj_A_to_B.logged_items)
#
# my_mech_A.log.print_entries() # doctest: +SKIP
#
#
# print(my_mech_A.log.csv(entries=[pnl.NOISE, pnl.RESULTS], owner_name=False, quotes=None)) # doctest: +SKIP
# print(proj_A_to_B.log.csv(entries=pnl.MATRIX, owner_name=True, quotes=True)) # doctest: +SKIP
#
# print(proj_A_to_B.log.nparray(entries=[pnl.MATRIX], owner_name=False, header=False)) # doctest: +SKIP
# #----------------------------------------------------------------------------------------------------------------

#endregion

<<<<<<< HEAD
#region TEST Multilayer-Learning Log @@@@@@@@@@@@@@@@@@@@@@@@@@@@@@@@@@@@@@@@@@@@@@@@@@@@@@@@@@@@@@@@@@@@@@@@@@@@@@@@@
=======
# region TEST Multilayer-Learning Log @@@@@@@@@@@@@@@@@@@@@@@@@@@@@@@@@@@@@@@@@@@@@@@@@@@@@@@@@@@@@@@@@@@@@@@@@@@@@@@@@
>>>>>>> 3a295403
print("TEST Multilayer-Learning Log")

def test_multilayer():
    Input_Layer = pnl.TransferMechanism(
        name='Input Layer',
        function=pnl.Logistic,
        default_variable=np.zeros((2,)),
    )

    Hidden_Layer_1 = pnl.TransferMechanism(
        name='Hidden Layer_1',
        function=pnl.Logistic(),
        # default_variable=np.zeros((5,)),
        size=5
    )

    Hidden_Layer_2 = pnl.TransferMechanism(
        name='Hidden Layer_2',
        function=pnl.Logistic(),
        default_variable=[0, 0, 0, 0],
    )

    Output_Layer = pnl.TransferMechanism(
        name='Output Layer',
        function=pnl.Logistic,
        default_variable=[0, 0, 0],
    )

    Input_Weights_matrix = (np.arange(2 * 5).reshape((2, 5)) + 1) / (2 * 5)
    Middle_Weights_matrix = (np.arange(5 * 4).reshape((5, 4)) + 1) / (5 * 4)
    Output_Weights_matrix = (np.arange(4 * 3).reshape((4, 3)) + 1) / (4 * 3)

    # TEST PROCESS.LEARNING WITH:
    # CREATION OF FREE STANDING PROJECTIONS THAT HAVE NO LEARNING (Input_Weights, Middle_Weights and Output_Weights)
    # INLINE CREATION OF PROJECTIONS (Input_Weights, Middle_Weights and Output_Weights)
    # NO EXPLICIT CREATION OF PROJECTIONS (Input_Weights, Middle_Weights and Output_Weights)

    # This projection will be used by the process below by referencing it in the process' pathway;
    #    note: sender and receiver args don't need to be specified
    Input_Weights = pnl.MappingProjection(
        name='Input Weights',
        matrix=Input_Weights_matrix,
    )

    # This projection will be used by the process below by assigning its sender and receiver args
    #    to mechanismss in the pathway
    Middle_Weights = pnl.MappingProjection(
        name='Middle Weights',
        sender=Hidden_Layer_1,
        receiver=Hidden_Layer_2,
        matrix=Middle_Weights_matrix,
    )

    # Commented lines in this projection illustrate variety of ways in which matrix and learning signals can be specified
    Output_Weights = pnl.MappingProjection(
        name='Output Weights',
        sender=Hidden_Layer_2,
        receiver=Output_Layer,
        matrix=Output_Weights_matrix,
    )

    p = pnl.Process(
        # default_variable=[0, 0],
        size=2,
        pathway=[
            Input_Layer,
            # The following reference to Input_Weights is needed to use it in the pathway
            #    since it's sender and receiver args are not specified in its declaration above
            Input_Weights,
            Hidden_Layer_1,
            # No projection specification is needed here since the sender arg for Middle_Weights
            #    is Hidden_Layer_1 and its receiver arg is Hidden_Layer_2
            # Middle_Weights,
            Hidden_Layer_2,
            # Output_Weights does not need to be listed for the same reason as Middle_Weights
            # If Middle_Weights and/or Output_Weights is not declared above, then the process
            #    will assign a default for missing projection
            # Output_Weights,
            Output_Layer
        ],
        clamp_input=pnl.SOFT_CLAMP,
        learning=pnl.LEARNING,
        learning_rate=1.0,
        target=[0, 0, 1],
        prefs={
            pnl.VERBOSE_PREF: False,
            pnl.REPORT_OUTPUT_PREF: False
        },
    )

    Middle_Weights.log_items(('matrix', pnl.EXECUTION))

    stim_list = {Input_Layer: [[-1, 30]]}
    target_list = {Output_Layer: [[0, 0, 1]]}

    def show_target():
        i = s.input
        t = s.target_input_states[0].value
        print('\nOLD WEIGHTS: \n')
        print('- Input Weights: \n', Input_Weights.matrix)
        print('- Middle Weights: \n', Middle_Weights.matrix)
        print('- Output Weights: \n', Output_Weights.matrix)
        print('\nSTIMULI:\n\n- Input: {}\n- Target: {}\n'.format(i, t))
        print('ACTIVITY FROM OLD WEIGHTS: \n')
        print('- Middle 1: \n', Hidden_Layer_1.value)
        print('- Middle 2: \n', Hidden_Layer_2.value)
        print('- Output:\n', Output_Layer.value)

    s = pnl.System(
        processes=[p],
        targets=[0, 0, 1],
        learning_rate=1.0,
    )

    # s.reportOutputPref = True

    results = s.run(
        num_trials=10,
        inputs=stim_list,
        targets=target_list,
        # call_after_trial=show_target,
    )

    objective_output_layer = s.mechanisms[4]

    results_list = []
    for elem in s.results:
        for nested_elem in elem:
            nested_elem = nested_elem.tolist()
            try:
                iter(nested_elem)
            except TypeError:
                nested_elem = [nested_elem]
            results_list.extend(nested_elem)

    expected_output = [
        (Output_Layer.output_states.values, [np.array([0.22686074, 0.25270212, 0.91542149])]),
        (objective_output_layer.output_states[pnl.MSE].value, np.array(0.04082589331852094)),
        (Input_Weights.matrix, np.array([
            [ 0.09900247, 0.19839653, 0.29785764, 0.39739191, 0.49700232],
            [ 0.59629092, 0.69403786, 0.79203411, 0.89030237, 0.98885379],
        ])),
        (Middle_Weights.matrix, np.array([
            [ 0.09490249, 0.10488719, 0.12074013, 0.1428774 ],
            [ 0.29677354, 0.30507726, 0.31949676, 0.3404652 ],
            [ 0.49857336, 0.50526254, 0.51830509, 0.53815062],
            [ 0.70029406, 0.70544225, 0.71717037, 0.73594383],
            [ 0.90192903, 0.90561554, 0.91609668, 0.93385292],
        ])),
        (Output_Weights.matrix, np.array([
            [-0.74447522, -0.71016859, 0.31575293],
            [-0.50885177, -0.47444784, 0.56676582],
            [-0.27333719, -0.23912033, 0.8178167 ],
            [-0.03767547, -0.00389039, 1.06888608],
        ])),
        (results, [
            [np.array([0.8344837 , 0.87072018, 0.89997433])],
            [np.array([0.77970193, 0.83263138, 0.90159627])],
            [np.array([0.70218502, 0.7773823 , 0.90307765])],
            [np.array([0.60279149, 0.69958079, 0.90453143])],
            [np.array([0.4967927 , 0.60030321, 0.90610082])],
            [np.array([0.4056202 , 0.49472391, 0.90786617])],
            [np.array([0.33763025, 0.40397637, 0.90977675])],
            [np.array([0.28892812, 0.33633532, 0.9117193 ])],
            [np.array([0.25348771, 0.28791896, 0.9136125 ])],
            [np.array([0.22686074, 0.25270212, 0.91542149])]
        ]),
    ]

    # Test nparray output of log for Middle_Weights

    for i in range(len(expected_output)):
        val, expected = expected_output[i]
        # setting absolute tolerance to be in accordance with reference_output precision
        # if you do not specify, assert_allcose will use a relative tolerance of 1e-07,
        # which WILL FAIL unless you gather higher precision values to use as reference
        np.testing.assert_allclose(val, expected, atol=1e-08, err_msg='Failed on expected_output[{0}]'.format(i))

    log_val = Middle_Weights.log.nparray(entries='matrix', header=False)
    expected_log_val = np.array(
            [
                [[0], [0], [0], [0], [0], [0], [0], [0], [0], [0]],
                [[0], [1], [2], [3], [4], [5], [6], [7], [8], [9]],
                [[2], [2], [2], [2], [2], [2], [2], [2], [2], [2]],
                [ [[ 0.05,  0.1 ,  0.15,  0.2 ],
                   [ 0.25,  0.3 ,  0.35,  0.4 ],
                   [ 0.45,  0.5 ,  0.55,  0.6 ],
                   [ 0.65,  0.7 ,  0.75,  0.8 ],
                   [ 0.85,  0.9 ,  0.95,  1.  ]],
                  [[ 0.04789907,  0.09413833,  0.14134241,  0.18938924],
                   [ 0.24780811,  0.29388455,  0.34096758,  0.38892985],
                   [ 0.44772121,  0.49364209,  0.54060947,  0.58849095],
                   [ 0.64763875,  0.69341202,  0.74026967,  0.78807449],
                   [ 0.84756101,  0.89319513,  0.93994932,  0.98768187]],
                  [[ 0.04738148,  0.08891106,  0.13248753,  0.177898  ],
                   [ 0.24726841,  0.28843403,  0.33173452,  0.37694783],
                   [ 0.44716034,  0.48797777,  0.53101423,  0.57603893],
                   [ 0.64705774,  0.6875443 ,  0.73032986,  0.77517531],
                   [ 0.84696096,  0.88713512,  0.92968378,  0.97435998]],
                  [[ 0.04937771,  0.08530344,  0.12439361,  0.16640433],
                   [ 0.24934878,  0.28467436,  0.32329947,  0.36496974],
                   [ 0.44932147,  0.48407216,  0.52225175,  0.56359587],
                   [ 0.64929589,  0.68349948,  0.72125508,  0.76228876],
                   [ 0.84927212,  0.88295836,  0.92031297,  0.96105307]],
                  [[ 0.05440291,  0.08430585,  0.1183739 ,  0.15641064],
                   [ 0.25458348,  0.28363519,  0.3170288 ,  0.35455942],
                   [ 0.45475764,  0.48299299,  0.51573974,  0.55278488],
                   [ 0.65492462,  0.68238209,  0.7145124 ,  0.75109483],
                   [ 0.85508376,  0.88180465,  0.91335119,  0.94949538]],
                  [[ 0.06177218,  0.0860581 ,  0.11525064,  0.14926369],
                   [ 0.26225812,  0.28546004,  0.31377611,  0.34711631],
                   [ 0.46272625,  0.48488774,  0.51236246,  0.54505667],
                   [ 0.66317453,  0.68434373,  0.7110159 ,  0.74309381],
                   [ 0.86360121,  0.88382991,  0.9097413 ,  0.94123489]],
                  [[ 0.06989398,  0.08959148,  0.11465594,  0.14513241],
                   [ 0.27071639,  0.2891398 ,  0.31315677,  0.34281389],
                   [ 0.47150846,  0.48870843,  0.5117194 ,  0.54058946],
                   [ 0.67226675,  0.68829929,  0.71035014,  0.73846891],
                   [ 0.87298831,  0.88791376,  0.90905395,  0.93646   ]],
                  [[ 0.07750784,  0.09371987,  0.11555569,  0.143181  ],
                   [ 0.27864693,  0.29343991,  0.31409396,  0.3407813 ],
                   [ 0.47974374,  0.49317377,  0.5126926 ,  0.53847878],
                   [ 0.68079346,  0.69292265,  0.71135777,  0.73628353],
                   [ 0.88179203,  0.89268732,  0.91009431,  0.93420362]],
                  [[ 0.0841765 ,  0.09776672,  0.11711835,  0.14249779],
                   [ 0.28559463,  0.29765609,  0.31572199,  0.34006951],
                   [ 0.48695967,  0.49755273,  0.51438349,  0.5377395 ],
                   [ 0.68826567,  0.69745713,  0.71310872,  0.735518  ],
                   [ 0.88950757,  0.89736946,  0.91190228,  0.93341316]],
                  [[ 0.08992499,  0.10150104,  0.11891032,  0.14250149],
                   [ 0.29158517,  0.30154765,  0.31758943,  0.34007336],
                   [ 0.49318268,  0.50159531,  0.51632339,  0.5377435 ],
                   [ 0.69471052,  0.70164382,  0.71511777,  0.73552215],
                   [ 0.8961628 ,  0.90169281,  0.91397691,  0.93341744]]]
            ], dtype=object
    )

    for i in range(len(log_val)):
        try:
            np.testing.assert_array_equal(log_val[i], expected_log_val[i])
        except:
            for j in range(len(log_val[i])):
                np.testing.assert_allclose(np.array(log_val[i][j]), np.array(expected_log_val[i][j]),
                                           atol=1e-08,
                                           err_msg='Failed on test of logged values')

    Middle_Weights.log.print_entries()

<<<<<<< HEAD
=======
    # Test Programatic logging
    # Test Programatic logging
    Hidden_Layer_2.log.log_value(pnl.VALUE)
    log_val = Hidden_Layer_2.log.nparray(header=False)
    expected_log_val = np.array(
            [
                [[0]],
                [[[0.8565238418942037, 0.8601053239957609, 0.8662098921116546, 0.8746933736954071]]]
            ], dtype=object
    )
    for i in range(len(log_val)):
        try:
            np.testing.assert_array_equal(log_val[i], expected_log_val[i])
        except:
            for j in range(len(log_val[i])):
                np.testing.assert_allclose(np.array(log_val[i][j]), np.array(expected_log_val[i][j]),
                                           atol=1e-08,
                                           err_msg='Failed on test of logged values')

    Hidden_Layer_2.log.print_entries()

>>>>>>> 3a295403
    # Clear log and test with logging of weights set to LEARNING for another 5 trials of learning
    Middle_Weights.log.clear_entries(entries=None, confirm=False)
    Middle_Weights.log_items(('matrix', pnl.LEARNING))
    s.run(
            num_trials=5,
            inputs=stim_list,
            targets=target_list,
    )
    log_val = Middle_Weights.log.nparray(entries='matrix', header=False)
    expected_log_val = np.array(
                [
                    [[0], [0], [0], [0], [0]],
                    [[21], [23], [25], [27], [29]],
                    [[3], [3], [3], [3], [3]],
                    [  [[0.09925812411381937, 0.1079522130303428, 0.12252820028789306, 0.14345816973727732],
                        [0.30131473371328343, 0.30827285172236585, 0.3213609999139731, 0.3410707131678078],
                        [0.5032924245149345, 0.5085833053183328, 0.5202423523987703, 0.5387798509126243],
                        [0.70518251216691, 0.7088822116145151, 0.7191771716324874, 0.7365956448426355],
                        [0.9069777724600303, 0.9091682860319945, 0.9181692763668221, 0.93452610920817]],
                       [[0.103113468050986, 0.11073719161508278, 0.12424368674464399, 0.14415219181047598],
                        [0.3053351724284921, 0.3111770895557729, 0.3231499474835138, 0.341794454877438],
                        [0.5074709829757806, 0.5116017638574931, 0.5221016574478528, 0.5395320566440044],
                        [0.7095115080472698, 0.7120093413898914, 0.7211034158081356, 0.7373749316571768],
                        [0.9114489813353512, 0.9123981459792809, 0.9201588001021687, 0.935330996581107]],
                      [[0.10656261740658036, 0.11328192907953168, 0.12587702586370172, 0.14490737831188183],
                       [0.30893272045369513, 0.31383131362555394, 0.32485356055342113, 0.3425821330631872],
                       [0.5112105492674988, 0.5143607671543178, 0.5238725230390068, 0.5403508295336265],
                       [0.7133860755337162, 0.7148679468096026, 0.7229382109974996, 0.7382232628724675],
                       [0.9154510531345043, 0.9153508224199809, 0.9220539747533424, 0.936207244690072]],
                      [[0.10967776822419642, 0.11562091141141007, 0.12742795007904037, 0.14569308665620523],
                       [0.3121824816018084, 0.316271366885665, 0.3264715025259811, 0.34340179304134666],
                       [0.5145890402653069, 0.5168974760377518, 0.5255545550838675, 0.5412029579613059],
                       [0.7168868378231593, 0.7174964619674593, 0.7246811176253708, 0.7391062307617761],
                       [0.9190671994078436, 0.9180659725806082, 0.923854327015523, 0.9371193149131859]],
                      [[0.11251466428344682, 0.11778293740676549, 0.12890014813698167, 0.14649079441816393],
                       [0.31514245505635713, 0.3185271913574249, 0.328007571201157, 0.3442341089776976],
                       [0.5176666356203712, 0.5192429413004418, 0.5271516632648602, 0.5420683480396268],
                       [0.7200760707077265, 0.7199270072739019, 0.7263361597421493, 0.7400030122347587],
                       [0.922361699102421, 0.9205767427437028, 0.9255639970037588, 0.9380456963960624]]]
        ], dtype=object
    )

    assert log_val.shape == expected_log_val.shape
    for i in range(len(log_val)):
        try:
            np.testing.assert_array_equal(log_val[i], expected_log_val[i])
        except:
            for j in range(len(log_val[i])):
                np.testing.assert_allclose(np.array(log_val[i][j]), np.array(expected_log_val[i][j]),
                                           atol=1e-08,
                                           err_msg='Failed on test of logged values')
<<<<<<< HEAD

=======
>>>>>>> 3a295403
test_multilayer()

#endregion

#region TEST OVER-WRITING OF LOG @@@@@@@@@@@@@@@@@@@@@@@@@@@@@@@@@@@@@@@@@@@@@@@@@@@@@@@@@@@@@@@@@@@@@@@@@@@@@@@@@@@@@

# class a:
#
#     attrib = 1
#
#     class LogEntry(IntEnum):
#         NONE            = 0
#         TIME_STAMP      = 1 << 0
#
#     def __init__(self):
#         self.attrib = 2
#
#
# class b(a):
#
#     class LogEntry(IntEnum):
#         OUTPUT_VALUE    = 1 << 2
#         DEFAULTS = 3
#
#     def __init__(self):
#         self.pref = self.LogEntry.DEFAULTS
#
# x = a()
# y = b()
#
# z = b.LogEntry.OUTPUT_VALUE
# print (z)

#endregion

#region TEST SHARED TUPLE @@@@@@@@@@@@@@@@@@@@@@@@@@@@@@@@@@@@@@@@@@@@@@@@@@@@@@@@@@@@@@@@@@@@@@@@@@@@@@@@@@@@@@@@@@@@@@
#
# from collections import namedtuple
#
# TestTuple = namedtuple('TestTuple', 'first second')
#
# class a:
#     def __init__(self):
#         # self.tuple_a = TestTuple('hello','world')
#         self.tuple_a = 5
#
# x = a()
#
# class b:
#     def __init__(self):
#         self.tuple_a = x.tuple_a
#
# class c:
#     def __init__(self):
#         setattr(self, 'tuple_a', x.tuple_a)
#
# y=b()
# z=c()
# x.tuple_a = 6
#
# print (y.tuple_a)
# print (z.tuple_a)
#
#
#endregion

#region TEST PREFS GETTER @@@@@@@@@@@@@@@@@@@@@@@@@@@@@@@@@@@@@@@@@@@@@@@@@@@@@@@@@@@@@@@@@@@@@@@@@@@@@@@@@@@@@@@@@@@@@@
#
# class prefs:
#     def __init__(self):
#         self.pref_attrib = 'PREF ATTRIB'
#
# class a:
#     def __init__(self):
#         self._prefs = prefs()
#
#     @property
#     def prefs(self):
#         print ("accessed")
#         return self._prefs
#
#endregion

#region TEST: Preferences @@@@@@@@@@@@@@@@@@@@@@@@@@@@@@@@@@@@@@@@@@@@@@@@@@@@@@@@@@@@@@@@@@@@@@@@@@@@@@@@@@@@@@@@@@@@@@
#
# # x = DDM()
# # x.prefs.show()
#
# DDM_prefs = ComponentPreferenceSet(
#                 reportOutput_pref=PreferenceEntry(True,PreferenceLevel.SYSTEM),
#                 verbose_pref=PreferenceEntry(True,PreferenceLevel.SYSTEM),
#                 kpFunctionRuntimeParams_pref=PreferenceEntry(Modulation.MULTIPLY,PreferenceLevel.TYPE)
#                 )
# DDM_prefs.show()
# # DDM.classPreferences = DDM_prefs
# #
# # DDM_prefs.show()
# # print (DDM_prefs.verbosePref)
#

#endregion

#region TEST:  GET ATTRIBUTE LIST @@@@@@@@@@@@@@@@@@@@@@@@@@@@@@@@@@@@@@@@@@@@@@@@@@@@@@@@@@@@@@@@@@@@@@@@@@@@@@@@@@@@@@
#
# class x:
#     def __init__(self):
#         self.attrib1 = 'hello'
#         self.attrib2 = 'world'
#
# a = x()
#
# print (a.__dict__.values())
#
# for item in a.__dict__.keys():
#     if 'attrib' in item:
#         print (item)
#
# for item, value in a.__dict__.items():
#     if 'attrib' in item:
#         print (value)

#endregion

#region TEST:  PROPERTY GETTER AND SETTER @@@@@@@@@@@@@@@@@@@@@@@@@@@@@@@@@@@@@@@@@@@@@@@@@@@@@@@@@@@@@@@@@@@@@@@@@@@@@@
#
# ************
#
# EXAMPLE:
#
# class ClassProperty(property):
#     def __get__(self, cls, owner):
#         return self.fget.__get__(None, owner)()
#
# class foo(object):
#     _var=5
#     def getvar(cls):
#         return cls._var
#     getvar=classmethod(getvar)
#     def setvar(cls,value):
#         cls._var=value
#     setvar=classmethod(setvar)
#     var=ClassProperty(getvar,setvar)
#
# assert foo.getvar() == 5
# foo.setvar(4)
# assert foo.getvar() == 4
# assert foo.var == 4
# foo.var = 3
# assert foo.var == 3
# However, the setters don't actually work:
#
# foo.var = 4
# assert foo.var == foo._var # raises AssertionError
# foo._var is unchanged, you've simply overwritten the property with a new value.
#
# You can also use ClassProperty as a decorator:
#
# class Foo(object):
#     _var = 5
#
#     @ClassProperty
#     @classmethod
#     def var(cls):
#         return cls._var
#
#     @var.setter
#     @classmethod
#     def var(cls, value):
#         cls._var = value
#
# assert foo.var == 5
#
# **************
#
# BETTER EXAMPLE:

# class foo(object):
#     _var = 5
#     class __metaclass__(type):
#     	pass
#     @classmethod
#     def getvar(cls):
#     	return cls._var
#     @classmethod
#     def setvar(cls, value):
#     	cls._var = value
#

# class foo(object):
#     _var = 5
#     class __metaclass__(type):
#     	@property
#     	def var(cls):
#     		return cls._var
#     	@var.setter
#     	def var(cls, value):
#     		cls._var = value



# class a:
#     _cAttrib = 5
#
#     def __init__(self):
#         self._iAttrib = 2
#         pass
#
#     @property
#     def iAttrib(self):
#         return self._iAttrib
#
#     @iAttrib.setter
#     def iAttrib(self, value):
#         print('iAttrib SET')
#         self._iAttrib = value
#
#     @property
#     def cAttrib(self):
#         return self._cAttrib
#
#     @cAttrib.setter
#     def cAttrib(self, value):
#         print('cAttrib SET')
#         self._cAttrib = value

# class classProperty(property):
#     def __get__(self, cls, owner):
#         return self.fget.__get__(None, owner)()

# class a(object):
#     _c_Attrib=5
    # def get_c_Attrib(cls):
    #     return cls.__c_Attrib
    # get_c_Attrib=classmethod(get_c_Attrib)
    # def set_c_Attrib(cls,value):
    #     cls.__c_Attrib=value
    # set_c_Attrib=classmethod(set_c_Attrib)
    # _c_Attrib=ClassProperty(get_c_Attrib, set_c_Attrib)

# test = 0
# class a(object):
#
#     _c_Attrib=5
#
#     @classProperty
#     @classmethod
#     def c_Attrib(cls):
#         test = 1
#         return cls._c_Attrib
#
#     @c_Attrib.setter
#     @classmethod
#     def c_Attrib(cls, value):
#         test = 1
#         print ('Did something')
#         cls._c_Attrib = value
#

# test = 0
# class a(object):
#     _c_Attrib = 5
#     class __metaclass__(type):
#         @property
#         def c_Attrib(cls):
#             return cls._c_Attrib
#         @c_Attrib.setter
#         def c_Attrib(cls, value):
#             pass
#             # cls._c_Attrib = value
#

# test = 0
# class a(object):
#     _c_Attrib = 5
#     class __metaclass__(type):
#         pass
#     @classmethod
#     def getc_Attrib(cls):
#         return cls._c_Attrib
#     @classmethod
#     def setc_Attrib(cls, value):
#         test = 1
#         cls._c_Attrib = value
#

# class classproperty(object):
#     def __init__(self, getter):
#         self.getter= getter
#     def __get__(self, instance, owner):
#         return self.getter(owner)
#
# class a(object):
#     _c_Attrib= 4
#     @classproperty
#     def c_Attrib(cls):
#         return cls._c_Attrib
#
# x = a()
#
# a.c_Attrib = 22
# print ('\na.c_Attrib: ',a.c_Attrib)
# print ('x.c_Attrib: ',x.c_Attrib)
# print ('a._c_Attrib: ',a._c_Attrib)
# print ('x._c_Attrib: ',x._c_Attrib)
#
# x.c_Attrib = 101
# x._c_Attrib = 99
# print ('\nx.c_Attrib: ',x.c_Attrib)
# print ('x._c_Attrib: ',x._c_Attrib)
# print ('a.c_Attrib: ',a.c_Attrib)
# print ('a._c_Attrib: ',a._c_Attrib)
#
# a.c_Attrib = 44
# a._c_Attrib = 45
# print ('\nx.c_Attrib: ',x.c_Attrib)
# print ('x._c_Attrib: ',x._c_Attrib)
# print ('a.c_Attrib: ',a.c_Attrib)
# print ('a._c_Attrib: ',a._c_Attrib)

# ------------


# class classproperty(object):
#     def __init__(self, getter):
#         self.getter= getter
#     def __get__(self, instance, owner):
#         return self.getter(owner)
#
# class a(object):
#     # classPrefs= 4
#     @classproperty
#     def c_Attrib(cls):
#         try:
#             return cls.classPrefs
#         except:
#             cls.classPrefs = 'CREATED'
#             return cls.classPrefs

# x = a()
# print (x.classPrefs)
# print (a.classPrefs)
#
# a.c_Attrib = 22
# print ('\na.c_Attrib: ',a.c_Attrib)
# print ('x.c_Attrib: ',x.c_Attrib)
# print ('a.classPrefs: ',a.classPrefs)
# print ('x.classPrefs: ',x.classPrefs)
#
# x.c_Attrib = 101
# x.classPrefs = 99
# print ('\nx.c_Attrib: ',x.c_Attrib)
# print ('x.classPrefs: ',x.classPrefs)
# print ('a.c_Attrib: ',a.c_Attrib)
# print ('a.classPrefs: ',a.classPrefs)
#
# a.c_Attrib = 44
# a.classPrefs = 45
# print ('\nx.c_Attrib: ',x.c_Attrib)
# print ('x.classPrefs: ',x.classPrefs)
# print ('a.c_Attrib: ',a.c_Attrib)
# print ('a.classPrefs: ',a.classPrefs)
#
#
#
#endregion

#region TEST:  DICTIONARY MERGE @@@@@@@@@@@@@@@@@@@@@@@@@@@@@@@@@@@@@@@@@@@@@@@@@@@@@@@@@@@@@@@@@@@@@@@@@@@@@@@@@@@@@@@@

# # -
#
#
# # a = {'hello':1}
# a = {}
# # b = {'word':2}
# b = {}
# # c = {**a, **b} # AWAITING 3.5
# c = {}
# c.update(a)
# c.update(b)
# if (c):
#     print(c)
# else:
#     print('empty')
#
#
#
#endregion

# region TEST: SEQUENTIAL ERROR HANDLING @@@@@@@@@@@@@@@@@@@@@@@@@@@@@@@@@@@@@@@@@@@@@@@@@@@@@@@@@@@@@@@@@@@@@@@@@@@@@@
# # state_params = None
# state_params = {}
# # state_params = {'Already there': 0}
# state_spec = {'hello': {'deeper dict':1}}
# key = 'goodbye'
# # key = 'hello'
#
# try:
#     state_params.update(state_spec[key])
# # state_spec[STATE_PARAMS] was not specified
# except KeyError:
#         pass
# # state_params was not specified
# except (AttributeError):
#     try:
#         state_params = state_spec[key]
#     # state_spec[STATE_PARAMS] was not specified
#     except KeyError:
#         state_params = {}
# # state_params was specified but state_spec[STATE_PARAMS] was not specified
# except TypeError:
#     pass
# #endregion

#region TEST:  ORDERED DICTIONARY ORDERING @@@@@@@@@@@@@@@@@@@@@@@@@@@@@@@@@@@@@@@@@@@@@@@@@@@@@@@@@@@@@@@@@@@@@@@@@@@@@
# from collections import OrderedDict
#
# a = OrderedDict()
# a['hello'] = 1
# a['world'] = 2
#
# for x in a:
#     print ('x: ', x)
#
# print ("a: ", a)
# print (list(a.items())[0], list(a.items())[1])
#
# b = {'hello':1, 'world':2}
#
# print ("b: ", b)
#
#endregion

#region TEST:  add a parameterState to a param after an object is instantiated @@@@@@@@@@@@@@@@@@@@@@@@@@@@@@@@@@@@@@@@@

# from Components.Mechanisms.DDM import DDM
# from Components.States.ParameterState import ParameterState
#
# x = DDM()
# state = x._instantiate_state(state_type=ParameterState,
#                               state_name='DDM_TEST_PARAM_STATE',
#                               state_spec=100.0,
#                               reference_value=0.0,
#                               reference_value_name='DDM T0 CONSTRAINT',
#                               context='EXOGENOUS SPEC')
# x.parameterStates['DDM_TEST_PARAM_STATE'] = state

# x._instantiate_state_list(state_type=ParameterState,
#                                    state_param_identifier='DDM_TEST',
#                                    reference_value=0.0,
#                                    reference_value_name='DDM T0 CONSTRAINT',
#                                    context='EXOGENOUS SPEC')

#endregion

#region TEST OF AutoNumber IntEnum TYPE @@@@@@@@@@@@@@@@@@@@@@@@@@@@@@@@@@@@@@@@@@@@@@@@@@@@@@@@@@@@@@@@@@@@@@@@@@@@@@@@

# #
#
# from enum import IntEnum
# class AutoNumber(IntEnum):
#     """Autonumbers IntEnum type
#
#     Adapted from AutoNumber example for Enum at https://docs.python.org/3/library/enum.html#enum.IntEnum:
#     Notes:
#     * Start of numbering changed to 0 (from 1 in example)
#     * obj based on int rather than object
#     """
#     def __new__(cls):
#         # Original example:
#         # value = len(cls.__members__) + 1
#         # obj = object.__new__(cls)
#         value = len(cls.__members__)
#         obj = int.__new__(cls)
#         obj._value_ = value
#         return obj
#
# class DDM_Output(AutoNumber):
#     DDM_DECISION_VARIABLE = ()
#     DDM_RT_MEAN = ()
#     DDM_ER_MEAN = ()
#     DDM_RT_CORRECT_MEAN = ()
#     DDM_RT_CORRECT_VARIANCE = ()
#     TOTAL_COST = ()
#     TOTAL_ALLOCATION = ()
#     NUM_OUTPUT_VALUES = ()
#
# class DDM_Output_Int(IntEnum):
#     DDM_DECISION_VARIABLE = 0
#     DDM_RT_MEAN = 1
#     DDM_ER_MEAN = 2
#     DDM_RT_CORRECT_MEAN = 3
#     DDM_RT_CORRECT_VARIANCE = 4
#     TOTAL_COST = 5
#     TOTAL_ALLOCATION = 6
#     NUM_OUTPUT_VALUES = 7
#
# x = DDM_Output.NUM_OUTPUT_VALUES
# # x = DDM_Output_Int.NUM_OUTPUT_VALUES
#
# print (x.value)

#endregion

#region TEST OF RIGHT REPLACE (rreplace) @@@@@@@@@@@@@@@@@@@@@@@@@@@@@@@@@@@@@@@@@@@@@@@@@@@@@@@@@@@@@@@@@@@@@@@@@@@@@@@

#

# def rreplace(myStr, old, new, count):
#     return myStr[::-1].replace(old[::-1], new[::-1], count)[::-1]
#
# new_str = rreplace('hello-1', '-1', '-2', 1)
# print(new_str)

#endregion

#region TEST OF OrderedDict @@@@@@@@@@@@@@@@@@@@@@@@@@@@@@@@@@@@@@@@@@@@@@@@@@@@@@@@@@@@@@@@@@@@@@@@@@@@@@@@@@@@@@@@@@@@
#
# from collections import OrderedDict
# from collections import Counter
#
# # class OrderedCounter(Counter, OrderedDict):
# #     'Counter that remembers the order elements are first encountered'
# #
# #     def __repr__(self):
# #         return '%s(%r)' % (self.__class__.__name__, OrderedDict(self))
# #
# #     def __reduce__(self):
# #         return self.__class__, (OrderedDict(self),)
#
#
# a = OrderedDict({'hello': 1,
#                  'goodbye': 2
#                  })
# a['I say'] = 'yes'
# a['You say'] = 'no'
#
# print ('dict: ', a)
#
# print (list(a.items()))
#
# for key, value in a.items():
#     print('value of {0}: '.format(key), value)
#
# print("keys.index('hello'): ", list(a.keys()).index('hello'))
# print('keys.index(1): ', list(a.values()).index(1))
# print("keys.index('I say'): ", list(a.keys()).index('I say'))
# print("keys.index('yes'): ", list(a.values()).index('yes'))
#
# print("list(values): ", list(a.values()))
# print("values[0]: ", list(a.values())[0])
# print("values[2]: ", list(a.values())[2])
#
#
#
# # for item in a if isinstance(a, list) else list(a.items()[1]:
# #     print (item)
#
# # a = [1, 2, 3]
# #
# #
# # for key, value in a.items() if isinstance(a, dict) else enumerate(a):
# #     print (value)
# #
# #
# # # for value in b:
# # for key, value in enumerate(b):
# #     print (value)
# #
# #
# # d.values().index('cat')
# # d.keys().index('animal')
# # list(d.keys()).index("animal")
# #
#
# #endregion

#region TEST OF List indexed by string @@@@@@@@@@@@@@@@@@@@@@@@@@@@@@@@@@@@@@@@@@@@@@@@@@@@@@@@@@@@@@@@@@@@@@@@@@@@@@@@@


# # a = MyClass()
# # b = MyClass()
# # # a.name = 'hello'
# # a.name.append('hello')
# # print(a.name)
# # print(b.name)
#
#
# # from collections import UserList
# #
# # class ClassListTest(UserList):
# #     """Implements dict-like list, that can be indexed by the names of the States in its entries.
# #
# #     Supports getting and setting entries in the list using string (in addition to numeric) indices.
# #     For getting an entry:
# #         the string must match the name of a State in the list; otherwise an excpetion is raised.
# #     For setting an entry:
# #         the string must match the name of the State being assigned;
# #         if there is already a State in the list the name of which matches the string, it is replaced;
# #         if there is no State in the list the name of which matches the string, the State is appended to the list.
# #
# #     IMPLEMENTATION NOTE:
# #         This class allows the states of a mechanism to be maintained in lists, while providing the convenience
# #         (to the user) of access and assignment by name (e.g., akin to a dict).
# #         Lists are used (instead of a dict or OrderedDict) since:
# #             - ordering is in many instances convenient, and in some critical (e.g., for consistent mapping from
# #                 collections of states to other variables, such as lists of their values);
# #             - they are most commonly accessed either exhaustively (e.g., in looping through them during execution),
# #                 or by index (e.g., to get the first, "primary" one), which makes the efficiencies of a dict for
# #                 accessing by key/name less critical;
# #             - the number of states in a collection for a given mechanism is likely to be small so that, even when
# #                 accessed by key/name, the inefficiencies of searching a list are likely to be inconsequential.
# #     """
# #
# #     def __init__(self, list=None, name=None, **kwargs):
# #         self.name = name or self.__class__.__name__
# #         UserList.__init__(self, list, **kwargs)
# #         # self._ordered_keys = []
# #
# #     def __getitem__(self, index):
# #         try:
# #             return self.data[index]
# #         except TypeError:
# #             index = self._get_index_for_item(index)
# #             return self.data[index]
# #
# #     def __setitem__(self, index, value):
# #         try:
# #             self.data[index] = value
# #         except TypeError:
# #             if not index is value.name:
# #                 raise ScratchPadError("Name of entry for {} ({}) must match the name of its State ({})".
# #                                       format(self.name, index, value.name))
# #             index_num = self._get_index_for_item(index)
# #             if index_num is not None:
# #                 self.data[index_num] = value
# #             else:
# #                 self.data.append(value)
# #
# #     def _get_index_for_item(self, index):
# #         if isinstance(index, str):
# #             # return self.data.index(next(obj for obj in self.data if obj.name is index))
# #             obj = next((obj for obj in self.data if obj.name is index), None)
# #             if obj is None:
# #                 return None
# #             else:
# #                 return self.data.index(obj)
# #
# #         elif isinstance(index, MyClass):
# #             return self.data.index(index)
# #         else:
# #             raise ScratchPadError("{} is not a legal index for {} (must be number, string or State".
# #                                   format(index, self.name))
# #
# #     def __delitem__(self, index):
# #         del self.data[index]
# #
# #     def clear(self):
# #         super().clear(self)
# #
# #     # def pop(self, index, *args):
# #     #     raise UtilitiesError("{} is read-only".format(self.name))
# #     # def popitem(self):
# #     #     raise UtilitiesError("{} is read-only".format(self.name))
# #
# #     def __additem__(self, index, value):
# #         if index >= len(self.data):
# #             self.data.append(value)
# #         else:
# #             self.data[index] = value
# #
# #
# #     def __contains__(self, item):
# #         if super().__contains__(item):
# #             return True
# #         else:
# #             return any(item is obj.name for obj in self.data)
# #
# #     def copy(self):
# #         return self.data.copy()
#
# class MyClass():
#     name = None
#     def __init__(self, name=None):
#         self.name = name
#         # self.name = name
#
# my_obj = MyClass(name='hello')
# my_obj_2 = MyClass(name='goodbye')
# my_obj_3 = MyClass(name='goodbye')
#
#
# my_list = ContentAddressableList(component_type=MyClass)
# # my_list.append(my_state)
# my_list['hello'] = my_obj
# my_list['goodbye'] = my_obj_2
# print(my_list, len(my_list))
# print(my_list[0])
# print(my_list['hello'])
# print(my_list['goodbye'])
# my_list['goodbye'] = my_obj_3
# print(my_list['goodbye'])
# print('hello' in my_list)

#endregion

#region TEST parse_state_spec @@@@@@@@@@@@@@@@@@@@@@@@@@@@@@@@@@@@@@@@@@@@@@@@@@@@@@@@@@@@@@@@@@@@@@@@@@@@@@@@@@@@@@@@@@

# print("TEST parse_gated_state_spec")
#
#
# gating_mech = GatingMechanism()
# mech_1 = DDM()
# mech_2 = DDM()
#
# single_dict = {NAME:'DECISION_VARIABLE', MECHANISM:mech_1}
# a = _parse_gating_signal_spec(owner=gating_mech, state_spec=single_dict)
# print('\nsingle_dict:', a)
#
# # THESE ARE A HACK TO ASSIGN A PRE-EXISTING GATING SIGNAL TO gating_mech WITHOUTH HAVING TO CONSTRUCT ONE
# x = DDM()
# x.name ='Default_input_state_GatingSignal'
# x.efferents = []
# gating_mech._gating_signals = [x]
# # --------------------------------------------------------------
#
# single_tuple = ('DECISION_VARIABLE', mech_1)
# b = _parse_gating_signal_spec(gating_mech, state_spec=single_tuple)
# print('\nsingle_tuple:', b)
#
# multi_states_dicts = {'MY_SIGNAL':[{NAME:'DECISION_VARIABLE',
#                                    MECHANISM:mech_1},
#                                    {NAME:'RESPONSE_TIME',
#                                    MECHANISM:mech_1}],
#                       MODULATION: ModulationParam.ADDITIVE}
# c = _parse_gating_signal_spec(gating_mech, state_spec=multi_states_dicts)
# print('\nmulti_states_dicts:', c)
#
# multi_states_tuples = {'MY_SIGNAL':[('Default_input_state',mech_1),
#                                    ('Default_input_state',mech_2)]}
# d = _parse_gating_signal_spec(gating_mech, state_spec=multi_states_tuples)
# print('\nmulti_states_tuples:', d)
#
# multi_states_combo = {'MY_SIGNAL':[{NAME:'Default_input_state',
#                                    MECHANISM:mech_1},
#                                    ('Default_input_state',mech_2)]}
# e = _parse_gating_signal_spec(gating_mech, state_spec=multi_states_combo)
# print('\nmulti_states_combo:', e)

#endregion

# region TEST parse_monitored_output_state @@@@@@@@@@@@@@@@@@@@@@@@@@@@@@@@@@@@@@@@@@@@@@@@@@@@@@@@@@@@@@@@@@@@@@@@@@@@

#
# print("TEST parse_monitored_output_state")
#
# def _parse_monitored_output_state(owner, monitored_output_states):
#     """Parse specifications contained in monitored_output_states list or dict,
#
#     Can take either a list or dict of specifications.
#     If it is a list, each item must be one of the following:
#         - OuptutState
#         - Mechanism
#         - string
#         - value
#         - dict
#
#     If it is a dict, each item must be an entry, the key of which must be a string that is used as a name
#         specification, and the value of which can be any of the above.
#
#     Return a list of specification dicts, one for each item of monitored_output_states
#     """
#
#
#     def parse_spec(spec):
#
#         # OutputState:
#         if isinstance(spec, OutputState):
#             name = spec.owner.name + MONITORED_OUTPUT_STATE_NAME_SUFFIX
#             value = spec.value
#             call_for_projection = True
#
#         # Mechanism:
#         elif isinstance(spec, Mechanism_Base):
#             name = spec.name + MONITORED_OUTPUT_STATE_NAME_SUFFIX
#             value = spec.output_state.value
#             call_for_projection = True
#
#         # # If spec is a MonitoredOutputStatesOption:
#         # # FIX: NOT SURE WHAT TO DO HERE YET
#         # elif isinstance(monitored_value, MonitoredOutputStatesOption):
#         #     value = ???
#         #     call_for_projection = True
#
#         # If spec is a string:
#         # - use as name of inputState
#         # - instantiate InputState with defalut value (1d array with single scalar item??)
#
#         # str:
#         elif isinstance(spec, str):
#             name = spec
#             value = DEFAULT_MONITORED_OUTPUT_STATE
#             call_for_projection = False
#
#         # value:
#         elif is_value_spec(spec):
#             name = owner.name + MONITORED_OUTPUT_STATE_NAME_SUFFIX
#             value = spec
#             call_for_projection = False
#
#         elif isinstance(spec, tuple):
#             # FIX: REPLACE CALL TO parse_spec WITH CALL TO _parse_state_spec
#             name = owner.name + MONITORED_OUTPUT_STATE_NAME_SUFFIX
#             value = spec[0]
#             call_for_projection = spec[1]
#
#         # dict:
#         elif isinstance(spec, dict):
#
#             name = None
#             for k, v in spec.items():
#                 # Key is not a spec keyword, so dict must be of the following form: STATE_NAME_ASSIGNMENT:STATE_SPEC
#                 #
#                 if not k in {NAME, VALUE, PROJECTIONS}:
#                     name = k
#                     value = v
#
#             if NAME in spec:
#                 name = spec[NAME]
#
#             call_for_projection = False
#             if PROJECTIONS in spec:
#                 call_for_projection = spec[PROJECTIONS]
#
#             if isinstance(spec[VALUE], (dict, tuple)):
#                 # FIX: REPLACE CALL TO parse_spec WITH CALL TO _parse_state_spec
#                 entry_name, value, call_for_projection = parse_spec(spec[VALUE])
#
#             else:
#                 value = spec[VALUE]
#
#         else:
#             raise ObjectiveMechanismError("Specification for {} arg of {} ({}) must be an "
#                                           "OutputState, Mechanism, value or string".
#                                           format(MONITORED_OUTPUT_STATES, owner.name, spec))
#
#         return name, value, call_for_projection
#
#     # If it is a dict, convert to list by:
#     #    - assigning the key of each entry to a NAME entry of the dict
#     #    - placing the value in a VALUE entry of the dict
#     if isinstance(monitored_output_states, dict):
#         monitored_output_states_list = []
#         for name, spec in monitored_output_states.items():
#             monitored_output_states_list.append({NAME: name, VALUE: spec})
#         monitored_output_states = monitored_output_states_list
#
#     if isinstance(monitored_output_states, list):
#
#         for i, monitored_output_state in enumerate(monitored_output_states):
#             name, value, call_for_projection = parse_spec(monitored_output_state)
#             monitored_output_states[i] = {NAME: name,
#                                    VALUE: value,
#                                    PROJECTION: call_for_projection}
#
#     else:
#         raise ObjectiveMechanismError("{} arg for {} ({} )must be a list or dict".
#                                       format(MONITORED_OUTPUT_STATES, owner.name, monitored_output_states))
#
#     return monitored_output_states
#
#
#
#     # def add_monitored_output_states(self, states_spec, context=None):
#     #     """Validate specification and then add inputState to ObjectiveFunction + MappingProjection to it from state
#     #
#     #     Use by other objects to add a state or list of states to be monitored by EVC
#     #     states_spec can be a Mechanism, OutputState or list of either or both
#     #     If item is a Mechanism, each of its OutputStates will be used
#     #
#     #     Args:
#     #         states_spec (Mechanism, MechanimsOutputState or list of either or both:
#     #         context:
#     #     """
#     #     states_spec = list(states_spec)
#     #     validate_monitored_output_state(self, states_spec, context=context)
#     #     self._instantiate_monitored_output_states(states_spec, context=context)
#
# class SCRATCH_PAD():
#     name = 'SCRATCH_PAD'
#
# print(_parse_monitored_output_state(SCRATCH_PAD, {'TEST_STATE_NAME':{VALUE: (32, 'Projection')}}))

#endregion

#region PREFERENCE TESTS @@@@@@@@@@@@@@@@@@@@@@@@@@@@@@@@@@@@@@@@@@@@@@@@@@@@@@@@@@@@@@@@@@@@@@@@@@@@@@@@@@@@@@@@@@@@@@@

#
# from Globals.Preferences.PreferenceSet import *
# from Globals.Preferences.ComponentPreferenceSet import *
#
# class a(object):
#     prefs = None
#     def __init__(self):
#         a.prefs = ComponentPreferenceSet(owner=a,
#                                         log_pref=PreferenceEntry(1,PreferenceLevel.SYSTEM),
#                                         level=PreferenceLevel.SYSTEM)
#
# class b(a):
#     prefs = None
#     def __init__(self):
#         super(b, self).__init__()
#         b.prefs = ComponentPreferenceSet(owner=b,
#                                         log_pref=PreferenceEntry(5,PreferenceLevel.CATEGORY),
#                                         level=PreferenceLevel.CATEGORY)
#
# class c(b):
#     prefs = None
#     def __init__(self):
#         super(c, self).__init__()
#         c.prefs = ComponentPreferenceSet(owner=self,
#                                         log_pref=PreferenceEntry(3,PreferenceLevel.INSTANCE),
#                                         level=PreferenceLevel.INSTANCE)
#         self.prefs = c.prefs
#
#
# x = c()
#
# x.prefs.logLevel = PreferenceLevel.CATEGORY
# y = x.prefs.logPref
# print (y)
#
# x.prefs.logLevel = PreferenceLevel.INSTANCE
# y = x.prefs.logPref
# print (x.prefs.logPref)
#
# print ("system: ", x.prefs.get_pref_setting_for_level(kpLogPref, PreferenceLevel.SYSTEM))
# print ("category: ", x.prefs.get_pref_setting_for_level(kpLogPref, PreferenceLevel.CATEGORY))
# print ("instance: ", x.prefs.get_pref_setting_for_level(kpLogPref, PreferenceLevel.INSTANCE))
#
# # # print ("system: ", b.prefs.get_pref_setting(b.prefs.logEntry, PreferenceLevel.CATEGORY))
# # # print ("system: ", x.prefs.get_pref_setting(x.prefs.logEntry, PreferenceLevel.SYSTEM))
# # # print ("category: ", x.prefs.get_pref_setting(x.prefs.logEntry, PreferenceLevel.CATEGORY))
# # # print ("instance: ", x.prefs.get_pref_setting(x.prefs.logEntry, PreferenceLevel.INSTANCE))
#

#endregion

#region ATTEMPT TO ASSIGN VARIABLE TO NAME OF ATTRIBUTE: @@@@@@@@@@@@@@@@@@@@@@@@@@@@@@@@@@@@@@@@@@@@@@@@@@@@@@@@@@@@@@@

#
#
# y = 'x'
#
# class a:
#
#     def __init__(self, y):
#         z = getattr(self,y)
#
#     @property
#     def z(self):
#         return self._x
#
#     @z.setter
#     def z(self, value):
#         self._x = value
#
# b = a(y)
# q = getattr(a,y)
# q = 3
# print (a.q)


# from Components.States.InputState import InputState
#
# test = InputState(value=1)
# x = 1

# def func_b():
#     print('hello from b')
#
# class a:
#     def __init__(self):
#         self.func_a = func_b
#
#     def func_a(self):
#         print('hello from a')
#
# x = a()
# x.__class__.func_a(a)
# a.func_a(a)
# c = a.func_a
# c(a)
#

# # a = 'hello'
# class b:
#     pass
#
# class a(b):
#     pass
# # a = [1]
# # test = {'goodbye':2}
#
# try:
#     issubclass(a, b)
# except TypeError:
#     if isinstance(a, str):
#         try:
#             print(test[a])
#         except KeyError:
#             print("got to KeyError nested in TypeError")
#     else:
#         print("got to string else")
#
# else:
#     print("got to outer try else")

# class i():
#     attrib = 0
#     pass
#
# class a(i):
#     pass
#
# x = i()
# y = i()
#
# x.attrib = [1,1]
# y.attrib = [1,2,3]
# print ('x: ', x.attrib, 'y: ', y.attrib)


# z = 'goo'
# x = {'hello':1}
# try:
#     y.a = x[z]
# except KeyError:
#     print('key error')
# except AttributeError:
#     print('attrib error')
# else:
#     print('OK')
#
#
#                     try:
#                         self.paramClassDefaults[FUNCTION] = self.execute
#                     except KeyError:
#                         message = ("{0} missing from {1}".format(required_param, self.name))
#                         self.execute =
#                         xxx
#                     except AttributeError:
# # IMPLEMENTATION NOTE:  *** PARSE ERROR HERE:  WARN IF KEY ERROR, AND ASSIGN FUNCTION;  EXCEPT IF ATTRIBUTE ERROR
#                         raise ComponentError("Either {0} must be specified in paramClassDefaults or"
#                                             " <class.function> must be implemented for {1}".
#                                             format(required_param, self.name))
#                     else:
#                         self.requiredParamClassDefaultTypes[required_param].append(type(self.execute))
#                         if self.functionSettings & FunctionSettings.VERBOSE:
#










# class TestClass(object):
#     def __init__(self):
#         # self.prop1 = None
#         pass
#
#     @property
#     def prop1(self):
#         print ("I was here")
#         return self._prop1
#
#     @prop1.setter
#     def prop1(self, value):
#         print ("I was there")
#         self._prop1 = value
#
#
# a = TestClass()
# a._prop1 = 1
# a.prop1 = 2
# print (a.prop1)
# print (a._prop1)
#

# class C(object):
#     def __init__(self):
#         self._x = None
#
#     @property
#     def x(self):
#         """I'm the 'x' property."""
#         print ("I was here")
#         return self._x
#
#     @x.setter
#     def x(self, value):
#         print ("I was there")
#         self._x = value
#
#
# a = C()
# a.x = 2
# y = a.x
# print (y)







    # return SubTestClass()
#
#
# class TestClass(arg=NotImplemented):
#     def __init__(self):
#         print("Inited Test Class")
#
#
# class SubTestClass(TestClass):
#     def __init__(self):
#         super(SubTestClass, self).__init__()
#         print("Inited Sub Test Class")



# class x:
#       def __init__(self):
#             self.execute = self.execute
#             print("x: self.execute {0}: ",self.execute)
#
# class z(x):
#
#       def __init__(self):
#             super(z, self).__init__()
#             print("z: self.execute {0}: ",self.execute)
#
#       def function(self):
#             pass
#
# y =  z()
#

# paramDict = {'number':1, 'list':[0], 'list2':[1,2], 'number2':2}
#
# def get_params():
#       return (dict((param, value) for param, value in paramDict.items()
#                     if isinstance(value,list) ))
#
#
# print(get_params()['list2'])

# q = z()
#
# class b:
#       pass
#
# print(issubclass(z, x))

# print("x: ",x)
# print("type x: ",type(x))
# print("y: ",y)
# print("type x: ",type(y))
# print(isinstance(y, x))

# test = {'key1':1}
# try:
#       x=test["key2"]
#       x=test["key1"]
# except KeyError:
#       print("passed")
# print(x)

# ***************************************** OLD TEST SCRIPT ************************************************************

# from Components.Projections.ControlProjection import *
#
# # Initialize control_signal with some settings
# settings = ControlSignalSettings.DEFAULTS | \
#            ControlSignalSettings.DURATION_COST | \
#            ControlSignalSettings.LOG
# identity = []
# log_profile = ControlSignalLog.ALL
#
# # Set up ControlProjection
# x = ControlSignal_Base("Test Control Signal",
#                        {kwControlSignalIdentity: identity,
#                         kwControlSignalSettings: settings,
#                         kwControlSignalAllocationSamplingRange: NotImplemented,
#                        )
#
# # Can also change settings on the fly (note:  ControlProjection.OFF is just an enum defined in the ControlProjection module)
# x.set_adjustment_cost(OFF)
#
# # Display some values in control_signal (just to be sure it is set up OK)
# print("Intensity Function: ", x.functions[kwControlSignalIntensityFunction].name)
# print("Initial Intensity: ", x.intensity)
#
# # Add KVO:
# #  Utilities will observe ControlProjection.kpIntensity;
# #  the observe_value_at_keypath method in Utilities will be called each time ControlProjection.kpIntensity changes
# x.add_observer_for_keypath(Utilities,kpIntensity)
#
#
# # Assign testFunction to be a linear function, that returns the current value of an object property (intensity_cost)
# # It is called and printed out after each update of the control signal below;  note that it returns the updated value
# # Note: the function (whether a method or a lambda function) must be in a list so it is not called before being passed
# testFunction_getVersion = Function.Linear([x.get_intensity_cost])
# testFunction_lambdaVersion = Function.Linear([lambda: x.intensity_cost])
# label = x.get_intensity_cost
#
# print("\nINITIAL {0}".format(x.duration_cost))
#
# #Print out test of function with object property assigned as its default variable argument
# getVersion = testFunction_getVersion.function()
# print("{0}: {1}\n".format(label, getVersion))
# lambdaVersion = testFunction_lambdaVersion.function()
# print("{0}: {1}\n".format(label, lambdaVersion))
#
# # Initial allocation value
# z = 3
#
# Utilities.CentralClock.time_step = 0
# x.update_control_signal(z)
# getVersion = testFunction_getVersion.function()
# print("{0}: {1}\n".format(label, getVersion))
# lambdaVersion = testFunction_lambdaVersion.function()
# print("{0}: {1}\n".format(label, lambdaVersion))
#
# #Update control signal with new allocation value
# Utilities.CentralClock.time_step = 1
# x.update_control_signal(z+1)
# getVersion = testFunction_getVersion.function()
# print("{0}: {1}\n".format(label, getVersion))
# lambdaVersion = testFunction_lambdaVersion.function()
# print("{0}: {1}\n".format(label, lambdaVersion))
#
#
# #Update control signal with new allocation value
# Utilities.CentralClock.time_step = 2
# x.update_control_signal(z-2)
# getVersion = testFunction_getVersion.function()
# print("{0}: {1}\n".format(label, getVersion))
# lambdaVersion = testFunction_lambdaVersion.function()
# print("{0}: {1}\n".format(label, lambdaVersion))
#
# #Show all entries in log
# print("\n")
# x.log.print_all_entries()
#
# # q = lambda: x.intensity
# # print(q())
# print((lambda: x.intensity)())
# x.intensity = 99
# print((lambda: x.intensity)())
#


# # test DDM call from Matlab
# print("importing matlab...")
# import matlab.engine
# eng1=matlab.engine.start_matlab('-nojvm')
# print("matlab imported")
#
#
# drift = 0.1
# bias = 0.5
# thresh = 3.0
# noise = 0.5
# T0 = 200
#
#
# t = eng1.ddmSim(drift,bias,thresh,noise,T0,1,nargout=5)
#
# # run matlab function and print output
# # t=eng1.gcd(100.0, 80.0, nargout=3)
# print(t)
#
# print("AFTER MATLAB")
# #end

# exit()<|MERGE_RESOLUTION|>--- conflicted
+++ resolved
@@ -2426,11 +2426,7 @@
 
 #endregion
 
-<<<<<<< HEAD
-#region TEST Multilayer-Learning Log @@@@@@@@@@@@@@@@@@@@@@@@@@@@@@@@@@@@@@@@@@@@@@@@@@@@@@@@@@@@@@@@@@@@@@@@@@@@@@@@@
-=======
 # region TEST Multilayer-Learning Log @@@@@@@@@@@@@@@@@@@@@@@@@@@@@@@@@@@@@@@@@@@@@@@@@@@@@@@@@@@@@@@@@@@@@@@@@@@@@@@@@
->>>>>>> 3a295403
 print("TEST Multilayer-Learning Log")
 
 def test_multilayer():
@@ -2679,8 +2675,6 @@
 
     Middle_Weights.log.print_entries()
 
-<<<<<<< HEAD
-=======
     # Test Programatic logging
     # Test Programatic logging
     Hidden_Layer_2.log.log_value(pnl.VALUE)
@@ -2702,7 +2696,6 @@
 
     Hidden_Layer_2.log.print_entries()
 
->>>>>>> 3a295403
     # Clear log and test with logging of weights set to LEARNING for another 5 trials of learning
     Middle_Weights.log.clear_entries(entries=None, confirm=False)
     Middle_Weights.log_items(('matrix', pnl.LEARNING))
@@ -2754,10 +2747,6 @@
                 np.testing.assert_allclose(np.array(log_val[i][j]), np.array(expected_log_val[i][j]),
                                            atol=1e-08,
                                            err_msg='Failed on test of logged values')
-<<<<<<< HEAD
-
-=======
->>>>>>> 3a295403
 test_multilayer()
 
 #endregion
