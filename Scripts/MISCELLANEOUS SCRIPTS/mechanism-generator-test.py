<<<<<<< HEAD
from psyneulink.components.mechanisms.ProcessingMechanisms.TransferMechanism import *
from psyneulink.components.Process import process
from psyneulink.components.System import system
from psyneulink.globals.Keywords import *
from PsyNeuLink.mechanismGenerator import mechanismGenerator
=======
from psyneulink.components.mechanisms.processing.transfermechanism import *
from psyneulink.components.process import Process
from psyneulink.components.system import System
from psyneulink.globals.keywords import *
from psyneulink.mechanismGenerator import mechanismGenerator
>>>>>>> 78ef03fb

mechanism1 = TransferMechanism(name='my_Transfer1',
                       default_variable = [0],
                       function=Linear(),
                       time_constant =0.0,
                       params= {NOISE: 25.0}

                       )
# print(mechanism1.execute(100)," = value of executing mechanism1 independently with input of 100")

mechanism2 = TransferMechanism(name='my_Transfer2',
                               default_variable=[0],
                               function=Linear(slope=2.0),
                               time_constant=0.0

                               )

# print(mechanism2.execute(125)," = value of executing mechanism2 independently with input of 100")

mechanism3 = TransferMechanism(name='my_Transfer3',
                               default_variable=[0],
                               function=Linear(slope=2.0),
                               time_constant=0.0

                               )
# print(mechanism3.execute(250)," = value of executing mechanism3 independently with input of 200")

mechanism4 = TransferMechanism(name='my_Transfer4',
                               default_variable=[0],
                               function=Linear(slope=2.0),
                               time_constant=0.0

                               )
# print(mechanism4.execute(500)," = value of executing mechanism4 independently with input of 400")


mechanism5 = TransferMechanism(name='my_Transfer5',
                               default_variable=[0],
                               function=Linear(),
                               time_constant=0.0

                               )

# print(mechanism5.execute(1000)," = value of executing mechanism5 independently with input of 800")

mech1tuple = mechanism1, {PARAMETER_STATE_PARAMS:{FUNCTION_PARAMS:{SLOPE:10.0, INTERCEPT: 15.0}}}
mech2tuple = mechanism2, {PARAMETER_STATE_PARAMS:{FUNCTION_PARAMS:{SLOPE:50.0, INTERCEPT: 45.0}}}

path = [mech1tuple, mechanism2, mechanism3, mechanism4, mechanism5]
process1 = Process(default_variable=[100],
                 params={PATHWAY:path},
                 prefs={kpVerbosePref: PreferenceEntry(False, PreferenceLevel.INSTANCE),
                        kpReportOutputPref: PreferenceEntry(True, PreferenceLevel.INSTANCE)})
print(process1.runtime_params_dict)
print(process1.pathway)

system1 = System(processes=[process1], scheduler= mechanismGenerator(path))

print(system1.execute([[100]]), " = value of executing system with input of 100")<|MERGE_RESOLUTION|>--- conflicted
+++ resolved
@@ -1,16 +1,8 @@
-<<<<<<< HEAD
-from psyneulink.components.mechanisms.ProcessingMechanisms.TransferMechanism import *
-from psyneulink.components.Process import process
-from psyneulink.components.System import system
-from psyneulink.globals.Keywords import *
-from PsyNeuLink.mechanismGenerator import mechanismGenerator
-=======
 from psyneulink.components.mechanisms.processing.transfermechanism import *
 from psyneulink.components.process import Process
 from psyneulink.components.system import System
 from psyneulink.globals.keywords import *
 from psyneulink.mechanismGenerator import mechanismGenerator
->>>>>>> 78ef03fb
 
 mechanism1 = TransferMechanism(name='my_Transfer1',
                        default_variable = [0],
