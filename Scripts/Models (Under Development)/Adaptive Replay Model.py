--- conflicted
+++ resolved
@@ -7,6 +7,8 @@
 num_actions = 4
 rpe_size = 1
 
+def Concatenate(variable):
+    return np.append(variable[0],variable[1])
 
 # def ExepctedValueCalc(variable):
 #     variable[]
@@ -66,19 +68,10 @@
 #                                   FULL COMPOSITION
 # *********************************************************************************************
 model = Composition(name='Adaptive Replay Model')
-<<<<<<< HEAD
-# model.add_nodes([stim_in, context_in, reward_in, perceptual_state])
-# model.add_linear_processing_pathway([perceptual_state, rl_agent, action])
-model.add_nodes([stim_in, context_in, reward_in, perceptual_state, rl_agent, action])
-model.add_projection(sender=perceptual_state, receiver=rl_agent)
-model.add_projection(sender=action, receiver=perceptual_state)
-
-=======
-model.add_nodes([stim_in, context_in, reward_in, perceptual_state, rl_agent, action])
-# model.add_linear_processing_pathway([perceptual_state, rl_agent, action])
-model.add_projection(sender=perceptual_state, receiver=rl_agent)
-model.add_projection(sender=action, receiver=perceptual_state)
->>>>>>> 1b021970
+# model.add_nodes([stim_in, context_in, reward_in, perceptual_state, rl_agent, action])
+model.add_linear_processing_pathway([perceptual_state, rl_agent, action])
+# model.add_projection(sender=perceptual_state, receiver=rl_agent)
+# model.add_projection(sender=action, receiver=perceptual_state)
 
 # *********************************************************************************************
 #                                  SHOW AND RUN MODEL
