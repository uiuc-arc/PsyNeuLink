--- conflicted
+++ resolved
@@ -20,16 +20,11 @@
 context_in = ProcessingMechanism(name='Context',
                                  size=context_size)
 
-<<<<<<< HEAD
 reward_in = ProcessingMechanism(name='Reward',
                                 size=1)
 
 perceptual_state = ProcessingMechanism(name='Current State',
                             function=Concatenate,
-=======
-perceptual_state = ProcessingMechanism(name='Perceptual State',
-                            function=lambda v: np.append(v[0], v[1]),
->>>>>>> 2e518237
                             input_states=[{NAME:'STIM',
                                            SIZE:stim_size,
                                            PROJECTIONS:stim_in},
@@ -37,7 +32,6 @@
                                            SIZE:context_size,
                                            PROJECTIONS:context_in}])
 
-<<<<<<< HEAD
 # action = ProcessingMechanism(name='Action',
 #                              size=num_actions,
 #                              input_states={NAME: 'Q values',
@@ -82,51 +76,11 @@
 # *********************************************************************************************
 model.show_graph(show_controller=True)
 # model.show_graph(show_node_structure=ALL)
-=======
-agent_state = ProcessingMechanism(name='Agent State', size=len(perceptual_state.output_state.value))
-
-agent_action = ProcessingMechanism(name='Agent Action', size=num_actions)
-
-action = ProcessingMechanism(name='Model Action',
-                             size = num_actions)
-
-agent = Composition(name='Agent')
-agent.add_linear_processing_pathway([agent_state, agent_action])
-
-em = EpisodicMemoryMechanism(name='Episodic Memory',
-                             content_size=num_states+context_size+rpe_size,
-                             assoc_size=1,
-                             # function=ContentAddressableMemory(function=ExepctedValueCalc))
-                             function=ContentAddressableMemory)
-
-sr = ProcessingMechanism(name='Successor Rep')
 
 
-model = Composition(name='Adaptive Replay Model')
-model.add_nodes([stim_in, context_in, perceptual_state, agent, action])
-model.add_linear_processing_pathway([perceptual_state, agent, action])
+num_trials = 2
 
-ocm = OptimizationControlMechanism(agent_rep=agent)
-
-# comp.add_reinforcement_learning_pathway([state, action])
->>>>>>> 2e518237
-
-# model.show_graph()
-model.show_graph(show_nested=True)
-# model.show_graph(show_cim=True, show_nested=True)
-# model.show_graph(show_node_structure=True)  # <- CRASHES
-
-
-<<<<<<< HEAD
 stimuli = {stim_in:np.array([1]*stim_size),
            context_in: np.array([10]*context_size)}
 
-# print(model.run(inputs=stimuli))
-=======
-num_trials = 2
-
-stimuli = {stim_in:np.array([[1]*num_states]*num_trials),
-           context_in: np.array([[10]*context_size]*num_trials)}
-print(model.run(inputs=stimuli))
-# print('\n\n', model.results)
->>>>>>> 2e518237
+# print(model.run(inputs=stimuli))