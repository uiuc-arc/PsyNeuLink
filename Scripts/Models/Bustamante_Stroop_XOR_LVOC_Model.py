# Princeton University licenses this file to You under the Apache License, Version 2.0 (the "License");
# you may not use this file except in compliance with the License.  You may obtain a copy of the License at:
#     http://www.apache.org/licenses/LICENSE-2.0
# Unless required by applicable law or agreed to in writing, software distributed under the License is distributed
# on an "AS IS" BASIS, WITHOUT WARRANTIES OR CONDITIONS OF ANY KIND, either express or implied.
# See the License for the specific language governing permissions and limitations under the License.


# ********************************************* Bustamante_Stroop_XOR_LVOC_Model ***************************************

'''
Implements a model of the `Stroop XOR task
<https://scholar.google.com/scholar?hl=en&as_sdt=0%2C31&q=laura+bustamante+cohen+musslick&btnG=>`_
using a version of the `Learned Value of Control Model
<https://journals.plos.org/ploscompbiol/article?id=10.1371/journal.pcbi.1006043&rev=2>`_
'''

import numpy as np
import psyneulink as pnl
import timeit

import psyneulink.core.components.functions.learningfunctions
import psyneulink.core.components.functions.optimizationfunctions
import psyneulink.core.components.functions.transferfunctions

np.random.seed(0)


def w_fct(stim, color_control):
    '''function for word_task, to modulate strength of word reading based on 1-strength of color_naming ControlSignal'''
    return stim * (1 - color_control)


w_fct_UDF = pnl.UserDefinedFunction(custom_function=w_fct, color_control=1)


def objective_function(v):
    '''function used for ObjectiveMechanism of lvoc
     v[0] = output of DDM: [probability of color naming, probability of word reading]
     v[1] = reward:        [color naming rewarded, word reading rewarded]
     '''
    return np.sum(v[0] * v[1])


color_stim = pnl.TransferMechanism(name='Color Stimulus', size=8)
word_stim = pnl.TransferMechanism(name='Word Stimulus', size=8)

color_task = pnl.TransferMechanism(name='Color Task')
word_task = pnl.ProcessingMechanism(name='Word Task', function=w_fct_UDF)

reward = pnl.TransferMechanism(name='Reward', size=2)

<<<<<<< HEAD
task_decision = pnl.DDM(
    name='Task Decision',
    # function=pnl.NavarroAndFuss,
    output_states=[
        pnl.DDM_OUTPUT.PROBABILITY_UPPER_THRESHOLD,
        pnl.DDM_OUTPUT.PROBABILITY_LOWER_THRESHOLD
    ]
)

lvoc = pnl.OptimizationControlMechanism(
    name='LVOC ControlMechanism',
    features={pnl.SHADOW_EXTERNAL_INPUTS: [color_stim, word_stim]},
    objective_mechanism=pnl.ObjectiveMechanism(
        name='LVOC ObjectiveMechanism',
        monitored_output_states=[task_decision, reward],
        function=objective_function
    ),
    agent_rep=pnl.RegressionCFA(
        update_weights=pnl.BayesGLM,
        prediction_terms=[pnl.PV.FC, pnl.PV.COST]
    ),
    terminal_objective_mechanism=True,
    function=pnl.GradientOptimization(
        convergence_criterion=pnl.VALUE,
        convergence_threshold=0.001,
        step_size=1,
        annealing_function=lambda x, y: x / np.sqrt(y),
        # direction=pnl.ASCENT
    ),
    control_signals=pnl.ControlSignal(
        projections=[(pnl.SLOPE, color_task), ('color_control', word_task)],
        # function=pnl.ReLU,
        function=pnl.Logistic,
        cost_options=[pnl.ControlSignalCosts.INTENSITY, pnl.ControlSignalCosts.ADJUSTMENT],
        intensity_cost_function=pnl.Exponential(rate=0.25, bias=-3),
        adjustment_cost_function=pnl.Exponential(rate=0.25, bias=-3),
        allocation_samples=[i / 2 for i in list(range(0, 50, 1))]
    )
)


# lvoc.reportOutputPref=True
=======
task_decision = pnl.DDM(name='Task Decision',
            # function=pnl.NavarroAndFuss,
            output_states=[pnl.DDM_OUTPUT.PROBABILITY_UPPER_THRESHOLD,
                           pnl.DDM_OUTPUT.PROBABILITY_LOWER_THRESHOLD])

lvoc = pnl.LVOCControlMechanism(name='LVOC ControlMechanism',
                                feature_predictors={pnl.SHADOW_EXTERNAL_INPUTS:[color_stim, word_stim]},
                                objective_mechanism=pnl.ObjectiveMechanism(name='LVOC ObjectiveMechanism',
                                                                           monitored_output_states=[task_decision,
                                                                                                    reward],
                                                                           function=objective_function),
                                prediction_terms=[pnl.PV.FC, pnl.PV.COST],
                                terminal_objective_mechanism=True,

                                # learning_function=pnl.BayesGLM(mu_0=0, sigma_0=0.1),
                                learning_function=psyneulink.core.components.functions.learningfunctions.BayesGLM,

                                # function=pnl.GradientOptimization(
                                #         convergence_criterion=pnl.VALUE,
                                #         convergence_threshold=0.001,
                                #         step_size=1,
                                #         annealing_function= lambda x,y : x / np.sqrt(y),
                                #         # direction=pnl.ASCENT
                                # ),

                                function=psyneulink.core.components.functions.optimizationfunctions.GridSearch,

                                # function=pnl.OptimizationFunction,

                                # control_signals={'COLOR CONTROL':[(pnl.SLOPE, color_task),
                                #                                    ('color_control', word_task)]}
                                # control_signals={pnl.NAME:'COLOR CONTROL',
                                #                  pnl.PROJECTIONS:[(pnl.SLOPE, color_task),
                                #                                   ('color_control', word_task)],
                                #                  pnl.COST_OPTIONS:[pnl.ControlSignalCosts.INTENSITY,
                                #                                    pnl.ControlSignalCosts.ADJUSTMENT],
                                #                  pnl.INTENSITY_COST_FUNCTION:pnl.Exponential(rate=0.25, bias=-3),
                                #                  pnl.ADJUSTMENT_COST_FUNCTION:pnl.Exponential(rate=0.25,bias=-3)}
                                control_signals=pnl.ControlSignal(projections=[(pnl.SLOPE, color_task),
                                                                               ('color_control', word_task)],
                                                                  # function=pnl.ReLU,
                                                                  function=psyneulink.core.components.functions
                                                                  .transferfunctions.Logistic,
                                                                  cost_options=[pnl.ControlSignalCosts.INTENSITY,
                                                                                pnl.ControlSignalCosts.ADJUSTMENT],
                                                                  intensity_cost_function=psyneulink.core.components.functions.transferfunctions.Exponential(rate=0.25,
                                                                                                                                                             bias=-3),
                                                                  adjustment_cost_function=psyneulink.core.components.functions.transferfunctions.Exponential(rate=0.25,
                                                                                                                                                              bias=-3),
                                                                  allocation_samples=[i/2 for i in list(range(0,50,1))]
                                                                  )
                                )
lvoc.reportOutputPref=True
>>>>>>> 6375e125
c = pnl.Composition(name='Stroop XOR Model')
c.add_c_node(color_stim)
c.add_c_node(word_stim)
c.add_c_node(color_task, required_roles=pnl.CNodeRole.ORIGIN)
c.add_c_node(word_task, required_roles=pnl.CNodeRole.ORIGIN)
c.add_c_node(reward)
c.add_c_node(task_decision)
c.add_projection(sender=color_task, receiver=task_decision)
c.add_projection(sender=word_task, receiver=task_decision)
c.add_c_node(lvoc)

# c.show_graph()

input_dict = {
    color_stim: [[1, 0, 0, 0, 0, 0, 0, 0]],
    word_stim: [[1, 0, 0, 0, 0, 0, 0, 0]],
    color_task: [[1]],
    word_task: [[-1]],
    reward: [[1, 0]]
}


def run():
    c.run(inputs=input_dict, num_trials=1)


duration = timeit.timeit(run, number=2)

print('\n')
print('--------------------')
<<<<<<< HEAD
print('ControlSignal variables: ', [c.variable for c in lvoc.control_signals])
print('ControlSignal values: ', [c.value for c in lvoc.control_signals])
print('features: ', lvoc.feature_values)
print('lvoc: ', lvoc.evaluation_function([c.variable for c in lvoc.control_signals]))
=======
print('ControlSignal variables: ', [sig.parameters.variable.get(c) for sig in lvoc.control_signals])
print('ControlSignal values: ', [sig.parameters.value.get(c) for sig in lvoc.control_signals])
print('features: ', lvoc.parameters.feature_values.get(c))
print('lvoc: ', lvoc.compute_EVC([sig.parameters.variable.get(c) for sig in lvoc.control_signals], execution_id=c))
>>>>>>> 6375e125
print('time: ', duration)
print('--------------------')<|MERGE_RESOLUTION|>--- conflicted
+++ resolved
@@ -50,7 +50,6 @@
 
 reward = pnl.TransferMechanism(name='Reward', size=2)
 
-<<<<<<< HEAD
 task_decision = pnl.DDM(
     name='Task Decision',
     # function=pnl.NavarroAndFuss,
@@ -93,61 +92,6 @@
 
 
 # lvoc.reportOutputPref=True
-=======
-task_decision = pnl.DDM(name='Task Decision',
-            # function=pnl.NavarroAndFuss,
-            output_states=[pnl.DDM_OUTPUT.PROBABILITY_UPPER_THRESHOLD,
-                           pnl.DDM_OUTPUT.PROBABILITY_LOWER_THRESHOLD])
-
-lvoc = pnl.LVOCControlMechanism(name='LVOC ControlMechanism',
-                                feature_predictors={pnl.SHADOW_EXTERNAL_INPUTS:[color_stim, word_stim]},
-                                objective_mechanism=pnl.ObjectiveMechanism(name='LVOC ObjectiveMechanism',
-                                                                           monitored_output_states=[task_decision,
-                                                                                                    reward],
-                                                                           function=objective_function),
-                                prediction_terms=[pnl.PV.FC, pnl.PV.COST],
-                                terminal_objective_mechanism=True,
-
-                                # learning_function=pnl.BayesGLM(mu_0=0, sigma_0=0.1),
-                                learning_function=psyneulink.core.components.functions.learningfunctions.BayesGLM,
-
-                                # function=pnl.GradientOptimization(
-                                #         convergence_criterion=pnl.VALUE,
-                                #         convergence_threshold=0.001,
-                                #         step_size=1,
-                                #         annealing_function= lambda x,y : x / np.sqrt(y),
-                                #         # direction=pnl.ASCENT
-                                # ),
-
-                                function=psyneulink.core.components.functions.optimizationfunctions.GridSearch,
-
-                                # function=pnl.OptimizationFunction,
-
-                                # control_signals={'COLOR CONTROL':[(pnl.SLOPE, color_task),
-                                #                                    ('color_control', word_task)]}
-                                # control_signals={pnl.NAME:'COLOR CONTROL',
-                                #                  pnl.PROJECTIONS:[(pnl.SLOPE, color_task),
-                                #                                   ('color_control', word_task)],
-                                #                  pnl.COST_OPTIONS:[pnl.ControlSignalCosts.INTENSITY,
-                                #                                    pnl.ControlSignalCosts.ADJUSTMENT],
-                                #                  pnl.INTENSITY_COST_FUNCTION:pnl.Exponential(rate=0.25, bias=-3),
-                                #                  pnl.ADJUSTMENT_COST_FUNCTION:pnl.Exponential(rate=0.25,bias=-3)}
-                                control_signals=pnl.ControlSignal(projections=[(pnl.SLOPE, color_task),
-                                                                               ('color_control', word_task)],
-                                                                  # function=pnl.ReLU,
-                                                                  function=psyneulink.core.components.functions
-                                                                  .transferfunctions.Logistic,
-                                                                  cost_options=[pnl.ControlSignalCosts.INTENSITY,
-                                                                                pnl.ControlSignalCosts.ADJUSTMENT],
-                                                                  intensity_cost_function=psyneulink.core.components.functions.transferfunctions.Exponential(rate=0.25,
-                                                                                                                                                             bias=-3),
-                                                                  adjustment_cost_function=psyneulink.core.components.functions.transferfunctions.Exponential(rate=0.25,
-                                                                                                                                                              bias=-3),
-                                                                  allocation_samples=[i/2 for i in list(range(0,50,1))]
-                                                                  )
-                                )
-lvoc.reportOutputPref=True
->>>>>>> 6375e125
 c = pnl.Composition(name='Stroop XOR Model')
 c.add_c_node(color_stim)
 c.add_c_node(word_stim)
@@ -178,16 +122,9 @@
 
 print('\n')
 print('--------------------')
-<<<<<<< HEAD
-print('ControlSignal variables: ', [c.variable for c in lvoc.control_signals])
-print('ControlSignal values: ', [c.value for c in lvoc.control_signals])
-print('features: ', lvoc.feature_values)
-print('lvoc: ', lvoc.evaluation_function([c.variable for c in lvoc.control_signals]))
-=======
 print('ControlSignal variables: ', [sig.parameters.variable.get(c) for sig in lvoc.control_signals])
 print('ControlSignal values: ', [sig.parameters.value.get(c) for sig in lvoc.control_signals])
 print('features: ', lvoc.parameters.feature_values.get(c))
-print('lvoc: ', lvoc.compute_EVC([sig.parameters.variable.get(c) for sig in lvoc.control_signals], execution_id=c))
->>>>>>> 6375e125
+print('lvoc: ', lvoc.evaluation_function([sig.parameters.variable.get(c) for sig in lvoc.control_signals], execution_id=c))
 print('time: ', duration)
 print('--------------------')