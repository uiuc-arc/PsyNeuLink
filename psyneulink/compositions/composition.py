# Princeton University licenses this file to You under the Apache License, Version 2.0 (the "License");
# you may not use this file except in compliance with the License.  You may obtain a copy of the License at:
#     http://www.apache.org/licenses/LICENSE-2.0
# Unless required by applicable law or agreed to in writing, software distributed under the License is distributed
# on an "AS IS" BASIS, WITHOUT WARRANTIES OR CONDITIONS OF ANY KIND, either express or implied.
# See the License for the specific language governing permissions and limitations under the License.


# ********************************************* Composition ***************************************************************

"""
..
    Sections:
      * `Composition_Overview`

.. _Composition_Overview:

Overview
--------

Composition is the base class for objects that combine PsyNeuLink `Components <Component>` into an executable model.
It defines a common set of attributes possessed, and methods used by all Composition objects.

.. _Composition_Creation:

Creating a Composition
----------------------

A generic Composition can be created by calling the constructor, and then adding `Components <Component>` using the
Composition's add methods.  However, more commonly, a Composition is created using the constructor for one of its
subclasses:  `System` or `Process`.  These automatically create Compositions from lists of Components.  Once created,
Components can be added or removed from an existing Composition using its add and/or remove methods.

.. _Composition_Execution:

Execution
---------

See `System <System_Execution>` or `Process <Process_Execution>` for documentation concerning execution of the
corresponding subclass.

.. _Composition_Class_Reference:

Class Reference
---------------

"""

import collections
from collections import Iterable, OrderedDict, namedtuple
from enum import Enum
import logging
import numpy as np
import typecheck as tc
import uuid
import inspect

import ctypes
import psyneulink.llvm as pnlvm
from llvmlite import ir

from psyneulink.components.component import function_type
from psyneulink.components.mechanisms.processing.compositioninterfacemechanism import CompositionInterfaceMechanism
from psyneulink.components.projections.pathway.mappingprojection import MappingProjection
from psyneulink.components.mechanisms.adaptive.control.controlmechanism import ControlMechanism
from psyneulink.components.mechanisms.processing.integratormechanism import IntegratorMechanism
from psyneulink.components.mechanisms.processing.objectivemechanism import ObjectiveMechanism, DEFAULT_MONITORED_STATE_EXPONENT, DEFAULT_MONITORED_STATE_MATRIX, DEFAULT_MONITORED_STATE_WEIGHT
from psyneulink.components.shellclasses import Mechanism, Projection
from psyneulink.components.states.outputstate import OutputState
from psyneulink.components.functions.function import InterfaceStateMap, Integrator
from psyneulink.components.states.inputstate import InputState
from psyneulink.globals.context import ContextFlags
<<<<<<< HEAD

from psyneulink.globals.keywords import ROLES, FUNCTIONS, VALUES, LABELS, BOLD, HARD_CLAMP, IDENTITY_MATRIX, MATRIX_KEYWORD_VALUES, MONITOR_FOR_CONTROL, NO_CLAMP, OWNER_VALUE, PREDICTION_MECHANISM, PULSE_CLAMP, SOFT_CLAMP
=======
from psyneulink.globals.keywords import ROLES, FUNCTIONS, VALUES, LABELS, BOLD, MATRIX_KEYWORD_VALUES, OWNER_VALUE, HARD_CLAMP, IDENTITY_MATRIX, NO_CLAMP, PULSE_CLAMP, SOFT_CLAMP
from psyneulink.library.projections.pathway.autoassociativeprojection import AutoAssociativeProjection
>>>>>>> bed937c1
from psyneulink.scheduling.condition import Always
from psyneulink.scheduling.scheduler import Scheduler
from psyneulink.scheduling.time import TimeScale
from psyneulink.globals.context import Context
from psyneulink.globals.utilities import AutoNumber

__all__ = [
    'Composition', 'CompositionError', 'CNodeRole',
]

logger = logging.getLogger(__name__)

class CNodeRole(Enum):
    """

    - ORIGIN
        A `ProcessingMechanism <ProcessingMechanism>` that is the first Mechanism of a `Process` and/or `System`, and
        that receives the input to the Process or System when it is :ref:`executed or run <Run>`.  A Process may have
        only one `ORIGIN` Mechanism, but a System may have many.  Note that the `ORIGIN` Mechanism of a Process is not
        necessarily an `ORIGIN` of the System to which it belongs, as it may receive `Projections <Projection>` from
        other Processes in the System (see `example <LearningProjection_Target_vs_Terminal_Figure>`). The `ORIGIN`
        Mechanisms of a Process or System are listed in its :keyword:`origin_nodes` attribute, and can be displayed
        using its :keyword:`show` method.  For additional details about `ORIGIN` Mechanisms in Processes, see `Process
        Mechanisms <Process_Mechanisms>` and `Process Input and Output <Process_Input_And_Output>`; and for Systems see
        `System Mechanisms <System_Mechanisms>` and `System Input and Initialization
        <System_Execution_Input_And_Initialization>`.

    - INTERNAL
        A `ProcessingMechanism <ProcessingMechanism>` that is not designated as having any other status.

    - CYCLE
        A `ProcessingMechanism <ProcessingMechanism>` that is *not* an `ORIGIN` Mechanism, and receives a `Projection
        <Projection>` that closes a recurrent loop in a `Process` and/or `System`.  If it is an `ORIGIN` Mechanism, then
        it is simply designated as such (since it will be assigned input and therefore be initialized in any event).

    - INITIALIZE_CYCLE
        A `ProcessingMechanism <ProcessingMechanism>` that is the `sender <Projection_Base.sender>` of a
        `Projection <Projection>` that closes a loop in a `Process` or `System`, and that is not an `ORIGIN` Mechanism
        (since in that case it will be initialized in any event). An `initial value  <Run_InitialValues>` can be
        assigned to such Mechanisms, that will be used to initialize the Process or System when it is first run.  For
        additional information, see `Run <Run_Initial_Values>`, `System Mechanisms <System_Mechanisms>` and
        `System Input and Initialization <System_Execution_Input_And_Initialization>`.

    - TERMINAL
        A `ProcessingMechanism <ProcessingMechanism>` that is the last Mechanism of a `Process` and/or `System`, and
        that provides the output to the Process or System when it is `executed or run <Run>`.  A Process may
        have only one `TERMINAL` Mechanism, but a System may have many.  Note that the `TERMINAL`
        Mechanism of a Process is not necessarily a `TERMINAL` Mechanism of the System to which it belongs,
        as it may send Projections to other Processes in the System (see `example
        <LearningProjection_Target_vs_Terminal_Figure>`).  The `TERMINAL` Mechanisms of a Process or System are listed in
        its :keyword:`terminalMechanisms` attribute, and can be displayed using its :keyword:`show` method.  For
        additional details about `TERMINAL` Mechanisms in Processes, see `Process_Mechanisms` and
        `Process_Input_And_Output`; and for Systems see `System_Mechanisms`.

    - SINGLETON
        A `ProcessingMechanism <ProcessingMechanism>` that is the only Mechanism in a `Process` and/or `System`.
        It can serve the functions of an `ORIGIN` and/or a `TERMINAL` Mechanism.

    - MONITORED
        .

    - LEARNING
        A `LearningMechanism <LearningMechanism>` in a `Process` and/or `System`.

    - TARGET
        A `ComparatorMechanism` of a `Process` and/or `System` configured for learning that receives a target value
        from its `execute <ComparatorMechanism.ComparatorMechanism.execute>` or
        `run <ComparatorMechanism.ComparatorMechanism.execute>` method.  It must be associated with the `TERMINAL`
        Mechanism of the Process or System. The `TARGET` Mechanisms of a Process or System are listed in its
        :keyword:`target_nodes` attribute, and can be displayed using its :keyword:`show` method.  For additional
        details, see `TARGET Mechanisms <LearningMechanism_Targets>`, `learning sequence <Process_Learning_Sequence>`,
        and specifying `target values <Run_Targets>`.

    - RECURRENT_INIT
        .


    """
    ORIGIN = 0
    INTERNAL = 1
    CYCLE = 2
    INITIALIZE_CYCLE = 3
    TERMINAL = 4
    SINGLETON = 5
    MONITORED = 6
    LEARNING = 7
    TARGET = 8
    RECURRENT_INIT = 9
    OBJECTIVE = 10

class CompositionError(Exception):

    def __init__(self, error_value):
        self.error_value = error_value

    def __str__(self):
        return repr(self.error_value)

class RunError(Exception):

    def __init__(self, error_value):
        self.error_value = error_value

    def __str__(self):
        return repr(self.error_value)
class MonitoredOutputStatesOption(AutoNumber):
    """Specifies OutputStates to be monitored by a `ControlMechanism <ControlMechanism>`
    (see `ObjectiveMechanism_Monitored_Output_States` for a more complete description of their meanings."""
    ONLY_SPECIFIED_OUTPUT_STATES = ()
    """Only monitor explicitly specified Outputstates."""
    PRIMARY_OUTPUT_STATES = ()
    """Monitor only the `primary OutputState <OutputState_Primary>` of a Mechanism."""
    ALL_OUTPUT_STATES = ()
    """Monitor all OutputStates <Mechanism_Base.output_states>` of a Mechanism."""
    NUM_MONITOR_STATES_OPTIONS = ()

# Indices for items in tuple format used for specifying monitored_output_states using weights and exponents
OUTPUT_STATE_INDEX = 0
WEIGHT_INDEX = 1
EXPONENT_INDEX = 2
MATRIX_INDEX = 3
MonitoredOutputStateTuple = namedtuple("MonitoredOutputStateTuple", "output_state weight exponent matrix")

class Vertex(object):
    '''
        Stores a Component for use with a `Graph`

        Arguments
        ---------

        component : Component
            the `Component <Component>` represented by this Vertex

        parents : list[Vertex]
            the `Vertices <Vertex>` corresponding to the incoming edges of this `Vertex`

        children : list[Vertex]
            the `Vertices <Vertex>` corresponding to the outgoing edges of this `Vertex`

        Attributes
        ----------

        component : Component
            the `Component <Component>` represented by this Vertex

        parents : list[Vertex]
            the `Vertices <Vertex>` corresponding to the incoming edges of this `Vertex`

        children : list[Vertex]
            the `Vertices <Vertex>` corresponding to the outgoing edges of this `Vertex`
    '''

    def __init__(self, component, parents=None, children=None, feedback=None):
        self.component = component
        if parents is not None:
            self.parents = parents
        else:
            self.parents = []
        if children is not None:
            self.children = children
        else:
            self.children = []

        self.feedback = feedback
        self.backward_sources = set()

    def __repr__(self):
        return '(Vertex {0} {1})'.format(id(self), self.component)

class Graph(object):
    '''
        A Graph of vertices and edges/

        Attributes
        ----------

        comp_to_vertex : Dict[`Component <Component>` : `Vertex`]
            maps `Component` in the graph to the `Vertices <Vertex>` that represent them.

        vertices : List[Vertex]
            the `Vertices <Vertex>` contained in this Graph.

    '''

    def __init__(self):
        self.comp_to_vertex = collections.OrderedDict()  # Translate from mechanisms to related vertex
        self.vertices = []  # List of vertices within graph

    def copy(self):
        '''
            Returns
            -------

            A copy of the Graph. `Vertices <Vertex>` are distinct from their originals, and point to the same
            `Component <Component>` object : `Graph`
        '''
        g = Graph()

        for vertex in self.vertices:
            g.add_vertex(Vertex(vertex.component, feedback=vertex.feedback))

        for i in range(len(self.vertices)):
            g.vertices[i].parents = [g.comp_to_vertex[parent_vertex.component] for parent_vertex in self.vertices[i].parents]
            g.vertices[i].children = [g.comp_to_vertex[parent_vertex.component] for parent_vertex in self.vertices[i].children]

        return g

    def add_component(self, component, feedback=False):
        if component in [vertex.component for vertex in self.vertices]:
            logger.info('Component {1} is already in graph {0}'.format(component, self))
        else:
            vertex = Vertex(component, feedback=feedback)
            self.comp_to_vertex[component] = vertex
            self.add_vertex(vertex)


    def add_vertex(self, vertex):
        if vertex in self.vertices:
            logger.info('Vertex {1} is already in graph {0}'.format(vertex, self))
        else:
            self.vertices.append(vertex)
            self.comp_to_vertex[vertex.component] = vertex

    def remove_component(self, component):
        try:
            self.remove_vertex(self.comp_to_vertex(component))
        except KeyError as e:
            raise CompositionError('Component {1} not found in graph {2}: {0}'.format(e, component, self))

    def remove_vertex(self, vertex):
        try:
            self.vertices.remove(vertex)
            del self.comp_to_vertex[vertex.component]
            # TODO:
            #   check if this removal puts the graph in an inconsistent state
        except ValueError as e:
            raise CompositionError('Vertex {1} not found in graph {2}: {0}'.format(e, vertex, self))

    def connect_components(self, parent, child):
        self.connect_vertices(self.comp_to_vertex[parent], self.comp_to_vertex[child])

    def connect_vertices(self, parent, child):
        if child not in parent.children:
            parent.children.append(child)
        if parent not in child.parents:
            child.parents.append(parent)

    def get_parents_from_component(self, component):
        '''
            Arguments
            ---------

            component : Component
                the Component whose parents will be returned

            Returns
            -------

            A list[Vertex] of the parent `Vertices <Vertex>` of the Vertex associated with **component** : list[`Vertex`]
        '''
        return self.comp_to_vertex[component].parents

    def get_children_from_component(self, component):
        '''
            Arguments
            ---------

            component : Component
                the Component whose children will be returned

            Returns
            -------

            A list[Vertex] of the child `Vertices <Vertex>` of the Vertex associated with **component** : list[`Vertex`]
        '''
        return self.comp_to_vertex[component].children

    def get_forward_children_from_component(self, component):
        '''
            Arguments
            ---------

            component : Component
                the Component whose children will be returned

            Returns
            -------

            A list[Vertex] of the child `Vertices <Vertex>` of the Vertex associated with **component** : list[`Vertex`]
        '''
        forward_children = []
        for child in self.comp_to_vertex[component].children:
            if component not in self.comp_to_vertex[child.component].backward_sources:
                forward_children.append(child)
        return forward_children

    def get_forward_parents_from_component(self, component):
        '''
            Arguments
            ---------

            component : Component
                the Component whose children will be returned

            Returns
            -------

            A list[Vertex] of the child `Vertices <Vertex>` of the Vertex associated with **component** : list[`Vertex`]
        '''
        forward_parents = []
        for parent in self.comp_to_vertex[component].parents:
            if parent.component not in self.comp_to_vertex[component].backward_sources:
                forward_parents.append(parent)
        return forward_parents

    def get_backward_children_from_component(self, component):
        '''
            Arguments
            ---------

            component : Component
                the Component whose children will be returned

            Returns
            -------

            A list[Vertex] of the child `Vertices <Vertex>` of the Vertex associated with **component** : list[`Vertex`]
        '''
        backward_children = []
        for child in self.comp_to_vertex[component].children:
            if component in self.comp_to_vertex[child.component].backward_sources:
                backward_children.append(child)
        return backward_children

    def get_backward_parents_from_component(self, component):
        '''
            Arguments
            ---------

            component : Component
                the Component whose children will be returned

            Returns
            -------

            A list[Vertex] of the child `Vertices <Vertex>` of the Vertex associated with **component** : list[`Vertex`]
        '''

        return list(self.comp_to_vertex[component].backward_sources)

class Composition(object):
    '''
        Composition

        Arguments
        ---------

        Attributes
        ----------

        graph : `Graph`
            The full `Graph` associated with this Composition. Contains both Nodes (`Mechanisms <Mechanism>` or
            `Compositions <Composition>` and `Projections <Projection>` used in processing or learning.

        c_nodes : `list[Mechanisms and Compositions]`
            A list of all Composition Nodes (`Mechanisms <Mechanism>` and `Compositions <Composition>`) contained in
            this Composition

        COMMENT:
        name : str
            see `name <Composition_Name>`

        prefs : PreferenceSet
            see `prefs <Composition_Prefs>`
        COMMENT

    '''

    def __init__(self, 
                 name=None,
                 controller=None,
                 enable_controller=None):
        # core attributes
        if name is None:
            name = "composition"
        self.context = Context()
        self.name = name
        self.graph = Graph()  # Graph of the Composition
        self._graph_processing = None
        self.c_nodes = []
        self.required_c_node_roles = []
        self.input_CIM = CompositionInterfaceMechanism(name=self.name + " Input_CIM",
                                                       composition=self)
        self.input_CIM_states = {}
        self.output_CIM = CompositionInterfaceMechanism(name=self.name + " Output_CIM",
                                                        composition=self)
        self.output_CIM_states = {}
        self.enable_controller = enable_controller
        self.simulation_results = []
        self.execution_ids = []
        self.controller = controller

        self.projections = []

        self._scheduler_processing = None
        self._scheduler_learning = None

        # status attributes
        self.graph_consistent = True  # Tracks if the Composition is in a state that can be run (i.e. no dangling projections, (what else?))
        self.needs_update_graph = True   # Tracks if the Composition graph has been analyzed to assign roles to components
        self.needs_update_graph_processing = True   # Tracks if the processing graph is current with the full graph
        self.needs_update_scheduler_processing = True  # Tracks if the processing scheduler needs to be regenerated
        self.needs_update_scheduler_learning = True  # Tracks if the learning scheduler needs to be regenerated (mechanisms/projections added/removed etc)

        self.c_nodes_to_roles = OrderedDict()

        # Create lists to track certain categories of Composition Nodes:
        # TBI???
        self.explicit_input_nodes = []  # Need to track to know which to leave untouched
        self.all_input_nodes = []
        self.explicit_output_nodes = []  # Need to track to know which to leave untouched
        self.all_output_nodes = []
        self.target_nodes = []  # Do not need to track explicit as they must be explicit

        # Reporting
        self.results = []

        # TBI: update self.sched whenever something is added to the composition
        self.sched = Scheduler(composition=self)

<<<<<<< HEAD
    def _instantiate_prediction_mechanisms(self, context=None):

        if self.controller:
            if hasattr(self, "prediction_mechanisms"):
                for mechanism in self.prediction_mechanisms:
                    del mechanism
            self.prediction_mechanisms = []
            self.prediction_projections = {}
            self.prediction_origin_pairs = {}
            self.origin_prediction_pairs = {}
            for node in self.get_c_nodes_by_role(CNodeRole.ORIGIN):
                new_prediction_mechanism = IntegratorMechanism(name=node.name + " " + PREDICTION_MECHANISM,
                                                               default_variable=node.external_input_values)
                self.prediction_mechanisms.append(new_prediction_mechanism)
                self.prediction_origin_pairs[new_prediction_mechanism] = node
                self.origin_prediction_pairs[node] = new_prediction_mechanism

                for i in range(len(node.external_input_states)):
                    input_state = node.external_input_states[i]
                    input_cim_output_state = self.input_CIM_states[input_state][1]
                    new_projection = MappingProjection(sender=input_cim_output_state,
                                                       receiver=new_prediction_mechanism._input_states[i])

                    self.prediction_projections[node] = new_projection

    def _execute_prediction_mechanisms(self, context=None):

        for prediction_mechanism in self.prediction_mechanisms:
            for proj in prediction_mechanism.path_afferents:
                proj.context.execution_phase = ContextFlags.PROCESSING
            prediction_mechanism.context.execution_phase = ContextFlags.PROCESSING
            prediction_mechanism.execute(context=context)
=======
        # Compiled resources
        self.__params_struct = None
        self.__context_struct = None
        self.__data_struct = None
        self.__input_struct = None

        self.__compiled_mech = {}
>>>>>>> bed937c1

    def __repr__(self):
        return '({0} {1})'.format(type(self).__name__, self.name)

    @property
    def graph_processing(self):
        '''
            The Composition's processing graph (contains only `Mechanisms <Mechanism>`, excluding those
            used in learning).

            :getter: Returns the processing graph, and builds the graph if it needs updating
            since the last access.
        '''
        if self.needs_update_graph_processing or self._graph_processing is None:
            self._update_processing_graph()

        return self._graph_processing

    @property
    def scheduler_processing(self):
        '''
            A default `Scheduler` automatically generated by the Composition, used for the
            (`processing <System_Execution_Processing>` phase of execution.

            :getter: Returns the default processing scheduler, and builds it if it needs updating since the last access.
        '''
        if self.needs_update_scheduler_processing or self._scheduler_processing is None:
            old_scheduler = self._scheduler_processing
            self._scheduler_processing = Scheduler(graph=self.graph_processing)

            if old_scheduler is not None:
                self._scheduler_processing.add_condition_set(old_scheduler.condition_set)

            self.needs_update_scheduler_processing = False

        return self._scheduler_processing

    @property
    def scheduler_learning(self):
        '''
            A default `Scheduler` automatically generated by the Composition, used for the
            `learning <System_Execution_Learning>` phase of execution.

            :getter: Returns the default learning scheduler, and builds it if it needs updating since the last access.
        '''
        if self.needs_update_scheduler_learning or self._scheduler_learning is None:
            old_scheduler = self._scheduler_learning
            # self._scheduler_learning = Scheduler(graph=self.graph)

            # if old_scheduler is not None:
            #     self._scheduler_learning.add_condition_set(old_scheduler.condition_set)
            #
            # self.needs_update_scheduler_learning = False

        return self._scheduler_learning

    @property
    def termination_processing(self):
        return self.scheduler_processing.termination_conds

    @termination_processing.setter
    def termination_processing(self, termination_conds):
        self.scheduler_processing.termination_conds = termination_conds

    def _get_unique_id(self):
        return uuid.uuid4()

    def add_c_node(self, node):
        '''
            Adds a Composition Node (`Mechanism` or `Composition`) to the Composition, if it is not already added

            Arguments
            ---------

            node : `Mechanism` or `Composition`
                the node to add
        '''

        if node not in [vertex.component for vertex in self.graph.vertices]:  # Only add if it doesn't already exist in graph
            node.is_processing = True
            self.graph.add_component(node)  # Set incoming edge list of node to empty
            self.c_nodes.append(node)
            self.c_nodes_to_roles[node] = set()

            self.needs_update_graph = True
            self.needs_update_graph_processing = True
            self.needs_update_scheduler_processing = True
            self.needs_update_scheduler_learning = True

        if isinstance(node, ControlMechanism):
            self.add_control_mechanism(node)

    def add_controller(self, type, monitor_for_control, control_signals):
        self.monitor_for_control = monitor_for_control
        self.controller = type(
            # system=self,
                               objective_mechanism=self._get_monitored_output_states_for_system(),
                               control_signals=self._get_control_signals_for_system(control_signals))
        self.controller.system= self
        self.add_c_node(self.controller.objective_mechanism)
        for proj in self.controller.objective_mechanism.path_afferents:
            self.add_projection(proj)
        self._analyze_graph()

    def _get_control_signals_for_system(self, control_signals=None):
        """Generate and return a list of control_signal_specs for System

        Generate list from:
           ControlSignal specifications passed in from the **control_signals** argument.
           ParameterStates of the System's Mechanisms that have been assigned ControlProjections with deferred_init();
               Note: this includes any for which a ControlSignal rather than a ControlProjection
                     was used to specify control for a parameter (e.g., in a 2-item tuple specification for the
                     parameter); the initialization of the ControlProjection and, if specified, the ControlSignal
                     are completed in the call to _instantiate_control_signal() by the ControlMechanism.
        """
        from psyneulink.globals.keywords import PROJECTIONS
        control_signal_specs = control_signals or []
        for node in self.c_nodes:
            for parameter_state in node._parameter_states:
                for projection in parameter_state.mod_afferents:
                    # If Projection was deferred for init, instantiate its ControlSignal and then initialize it
                    if projection.context.initialization_status == ContextFlags.DEFERRED_INIT:
                        proj_control_signal_specs = projection.control_signal_params or {}
                        proj_control_signal_specs.update({PROJECTIONS: [projection]})
                        control_signal_specs.append(proj_control_signal_specs)
        return control_signal_specs

    def _get_monitored_output_states_for_system(self, controller=None):
        """
        Parse a list of OutputState specifications for System, controller, Mechanisms and/or their OutputStates:
            - if specification in output_state is None:
                 do NOT monitor this state (this overrides any other specifications)
            - if an OutputState is specified in *any* MONITOR_FOR_CONTROL, monitor it (this overrides any other specs)
            - if a Mechanism is terminal and/or specified in the System or `controller <Systsem_Base.controller>`:
                if MonitoredOutputStatesOptions is PRIMARY_OUTPUT_STATES:  monitor only its primary (first) OutputState
                if MonitoredOutputStatesOptions is ALL_OUTPUT_STATES:  monitor all of its OutputStates
            Note: precedence is given to MonitoredOutputStatesOptions specification in Mechanism > controller > System

        Notes:
        * MonitoredOutputStatesOption is an AutoNumbered Enum declared in ControlMechanism
            - it specifies options for assigning OutputStates of TERMINAL Mechanisms in the System
                to controller.monitored_output_states;  the options are:
                + PRIMARY_OUTPUT_STATES: assign only the `primary OutputState <OutputState_Primary>` for each
                  TERMINAL Mechanism
                + ALL_OUTPUT_STATES: assign all of the outputStates of each terminal Mechanism
            - precedence is given to MonitoredOutputStatesOptions specification in Mechanism > controller > System
        * controller.monitored_output_states is a list, each item of which is an OutputState from which a Projection
            will be instantiated to a corresponding InputState of the ControlMechanism
        * controller.input_states is the usual ordered dict of states,
            each of which receives a Projection from a corresponding OutputState in controller.monitored_output_states

        Returns list of MonitoredOutputStateTuples: (OutputState, weight, exponent, matrix)

        """
        # PARSE SPECS

        # Get OutputStates already being -- or specified to be -- monitored by controller
        if controller is not None and not inspect.isclass(controller):
            try:
                # Get from monitored_output_states attribute if controller is already implemented
                monitored_output_states = controller.monitored_output_states.copy() or []
                # Convert them to MonitoredOutputStateTuple specifications (for treatment below)
                monitored_output_state_specs = []
                for monitored_output_state, input_state in zip(monitored_output_states,
                                                               controller.objective_mechanism.input_states):
                    projection = input_state.path_afferents[0]
                    if not projection.sender is monitored_output_state:
                        raise SystemError("PROGRAM ERROR: Problem identifying projection ({}) for "
                                          "monitored_output_state ({}) specified for {} ({}) assigned to {}".
                                          format(projection.name,
                                                 monitored_output_state.name,
                                                 ControlMechanism.__name__,
                                                 controller.name,
                                                 self.name))
                    monitored_output_state_specs.append(MonitoredOutputStateTuple(monitored_output_state,
                                                                                  projection.weight,
                                                                                  projection.exponent,
                                                                                  projection.matrix))

                controller_specs = monitored_output_state_specs
            except AttributeError:
                # If controller has no monitored_output_states attribute, it has not yet been fully instantiated
                #    (i.e., the call to this method is part of its instantiation by a System)
                #    so, get specification from the **object_mechanism** argument
                if isinstance(controller.objective_mechanism, list):
                    # **objective_mechanism** argument was specified as a list
                    controller_specs = controller.objective_mechanism.copy() or []
                elif isinstance(controller.objective_mechanism, ObjectiveMechanism):
                    # **objective_mechanism** argument was specified as an ObjectiveMechanism, which has presumably
                    # already been instantiated, so use its monitored_output_states attribute
                    controller_specs = controller.objective_mechanism.monitored_output_states
        else:
            controller_specs = []

        # Get system's MONITOR_FOR_CONTROL specifications (specified in paramClassDefaults, so must be there)
        system_specs = self.monitor_for_control.copy()

        # If controller_specs has a MonitoredOutputStatesOption specification, remove any such spec from system specs
        if controller_specs:
            if (any(isinstance(item, MonitoredOutputStatesOption) for item in controller_specs)):
                option_item = next((item for item in system_specs if isinstance(item,MonitoredOutputStatesOption)),None)
                if option_item is not None:
                    del system_specs[option_item]
            for item in controller_specs:
                if item in system_specs:
                    del system_specs[system_specs.index(item)]

        # Combine controller and system specs
        # If there are none, assign PRIMARY_OUTPUT_STATES as default
        all_specs = controller_specs + system_specs or [MonitoredOutputStatesOption.PRIMARY_OUTPUT_STATES]

        # Convert references to Mechanisms and/or OutputStates in all_specs to MonitoredOutputStateTuples;
        # Each spec to be converted should be one of the following:
        #    - a MonitoredOutputStatesOption (parsed below);
        #    - a MonitoredOutputStatesTuple (returned by _get_monitored_states_for_system when
        #          specs were initially processed by the System to parse its *monitor_for_control* argument;
        #    - a specification for an existing Mechanism or OutputStates from the *monitor_for_control* arg of System.
        all_specs_extracted_from_tuples=[]
        all_specs_parsed=[]
        for i, spec in enumerate(all_specs):

            # Leave MonitoredOutputStatesOption and MonitoredOutputStatesTuple spec in place;
            #    these are parsed later on
            if isinstance(spec, MonitoredOutputStatesOption):
                all_specs_extracted_from_tuples.append(spec)
                all_specs_parsed.append(spec)
                continue
            if isinstance(spec, MonitoredOutputStateTuple):
                all_specs_extracted_from_tuples.append(spec.output_state)
                all_specs_parsed.append(spec)
                continue

            # spec is from *monitor_for_control* arg, so convert/parse into MonitoredOutputStateTuple(s)
            # Note:  assign parsed spec(s) to a list, as there may be more than one (that will be added to all_specs)
            monitored_output_state_tuples = []

            weight=DEFAULT_MONITORED_STATE_WEIGHT
            exponent=DEFAULT_MONITORED_STATE_EXPONENT
            matrix=DEFAULT_MONITORED_STATE_MATRIX

            # spec is a tuple
            # - put OutputState(s) in spec
            # - assign any weight, exponent, and/or matrix specified
            if isinstance(spec, tuple):
                # 2-item tuple (<OutputState(s) name(s)>, <Mechanism>)
                if len(spec) == 2:
                    # FIX: DO ERROR CHECK ON THE FOLLOWING / ALLOW LIST OF STATES
                    spec = spec[1].output_states[spec[0]]
                # 3-item tuple (<OutputState(s) spec>, weight, exponent)
                elif len(spec) == 3:
                    spec, weight, exponent = spec
                # 4-item tuple (<OutputState(s) spec>, weight, exponent, matrix)
                elif len(spec) == 4:
                    spec, weight, exponent, matrix = spec

            if not isinstance(spec, list):
                spec_list = [spec]

            for spec in spec_list:
                # spec is an OutputState or Mechanism
                if isinstance(spec, (OutputState, Mechanism)):
                    # spec is an OutputState, so use it
                    if isinstance(spec, OutputState):
                        output_states = [spec]
                    # spec is Mechanism, so use the State's owner, and get the relevant OutputState(s)
                    elif isinstance(spec, Mechanism):
                        if (MONITOR_FOR_CONTROL in spec.params
                            and spec.params[MONITOR_FOR_CONTROL] is MonitoredOutputStatesOption.ALL_OUTPUT_STATES):
                            output_states = spec.output_states
                        else:
                            output_states = [spec.output_state]
                    for output_state in output_states:
                        monitored_output_state_tuples.extend(
                                [MonitoredOutputStateTuple(output_state=output_state,
                                                           weight=weight,
                                                           exponent=exponent,
                                                           matrix=matrix)])
                # spec is a string
                elif isinstance(spec, str):
                    # Search System for Mechanisms with OutputStates with the string as their name
                    for node in self.c_nodes:
                        for output_state in node.output_states:
                            if output_state.name == spec:
                                monitored_output_state_tuples.extend(
                                        [MonitoredOutputStateTuple(output_state=output_state,
                                                                   weight=weight,
                                                                   exponent=exponent,
                                                                   matrix=matrix)])

                else:
                    raise SystemError("Specification of item in \'{}\' arg in constructor for {} ({}) "
                                      "is not a recognized specification for an {}".
                                      format(MONITOR_FOR_CONTROL, self.name, spec, OutputState.__name__))

                all_specs_parsed.extend(monitored_output_state_tuples)
                all_specs_extracted_from_tuples.extend([item.output_state for item in monitored_output_state_tuples])

        all_specs = all_specs_parsed

        try:
            all (isinstance(item, (OutputState, MonitoredOutputStatesOption))
                 for item in all_specs_extracted_from_tuples)
        except:
            raise SystemError("PROGRAM ERROR: Fail to parse items of \'{}\' arg ({}) in constructor for {}".
                              format(MONITOR_FOR_CONTROL, self.name, spec, OutputState.__name__))

        # Get MonitoredOutputStatesOptions if specified for controller or System, and make sure there is only one:
        option_specs = [item for item in all_specs_extracted_from_tuples
                        if isinstance(item, MonitoredOutputStatesOption)]
        if not option_specs:
            ctlr_or_sys_option_spec = None
        elif len(option_specs) == 1:
            ctlr_or_sys_option_spec = option_specs[0]
        else:
            raise SystemError("PROGRAM ERROR: More than one MonitoredOutputStatesOption specified "
                              "for OutputStates to be monitored in {}: {}".
                           format(self.name, option_specs))

        # Get MONITOR_FOR_CONTROL specifications for each Mechanism and OutputState in the System
        # Assign OutputStates to monitored_output_states
        monitored_output_states = []

        # Notes:
        # * Use all_specs to accumulate specs from all mechanisms and their outputStates
        #     (for use in generating exponents and weights below)
        # * Use local_specs to combine *only current* Mechanism's specs with those from controller and system specs;
        #     this allows the specs for each Mechanism and its OutputStates to be evaluated independently of any others
        controller_and_system_specs = all_specs_extracted_from_tuples.copy()

        for node in self.c_nodes:

            # For each Mechanism:
            # - add its specifications to all_specs (for use below in generating exponents and weights)
            # - extract references to Mechanisms and outputStates from any tuples, and add specs to local_specs
            # - assign MonitoredOutputStatesOptions (if any) to option_spec, (overrides one from controller or system)
            # - use local_specs (which now has this Mechanism's specs with those from controller and system specs)
            #     to assign outputStates to monitored_output_states

            local_specs = controller_and_system_specs.copy()
            option_spec = ctlr_or_sys_option_spec

            # PARSE MECHANISM'S SPECS

            # Get MONITOR_FOR_CONTROL specification from Mechanism
            try:
                node_specs = node.paramsCurrent[MONITOR_FOR_CONTROL]

                if node_specs is NotImplemented:
                    raise AttributeError

                # Setting MONITOR_FOR_CONTROL to None specifies Mechanism's OutputState(s) should NOT be monitored
                if node_specs is None:
                    raise ValueError

            # Mechanism's MONITOR_FOR_CONTROL is absent or NotImplemented, so proceed to parse OutputState(s) specs
            except (KeyError, AttributeError):
                pass

            # Mechanism's MONITOR_FOR_CONTROL is set to None, so do NOT monitor any of its outputStates
            except ValueError:
                continue

            # Parse specs in Mechanism's MONITOR_FOR_CONTROL
            else:

                # Add mech_specs to all_specs
                all_specs.extend(node_specs)

                # Extract refs from tuples and add to local_specs
                for item in node_specs:
                    if isinstance(item, tuple):
                        local_specs.append(item[OUTPUT_STATE_INDEX])
                        continue
                    local_specs.append(item)

                # Get MonitoredOutputStatesOptions if specified for Mechanism, and make sure there is only one:
                #    if there is one, use it in place of any specified for controller or system
                option_specs = [item for item in node_specs if isinstance(item, MonitoredOutputStatesOption)]
                if not option_specs:
                    option_spec = ctlr_or_sys_option_spec
                elif option_specs and len(option_specs) == 1:
                    option_spec = option_specs[0]
                else:
                    raise SystemError("PROGRAM ERROR: More than one MonitoredOutputStatesOption specified in {}: {}".
                                   format(node.name, option_specs))

            # PARSE OutputState'S SPECS

            for output_state in node.output_states:

                # Get MONITOR_FOR_CONTROL specification from OutputState
                try:
                    output_state_specs = output_state.paramsCurrent[MONITOR_FOR_CONTROL]
                    if output_state_specs is NotImplemented:
                        raise AttributeError

                    # Setting MONITOR_FOR_CONTROL to None specifies OutputState should NOT be monitored
                    if output_state_specs is None:
                        raise ValueError

                # OutputState's MONITOR_FOR_CONTROL is absent or NotImplemented, so ignore
                except (KeyError, AttributeError):
                    pass

                # OutputState's MONITOR_FOR_CONTROL is set to None, so do NOT monitor it
                except ValueError:
                    continue

                # Parse specs in OutputState's MONITOR_FOR_CONTROL
                else:

                    # Note: no need to look for MonitoredOutputStatesOption as it has no meaning
                    #       as a specification for an OutputState

                    # Add OutputState specs to all_specs and local_specs
                    all_specs.extend(output_state_specs)

                    # Extract refs from tuples and add to local_specs
                    for item in output_state_specs:
                        if isinstance(item, tuple):
                            local_specs.append(item[OUTPUT_STATE_INDEX])
                            continue
                        local_specs.append(item)

            # Ignore MonitoredOutputStatesOption if any outputStates are explicitly specified for the Mechanism
            for output_state in node.output_states:
                if (output_state in local_specs or output_state.name in local_specs):
                    option_spec = None


            # ASSIGN SPECIFIED OUTPUT STATES FOR MECHANISM TO monitored_output_states

            for output_state in node.output_states:

                # If OutputState is named or referenced anywhere, include it
                if (output_state in local_specs or output_state.name in local_specs):
                    monitored_output_states.append(output_state)
                    continue

    # FIX: NEED TO DEAL WITH SITUATION IN WHICH MonitoredOutputStatesOptions IS SPECIFIED, BUT MECHANISM IS NEITHER IN
    # THE LIST NOR IS IT A TERMINAL MECHANISM

                # If:
                #   Mechanism is named or referenced in any specification
                #   or a MonitoredOutputStatesOptions value is in local_specs (i.e., was specified for a Mechanism)
                #   or it is a terminal Mechanism
                elif (node.name in local_specs or node in local_specs or
                              any(isinstance(spec, MonitoredOutputStatesOption) for spec in local_specs) or
                              node in self.get_c_nodes_by_role(CNodeRole.TERMINAL)):
                    #
                    if (not (node.name in local_specs or node in local_specs) and
                            not node in self.get_c_nodes_by_role(CNodeRole.TERMINAL)):
                        continue

                    # If MonitoredOutputStatesOption is PRIMARY_OUTPUT_STATES and OutputState is primary, include it
                    if option_spec is MonitoredOutputStatesOption.PRIMARY_OUTPUT_STATES:
                        if output_state is node.output_state:
                            monitored_output_states.append(output_state)
                            continue
                    # If MonitoredOutputStatesOption is ALL_OUTPUT_STATES, include it
                    elif option_spec is MonitoredOutputStatesOption.ALL_OUTPUT_STATES:
                        monitored_output_states.append(output_state)
                    elif node.name in local_specs or node in local_specs:
                        if output_state is node.output_state:
                            monitored_output_states.append(output_state)
                            continue
                    elif option_spec is None:
                        continue
                    else:
                        raise SystemError("PROGRAM ERROR: unrecognized specification of MONITOR_FOR_CONTROL for "
                                       "{0} of {1}".
                                       format(output_state.name, node.name))


        # ASSIGN EXPONENTS, WEIGHTS and MATRICES

        # Get and assign specification of weights, exponents and matrices
        #    for Mechanisms or OutputStates specified in tuples
        output_state_tuples = [MonitoredOutputStateTuple(output_state=item, weight=None, exponent=None, matrix=None)
                               for item in monitored_output_states]
        for spec in all_specs:
            if isinstance(spec, MonitoredOutputStateTuple):
                object_spec = spec.output_state
                # For each OutputState in monitored_output_states
                for i, output_state_tuple in enumerate(output_state_tuples):
                    output_state = output_state_tuple.output_state
                    # If either that OutputState or its owner is the object specified in the tuple
                    if (output_state is object_spec
                        or output_state.name is object_spec
                        or output_state.owner is object_spec):
                        # Assign the weight, exponent and matrix specified in the spec to the output_state_tuple
                        # (can't just assign spec, as its output_state entry may be an unparsed string rather than
                        #  an actual OutputState)
                        output_state_tuples[i] = MonitoredOutputStateTuple(output_state=output_state,
                                                                           weight=spec.weight,
                                                                           exponent=spec.exponent,
                                                                           matrix=spec.matrix)
        return output_state_tuples

    def add_control_mechanism(self, control_mechanism):

        if not isinstance(control_mechanism, ControlMechanism):
            raise CompositionError("{} is not a ControlMechanism.".format(control_mechanism.name))
        for input_state in control_mechanism._objective_mechanism.input_states:
            input_state.internal_only = True
        objective_node = control_mechanism._objective_mechanism
        self.add_c_node(objective_node)
        self.add_projection(objective_node.path_afferents[0])
        self.add_projection(objective_node.efferents[0])
        self._add_c_node_role(objective_node, CNodeRole.OBJECTIVE)
        self.add_required_c_node_role(objective_node, CNodeRole.OBJECTIVE)

    def add_projection(self, projection=None, sender=None, receiver=None, feedback=False):
        '''

            Adds a projection to the Composition, if it is not already added.

            If a *projection* is not specified, then a default MappingProjection is created.

            The sender and receiver of a particular Projection vertex within the Composition (the *sender* and
            *receiver* arguments of add_projection) must match the `sender <Projection.sender>` and `receiver
            <Projection.receiver>` specified on the Projection object itself.

                - If the *sender* and/or *receiver* arguments are not specified, then the `sender <Projection.sender>`
                  and/or `receiver <Projection.receiver>` attributes of the Projection object set the missing value(s).
                - If the `sender <Projection.sender>` and/or `receiver <Projection.receiver>` attributes of the
                  Projection object are not specified, then the *sender* and/or *receiver* arguments set the missing
                  value(s).

            Arguments
            ---------

            sender : Mechanism, Composition, or OutputState
                the sender of **projection**

            projection : Projection, matrix
                the projection to add

            receiver : Mechanism, Composition, or OutputState
                the receiver of **projection**

            feedback : Boolean
                if False, any cycles containing this projection will be
        '''

        if isinstance(projection, (np.ndarray, np.matrix, list)):
            projection = MappingProjection(matrix=projection)
        elif isinstance(projection, str):
            if projection in MATRIX_KEYWORD_VALUES:
                projection = MappingProjection(matrix=projection)
            else:
                raise CompositionError("Invalid projection ({}) specified for {}.".format(projection, self.name))
        elif projection is None:
            projection = MappingProjection()
        elif not isinstance(projection, Projection):
            raise CompositionError("Invalid projection ({}) specified for {}. Must be a Projection."
                                   .format(projection, self.name))

        if sender is None:
            if hasattr(projection, "sender"):
                sender = projection.sender.owner
            else:
                raise CompositionError("For a Projection to be added to a Composition, a sender must be specified, "
                                       "either on the Projection or in the call to Composition.add_projection(). {}"
                                       " is missing a sender specification. ".format(projection.name))

        sender_mechanism = sender
        graph_sender = sender
        if isinstance(sender, OutputState):
            sender_mechanism = sender.owner
            graph_sender = sender.owner
        elif isinstance(sender, Composition):
            sender_mechanism = sender.output_CIM

        if hasattr(projection, "sender"):
            if projection.sender.owner != sender and \
               projection.sender.owner != graph_sender and \
               projection.sender.owner != sender_mechanism:
                raise CompositionError("The position of {} in {} conflicts with its sender attribute."
                                       .format(projection.name, self.name))
        if receiver is None:
            if hasattr(projection, "receiver"):
                receiver = projection.receiver.owner
            else:
                raise CompositionError("For a Projection to be added to a Composition, a receiver must be specified, "
                                       "either on the Projection or in the call to Composition.add_projection(). {}"
                                       " is missing a receiver specification. ".format(projection.name))

        receiver_mechanism = receiver
        graph_receiver = receiver
        if isinstance(receiver, InputState):
            receiver_mechanism = receiver.owner
            graph_receiver = receiver.owner
        elif isinstance(receiver, Composition):
            receiver_mechanism = receiver.input_CIM

        if projection not in [vertex.component for vertex in self.graph.vertices]:

            projection.is_processing = False
            projection.name = '{0} to {1}'.format(sender, receiver)
            self.graph.add_component(projection, feedback=feedback)

            self.graph.connect_components(graph_sender, projection)
            self.graph.connect_components(projection, graph_receiver)
            self._validate_projection(projection, sender, receiver, sender_mechanism, receiver_mechanism)

            self.needs_update_graph = True
            self.needs_update_graph_processing = True
            self.needs_update_scheduler_processing = True
            self.needs_update_scheduler_learning = True
            self.projections.append(projection)


        else:
            raise CompositionError("Cannot add Projection: {}. This Projection is already in the Compositon."
                                   .format(projection.name))
        return projection

    def add_pathway(self, path):
        '''
            Adds an existing Pathway to the current Composition

            Arguments
            ---------

            path: the Pathway (Composition) to be added

        '''

        # identify nodes and projections
        c_nodes, projections = [], []
        for c in path.graph.vertices:
            if isinstance(c.component, Mechanism):
                c_nodes.append(c.component)
            elif isinstance(c.component, Composition):
                c_nodes.append(c.component)
            elif isinstance(c.component, Projection):
                projections.append(c.component)

        # add all c_nodes first
        for node in c_nodes:
            self.add_c_node(node)

        # then projections
        for p in projections:
            self.add_projection(p, p.sender.owner, p.receiver.owner)

        self._analyze_graph()

    def add_linear_processing_pathway(self, pathway, feedback=False):
        # First, verify that the pathway begins with a node
        if isinstance(pathway[0], (Mechanism, Composition)):
            self.add_c_node(pathway[0])
        else:
            # 'MappingProjection has no attribute _name' error is thrown when pathway[0] is passed to the error msg
            raise CompositionError("The first item in a linear processing pathway must be a Node (Mechanism or "
                                   "Composition).")
        # Then, add all of the remaining nodes in the pathway
        for c in range(1, len(pathway)):
            # if the current item is a mechanism, add it
            if isinstance(pathway[c], Mechanism):
                self.add_c_node(pathway[c])

        # Then, loop through and validate that the mechanism-projection relationships make sense
        # and add MappingProjections where needed
        for c in range(1, len(pathway)):
            # if the current item is a Node
            if isinstance(pathway[c], (Mechanism, Composition)):
                if isinstance(pathway[c - 1], (Mechanism, Composition)):
                    # if the previous item was also a Composition Node, add a mapping projection between them
                    self.add_projection(MappingProjection(sender=pathway[c - 1],
                                                          receiver=pathway[c]),
                                        pathway[c - 1],
                                        pathway[c],
                                        feedback=feedback)
            # if the current item is a Projection
            elif isinstance(pathway[c], (Projection, np.ndarray, np.matrix, str, list)):
                if c == len(pathway) - 1:
                    raise CompositionError("{} is the last item in the pathway. A projection cannot be the last item in"
                                           " a linear processing pathway.".format(pathway[c]))
                # confirm that it is between two nodes, then add the projection
                if isinstance(pathway[c - 1], (Mechanism, Composition)) \
                        and isinstance(pathway[c + 1], (Mechanism, Composition)):
                    proj = pathway[c]
                    if isinstance(pathway[c], (np.ndarray, np.matrix, list)):
                        proj = MappingProjection(sender=pathway[c - 1],
                                                 matrix=pathway[c],
                                                 receiver=pathway[c + 1])
                    self.add_projection(proj, pathway[c - 1], pathway[c + 1], feedback=feedback)
                else:
                    raise CompositionError(
                        "{} is not between two Composition Nodes. A Projection in a linear processing pathway must be "
                        "preceded by a Composition Node (Mechanism or Composition) and followed by a Composition Node"
                        .format(pathway[c]))
            else:
                raise CompositionError("{} is not a Projection or a Composition node (Mechanism or Composition). A "
                                       "linear processing pathway must be made up of Projections and Composition Nodes."
                                       .format(pathway[c]))

    def _validate_projection(self,
                             projection,
                             sender, receiver,
                             graph_sender,
                             graph_receiver,
                             ):

        if not hasattr(projection, "sender") or not hasattr(projection, "receiver"):
            projection.init_args['sender'] = graph_sender
            projection.init_args['receiver'] = graph_receiver
            projection.context.initialization_status = ContextFlags.DEFERRED_INIT
            projection._deferred_init(context=" INITIALIZING ")

        if projection.sender.owner != graph_sender:
            raise CompositionError("{}'s sender assignment [{}] is incompatible with the positions of these "
                                   "Components in the Composition.".format(projection, sender))
        if projection.receiver.owner != graph_receiver:
            raise CompositionError("{}'s receiver assignment [{}] is incompatible with the positions of these "
                                   "Components in the Composition.".format(projection, receiver))

    def _analyze_graph(self, graph=None, context=None):
        ########
        # Determines identity of significant nodes of the graph
        # Each node falls into one or more of the following categories
        # - Origin: Origin nodes are those which do not receive any projections.
        # - Terminal: Terminal nodes provide the output of the composition. By
        #   default, those which do not send any projections, but they may also be
        #   specified explicitly.
        # - Recurrent_init: Recurrent_init nodes send projections that close recurrent
        #   loops in the composition (or projections that are explicitly specified as
        #   recurrent). They need an initial value so that their receiving nodes
        #   have input.
        # - Cycle: Cycle nodes receive projections from Recurrent_init nodes. They
        #   can be viewed as the starting points of recurrent loops.
        # The following categories can be explicitly set by the user in which case their
        # values are not changed based on the graph analysis. Additional nodes may
        # be automatically added besides those specified by the user.
        # - Input: Input nodes accept inputs from the input_dict of the composition.
        #   All Origin nodes are added to this category automatically.
        # - Output: Output nodes provide their values as outputs of the composition.
        #   All Terminal nodes are added to this category automatically.
        # - Target: Target nodes receive target values for the composition to be
        #   used by learning and control. They are usually Comparator nodes that
        #   compare the target value to the output of another node in the composition.
        # - Monitored: Monitored nodes send projections to Target nodes.
        ########
        if graph is None:
            graph = self.graph_processing

        # Clear old information
        self.c_nodes_to_roles.update({k: set() for k in self.c_nodes_to_roles})

        if len(self.scheduler_processing.consideration_queue) > 0:
            for node in self.scheduler_processing.consideration_queue[0]:
                self._add_c_node_role(node, CNodeRole.ORIGIN)
        if len(self.scheduler_processing.consideration_queue) > 0:
            for node in self.scheduler_processing.consideration_queue[-1]:
                if self.controller:
                    if node == self.controller.objective_mechanism:
                        for vertex in graph.get_parents_from_component(node):
                            self._add_c_node_role(vertex.component, CNodeRole.TERMINAL)
                else:
                    self._add_c_node_role(node, CNodeRole.TERMINAL)
        # Identify Origin nodes
        for node in self.c_nodes:
            if graph.get_parents_from_component(node) == []:
                self._add_c_node_role(node, CNodeRole.ORIGIN)
        # Identify Terminal nodes
            if graph.get_children_from_component(node) == []:
                if self.controller:
                    if node == self.controller.objective_mechanism:
                        for vertex in graph.get_parents_from_component(node):
                            self._add_c_node_role(vertex.component, CNodeRole.TERMINAL)
                else:
                    self._add_c_node_role(node, CNodeRole.TERMINAL)
        # Identify Recurrent_init and Cycle nodes
        visited = []  # Keep track of all nodes that have been visited
        for origin_node in self.get_c_nodes_by_role(CNodeRole.ORIGIN):  # Cycle through origin nodes first
            visited_current_path = []  # Track all nodes visited from the current origin
            next_visit_stack = []  # Keep a stack of nodes to be visited next
            next_visit_stack.append(origin_node)
            for node in next_visit_stack:  # While the stack isn't empty
                visited.append(node)  # Mark the node as visited
                visited_current_path.append(node)  # And visited during the current path
                children = [vertex.component for vertex in graph.get_children_from_component(node)]
                for child in children:
                    # If the child has been visited this path and is not already initialized
                    if child in visited_current_path:
                        self._add_c_node_role(node, CNodeRole.RECURRENT_INIT)
                        self._add_c_node_role(child, CNodeRole.CYCLE)
                    elif child not in visited:  # Else if the child has not been explored
                        next_visit_stack.append(child)  # Add it to the visit stack
        for node in self.c_nodes:
            if node not in visited:  # Check the rest of the nodes
                visited_current_path = []
                next_visit_stack = []
                next_visit_stack.append(node)
                for remaining_node in next_visit_stack:
                    visited.append(remaining_node)
                    visited_current_path.append(remaining_node)
                    children = [vertex.component for vertex in graph.get_children_from_component(remaining_node)]
                    for child in children:
                        if child in visited_current_path:
                            self._add_c_node_role(remaining_node, CNodeRole.RECURRENT_INIT)
                            self._add_c_node_role(child, CNodeRole.CYCLE)
                        elif child not in visited:
                            next_visit_stack.append(child)

        for node_role_pair in self.required_c_node_roles:
            self._add_c_node_role(node_role_pair[0], node_role_pair[1])

        self._create_CIM_states(context=context)

        self.needs_update_graph = False

    def _update_processing_graph(self):
        '''
        Constructs the processing graph (the graph that contains only non-learning nodes as vertices)
        from the composition's full graph
        '''
        logger.debug('Updating processing graph')

        self._graph_processing = self.graph.copy()

        visited_vertices = set()
        next_vertices = []  # a queue

        unvisited_vertices = True

        while unvisited_vertices:
            for vertex in self._graph_processing.vertices:
                if vertex not in visited_vertices:
                    next_vertices.append(vertex)
                    break
            else:
                unvisited_vertices = False

            logger.debug('processing graph vertices: {0}'.format(self._graph_processing.vertices))
            while len(next_vertices) > 0:
                cur_vertex = next_vertices.pop(0)
                logger.debug('Examining vertex {0}'.format(cur_vertex))

                # must check that cur_vertex is not already visited because in cycles, some nodes may be added to next_vertices twice
                if cur_vertex not in visited_vertices and not cur_vertex.component.is_processing:
                    for parent in cur_vertex.parents:
                        parent.children.remove(cur_vertex)
                        for child in cur_vertex.children:
                            child.parents.remove(cur_vertex)
                            if cur_vertex.feedback:
                                child.backward_sources.add(parent.component)
                            self._graph_processing.connect_vertices(parent, child)

                    for node in cur_vertex.parents + cur_vertex.children:
                        logger.debug('New parents for vertex {0}: \n\t{1}\nchildren: \n\t{2}'.format(node, node.parents, node.children))
                    logger.debug('Removing vertex {0}'.format(cur_vertex))

                    self._graph_processing.remove_vertex(cur_vertex)

                visited_vertices.add(cur_vertex)
                # add to next_vertices (frontier) any parents and children of cur_vertex that have not been visited yet
                next_vertices.extend([vertex for vertex in cur_vertex.parents + cur_vertex.children if vertex not in visited_vertices])

        self.needs_update_graph_processing = False

    def get_c_nodes_by_role(self, role):
        '''
            Returns a set of Composition Nodes in this Composition that have the role `role`

            Arguments
            _________

            role : CNodeRole
                the set of nodes having this role to return

            Returns
            -------

            set of Compositon Nodes with `CNodeRole` `role` : set(`Mechanisms <Mechanism>` and
            `Compositions <Composition>`)
        '''
        if role not in CNodeRole:
            raise CompositionError('Invalid CNodeRole: {0}'.format(role))

        try:
            return [node for node in self.c_nodes if role in self.c_nodes_to_roles[node]]

        except KeyError as e:
            raise CompositionError('Node missing from {0}.c_nodes_to_roles: {1}'.format(self, e))

    def get_roles_by_c_node(self, c_node):
        try:
            return self.c_nodes_to_roles[c_node]
        except KeyError:
            raise CompositionError('Node {0} not found in {1}.c_nodes_to_roles'.format(c_node, self))

    def _set_c_node_roles(self, c_node, roles):
        self._clear_c_node_roles(c_node)
        for role in roles:
            self._add_c_node_role(role)

    def _clear_c_node_roles(self, c_node):
        if c_node in self.c_nodes_to_roles:
            self.c_nodes_to_roles[c_node] = set()

    def _add_c_node_role(self, c_node, role):
        if role not in CNodeRole:
            raise CompositionError('Invalid CNodeRole: {0}'.format(role))

        self.c_nodes_to_roles[c_node].add(role)

    def _remove_c_node_role(self, c_node, role):
        if role not in CNodeRole:
            raise CompositionError('Invalid CNodeRole: {0}'.format(role))

        self.c_nodes_to_roles[c_node].remove(role)

    def add_required_c_node_role(self, c_node, role):
        if role not in CNodeRole:
            raise CompositionError('Invalid CNodeRole: {0}'.format(role))

        node_role_pair = (c_node, role)
        if node_role_pair not in self.required_c_node_roles:
            self.required_c_node_roles.append(node_role_pair)

    def remove_required_c_node_role(self, c_node, role):
        if role not in CNodeRole:
            raise CompositionError('Invalid CNodeRole: {0}'.format(role))

        node_role_pair = (c_node, role)
        if node_role_pair in self.required_c_node_roles:
            self.required_c_node_roles.remove(node_role_pair)

    # mech_type specifies a type of mechanism, mech_type_list contains all of the mechanisms of that type
    # feed_dict is a dictionary of the input states of each mechanism of the specified type
    # def _validate_feed_dict(self, feed_dict, mech_type_list, mech_type):
    #     for mech in feed_dict.keys():  # For each mechanism given an input
    #         if mech not in mech_type_list:  # Check that it is the right kind of mechanism in the composition
    #             if mech_type[0] in ['a', 'e', 'i', 'o', 'u']:  # Check for grammar
    #                 article = "an"
    #             else:
    #                 article = "a"
    #             # Throw an error informing the user that the mechanism was not found in the mech type list
    #             raise ValueError("The Mechanism \"{}\" is not {} {} of the composition".format(mech.name, article, mech_type))
    #         for i, timestep in enumerate(feed_dict[mech]):  # If mechanism is correct type, iterate over timesteps
    #             # Check if there are multiple input states specified
    #             try:
    #                 timestep[0]
    #             except TypeError:
    #                 raise TypeError("The Mechanism  \"{}\" is incorrectly formatted at time step {!s}. "
    #                                 "Likely missing set of brackets.".format(mech.name, i))
    #             if not isinstance(timestep[0], Iterable) or isinstance(timestep[0], str):  # Iterable imported from collections
    #                 # If not, embellish the formatting to match the verbose case
    #                 timestep = [timestep]
    #             # Then, check that each input_state is receiving the right size of input
    #             for i, value in enumerate(timestep):
    #                 val_length = len(value)
    #                 state_length = len(mech.input_state.instance_defaults.variable)
    #                 if val_length != state_length:
    #                     raise ValueError("The value provided for InputState {!s} of the Mechanism \"{}\" has length "
    #                                      "{!s} where the InputState takes values of length {!s}".
    #                                      format(i, mech.name, val_length, state_length))


    def _validate_feed_dict(self, feed_dict, mech_type_list, mech_type):
        for mech in feed_dict.keys():  # For each mechanism given an input
            if mech not in mech_type_list:  # Check that it is the right kind of mechanism in the composition
                if mech_type[0] in ['a', 'e', 'i', 'o', 'u']:  # Check for grammar
                    article = "an"
                else:
                    article = "a"
                # Throw an error informing the user that the mechanism was not found in the mech type list
                raise ValueError("The Mechanism \"{}\" is not {} {} of the composition".format(mech.name, article, mech_type))
            for i, timestep in enumerate(feed_dict[mech]):  # If mechanism is correct type, iterate over timesteps
                # Check if there are multiple input states specified
                try:
                    timestep[0]
                except TypeError:
                    raise TypeError("The Mechanism  \"{}\" is incorrectly formatted at time step {!s}. "
                                    "Likely missing set of brackets.".format(mech.name, i))
                if not isinstance(timestep[0], collections.Iterable) or isinstance(timestep[0], str):  # Iterable imported from collections
                    # If not, embellish the formatting to match the verbose case
                    timestep = [timestep]
                # Then, check that each input_state is receiving the right size of input
                for i, value in enumerate(timestep):
                    val_length = len(value)
                    state_length = len(mech.input_state.instance_defaults.value)
                    if val_length != state_length:
                        raise ValueError("The value provided for InputState {!s} of the Mechanism \"{}\" has length "
                                         "{!s} where the InputState takes values of length {!s}".
                                         format(i, mech.name, val_length, state_length))


    def _create_CIM_states(self, context=None):

        '''
            - remove the default InputState and OutputState from the CIMs if this is the first time that real
              InputStates and OutputStates are being added to the CIMs

            - create a corresponding InputState and OutputState on the Input CompositionInterfaceMechanism for each
              InputState of each origin node, and a Projection between the newly created InputCIM OutputState and the
              origin InputState

            - create a corresponding InputState and OutputState on the Output CompositionInterfaceMechanism for each
              OutputState of each terminal node, and a Projection between the terminal OutputState and the newly created
              OutputCIM InputState

            - build two dictionaries:

                (1) input_CIM_states = { Origin Node InputState: (InputCIM InputState, InputCIM OutputState) }

                (2) output_CIM_states = { Terminal Node OutputState: (OutputCIM InputState, OutputCIM OutputState) }

            - delete all of the above for any node States which were previously, but are no longer, classified as
              Origin/Terminal

        '''
        origins_changed = False

        if not self.input_CIM.connected_to_composition:
            self.input_CIM.input_states.remove(self.input_CIM.input_state)
            self.input_CIM.output_states.remove(self.input_CIM.output_state)
            self.input_CIM.connected_to_composition = True

        if not self.output_CIM.connected_to_composition:
            self.output_CIM.input_states.remove(self.output_CIM.input_state)
            self.output_CIM.output_states.remove(self.output_CIM.output_state)
            self.output_CIM.connected_to_composition = True

        current_origin_input_states = set()

        #  INPUT CIMS
        # loop over all origin nodes

        for node in self.get_c_nodes_by_role(CNodeRole.ORIGIN):

            for input_state in node.external_input_states:
                # add it to our set of current input states
                current_origin_input_states.add(input_state)

                # if there is not a corresponding CIM output state, add one
                if input_state not in set(self.input_CIM_states.keys()):
                    origins_changed = True
                    interface_input_state = InputState(owner=self.input_CIM,
                                                       variable=input_state.value,
                                                       reference_value=input_state.value,
                                                       name="INPUT_CIM_" + node.name + "_" + input_state.name)

                    interface_output_state = OutputState(owner=self.input_CIM,
                                                         variable=OWNER_VALUE,
                                                         default_variable=self.input_CIM.variable,
                                                         function=InterfaceStateMap(corresponding_input_state=interface_input_state),
                                                         name="INPUT_CIM_" + node.name + "_" + OutputState.__name__)

                    self.input_CIM_states[input_state] = [interface_input_state, interface_output_state]

                    self.projections.append(MappingProjection(
                                                sender=interface_output_state,
                                                receiver=input_state,
                                                matrix= IDENTITY_MATRIX,
                                                name="(" + interface_output_state.name + ") to (" +
                                                input_state.owner.name + "-" + input_state.name + ")"))

        sends_to_input_states = set(self.input_CIM_states.keys())

        # For any states still registered on the CIM that does not map to a corresponding ORIGIN node I.S.:
        for input_state in sends_to_input_states.difference(current_origin_input_states):
            origins_changed = True
            for projection in input_state.path_afferents:
                if projection.sender == self.input_CIM_states[input_state][1]:
                    # remove the corresponding projection from the ORIGIN node's path afferents
                    input_state.path_afferents.remove(projection)

                    # projection.receiver.efferents.remove(projection)
                    # Bug? ^^ projection is not in receiver.efferents??

            # remove the CIM input and output states associated with this Origin node input state
            self.input_CIM.input_states.remove(self.input_CIM_states[input_state][0])
            self.input_CIM.output_states.remove(self.input_CIM_states[input_state][1])

            # and from the dictionary of CIM output state/input state pairs
            del self.input_CIM_states[input_state]

        # OUTPUT CIMS
        # loop over all terminal nodes

        current_terminal_output_states = set()
        for node in self.get_c_nodes_by_role(CNodeRole.TERMINAL):
            for output_state in node.output_states:
                current_terminal_output_states.add(output_state)
                # if there is not a corresponding CIM output state, add one
                if output_state not in set(self.output_CIM_states.keys()):

                    interface_input_state = InputState(owner=self.output_CIM,
                                                       variable=output_state.instance_defaults.value,
                                                       reference_value=output_state.instance_defaults.value,
                                                       name="OUTPUT_CIM_" + node.name + "_" + output_state.name)

                    interface_output_state = OutputState(
                        owner=self.output_CIM,
                        variable=OWNER_VALUE,
                        function=InterfaceStateMap(corresponding_input_state=interface_input_state),
                        reference_value=output_state.instance_defaults.value,
                        name="OUTPUT_CIM_" + node.name + "_" + output_state.name)

                    self.output_CIM_states[output_state] = [interface_input_state, interface_output_state]

                    proj_name = "(" + output_state.name + ") to (" + interface_input_state.name + ")"

                    self.projections.append(MappingProjection(
                                                sender=output_state,
                                                receiver=interface_input_state,
                                                matrix=IDENTITY_MATRIX,
                                                name=proj_name))

        previous_terminal_output_states = set(self.output_CIM_states.keys())
        for output_state in previous_terminal_output_states.difference(current_terminal_output_states):
            # remove the CIM input and output states associated with this Terminal Node output state
            self.output_CIM.remove_states(self.output_CIM_states[output_state][0])
            self.output_CIM.remove_states(self.output_CIM_states[output_state][1])
            del self.output_CIM_states[output_state]

        if origins_changed:     # only update prediction mechanisms if the origin node(s) changed
            self._instantiate_prediction_mechanisms(context=context)

    def _assign_values_to_input_CIM(self, inputs):
        """
            Assign values from input dictionary to the InputStates of the Input CIM, then execute the Input CIM

        """

        build_CIM_input = []

        for input_state in self.input_CIM.input_states:
            # "input_state" is an InputState on the input CIM

            for key in self.input_CIM_states:
                # "key" is an InputState on an origin Node of the Composition
                if self.input_CIM_states[key][0] == input_state:
                    origin_input_state = key
                    origin_node = key.owner
                    index = origin_node.input_states.index(origin_input_state)

                    if isinstance(origin_node, CompositionInterfaceMechanism):
                        index = origin_node.input_states.index(origin_input_state)
                        origin_node = origin_node.composition

                    if origin_node in inputs:
                        value = inputs[origin_node][index]

                    else:
                        value = origin_node.instance_defaults.variable[index]

            build_CIM_input.append(value)

        self.input_CIM.execute(build_CIM_input)

    def _assign_execution_ids(self, execution_id=None):
        '''
            assigns the same uuid to each Node in the composition's processing graph as well as the CIMs. The uuid is
            either specified in the user's call to run(), or generated randomly at run time.
        '''

        # Traverse processing graph and assign one uuid to all of its nodes
        if execution_id is None:
            execution_id = self._get_unique_id()

        if execution_id not in self.execution_ids:
            self.execution_ids.append(execution_id)

        for v in self._graph_processing.vertices:
            v.component._execution_id = execution_id

        self.input_CIM._execution_id = execution_id
        self.output_CIM._execution_id = execution_id
        # self.target_CIM._execution_id = execution_id

        self._execution_id = execution_id

        if hasattr(self, "prediction_mechanisms"):
            for prediction_mechanism in self.prediction_mechanisms:
                prediction_mechanism._execution_id = execution_id

        if hasattr(self, "controller"):
            if self.controller:
                self.controller._execution_id = execution_id
        return execution_id

    def _identify_clamp_inputs(self, list_type, input_type, origins):
        # clamp type of this list is same as the one the user set for the whole composition; return all nodes
        if list_type == input_type:
            return origins
        # the user specified different types of clamps for each origin node; generate a list accordingly
        elif isinstance(input_type, dict):
            return [k for k, v in input_type.items() if list_type == v]
        # clamp type of this list is NOT same as the one the user set for the whole composition; return empty list
        else:
            return []

    def _parse_runtime_params(self, runtime_params):
        if runtime_params is None:
            return {}
        for c_node in runtime_params:
            for param in runtime_params[c_node]:
                if isinstance(runtime_params[c_node][param], tuple):
                    if len(runtime_params[c_node][param]) == 1:
                        runtime_params[c_node][param] = (runtime_params[c_node][param], Always())
                    elif len(runtime_params[c_node][param]) != 2:
                        raise CompositionError("Invalid runtime parameter specification ({}) for {}'s {} parameter in {}. "
                                          "Must be a tuple of the form (parameter value, condition), or simply the "
                                          "parameter value. ".format(runtime_params[c_node][param],
                                                                     c_node.name,
                                                                     param,
                                                                     self.name))
                else:
                    runtime_params[c_node][param] = (runtime_params[c_node][param], Always())
        return runtime_params

    def _get_graph_node_label(self, item, show_dimensions=None, show_role=None):

        # For Mechanisms, show length of each InputState and OutputState
        if isinstance(item, (Mechanism, Composition)):
            if show_role:
                try:
                    role = item.systems[self]
                    role = role or ""
                except KeyError:
                    if isinstance(item, ControlMechanism) and hasattr(item, 'system'):
                        role = 'CONTROLLER'
                    else:
                        role = ""
                name = "{}\n[{}]".format(item.name, role)
            else:
                name = item.name
            # TBI Show Dimensions
            # if show_dimensions in {ALL, MECHANISMS}:
            #     input_str = "in ({})".format(",".join(str(input_state.socket_width)
            #                                           for input_state in item.input_states))
            #     output_str = "out ({})".format(",".join(str(len(np.atleast_1d(output_state.value)))
            #                                             for output_state in item.output_states))
            #     return "{}\n{}\n{}".format(output_str, name, input_str)
            # else:
            return name

        # TBI: Show projections as nodes
        # For Projection, show dimensions of matrix
        elif isinstance(item, Projection):
            return item.name
        #     if show_dimensions in {ALL, PROJECTIONS}:
        #         # MappingProjections use matrix
        #         if isinstance(item, MappingProjection):
        #             value = np.array(item.matrix)
        #             dim_string = "({})".format("x".join([str(i) for i in value.shape]))
        #             return "{}\n{}".format(item.name, dim_string)
        #         # ModulatoryProjections use value
        #         else:
        #             value = np.array(item.value)
        #             dim_string = "({})".format(len(value))
        #             return "{}\n{}".format(item.name, dim_string)
        #     else:
        #         return item.name

        else:
            raise CompositionError("Unrecognized node type ({}) in graph for {}".format(item, self.name))

    def show_graph(self,
                   show_processes = False,
                   show_learning = False,
                   show_control = False,
                   show_roles = False,
                   show_dimensions = False,
                   show_mechanism_structure=False,
                   show_headers=True,
                   show_projection_labels=False,
                   direction = 'BT',
                   active_items = None,
                   active_color = BOLD,
                   origin_color = 'green',
                   terminal_color = 'red',
                   origin_and_terminal_color = 'brown',
                   learning_color = 'orange',
                   control_color='blue',
                   prediction_mechanism_color='pink',
                   system_color = 'purple',
                   output_fmt='pdf',
                   ):
        """Generate a display of the graph structure of Mechanisms and Projections in the System.

        .. note::
           This method relies on `graphviz <http://www.graphviz.org>`_, which must be installed and imported
           (standard with PsyNeuLink pip install)

        Displays a graph showing the structure of the System (based on the `System's graph <System.graph>`).
        By default, only the primary processing Components are shown, and Mechanisms are displayed as simple nodes.
        However, the **show_mechanism_structure** argument can be used to display more detailed information about
        each Mechanism, including its States and, optionally, the `function <Component.function>` and `value
        <Component.value>` of the Mechanism and each of its States (using the **show_functions** and **show_values**
        arguments, respectively).  The **show_dimension** argument can be used to display the dimensions of each
        Mechanism and Projection.  The **show_processes** argument arranges Mechanisms and Projections into the
        Processes to which they belong. The **show_learning** and **show_control** arguments can be used to
        show the Components associated with `learning <LearningMechanism>` and those associated with the
        System's `controller <System_Control>`.

        `Mechanisms <Mechanism>` are always displayed as nodes.  If **show_mechanism_structure** is `True`,
        Mechanism nodes are subdivided into sections for its States with information about each determined by the
        **show_values** and **show_functions** specifications.  Otherwise, Mechanism nodes are simple ovals.
        `ORIGIN` and  `TERMINAL` Mechanisms of the System are displayed with thicker borders in a colors specified
        for each. `Projections <Projection>` are displayed as labelled arrows, unless **show_learning** is specified,
        in which case `MappingProjections <MappingProjection> are displayed as diamond-shaped nodes, and any
        `LearningProjections <LearningProjecction>` as labelled arrows that point to them.

        COMMENT:
        node shapes: https://graphviz.gitlab.io/_pages/doc/info/shapes.html
        arrow shapes: https://graphviz.gitlab.io/_pages/doc/info/arrows.html
        colors: https://graphviz.gitlab.io/_pages/doc/info/colors.html
        COMMENT

        .. _System_Projection_Arrow_Corruption:

        .. note::
           There are two unresolved anomalies associated with show_graph (it is uncertain whether they are bugs in
           PsyNeuLink, Graphviz, or an interaction between the two):

           1) When both **show_mechanism_structure** and **show_processes** are specified together with
              **show_learning** and/or **show_control**, under some arcane conditions Projection arrows can be
              distorted and/or orphaned.  We have confirmed that this does not reflect a corruption of the underlying
              graph structure, and the System should execute normally.

           2) Specifying **show_processes** but not setting **show_headers** to `False` raises a GraphViz exception;
              to deal with this, if **show_processes** is specified, **show_headers** is automatically set to `False`.

           COMMENT:
               See IMPLEMENTATION NOTE under _assign_control_components() for description of the problem
           COMMENT

        Examples
        --------

        The figure below shows different renderings of the following System that can be generated using its
        show_graph method::

            import psyneulink as pnl
            mech_1 = pnl.TransferMechanism(name='Mech 1', size=3, output_states=[pnl.RESULTS, pnl.MEAN])
            mech_2 = pnl.TransferMechanism(name='Mech 2', size=5)
            mech_3 = pnl.TransferMechanism(name='Mech 3', size=2, function=pnl.Logistic(gain=pnl.CONTROL))
            my_process_A = pnl.Process(pathway=[mech_1, mech_3], learning=pnl.ENABLED)
            my_process_B = pnl.Process(pathway=[mech_2, mech_3])
            my_system = pnl.System(processes=[my_process_A, my_process_B],
                                   controller=pnl.ControlMechanism(name='my_system Controller'),
                                   monitor_for_control=[(pnl.MEAN, mech_1)],
                                   enable_controller=True)

        .. _System_show_graph_figure:

        **Output of show_graph using different options**

        .. figure:: _static/show_graph_figure.svg
           :alt: System graph examples
           :scale: 150 %

           Examples of renderings generated by the show_graph method with different options specified, and the call
           to the show_graph method used to generate each rendering shown below each example. **Panel A** shows the
           simplest rendering, with just Processing Components displayed; `ORIGIN` Mechanisms are shown in red,
           and the `TERMINAL` Mechanism in green.  **Panel B** shows the same graph with `MappingProjection` names
           and Component dimensions displayed.  **Panel C** shows the learning Components of the System displayed (in
           orange).  **Panel D** shows the control Components of the System displayed (in blue).  **Panel E** shows
           both learning and control Components;  the learning components are shown with all `LearningProjections
           <LearningProjection>` shown (by specifying show_learning=pnl.ALL).  **Panel F** shows a detailed view of
           the Processing Components, using the show_mechanism_structure option, that includes Component labels and
           values.  **Panel G** show a simpler rendering using the show_mechanism_structure, that only shows
           Component names, but includes the control Components (using the show_control option).


        Arguments
        ---------

        show_processes : bool : False
            specifies whether to organize the `ProcessingMechanisms <ProcessMechanism>` into the `Processes <Process>`
            to which they belong, with each Process shown in its own box.  If a Component belongs to more than one
            Process, it is shown in a separate box along with any others that belong to the same combination of
            Processes;  these represent intersections of Processes within the System.

        show_mechanism_structure : bool, VALUES, FUNCTIONS or ALL : default False
            specifies whether or not to show a detailed representation of each `Mechanism` in the graph, including its
            `States`;  can have the following settings:

            * `True` -- shows States of Mechanism, but not information about the `value
              <Component.value>` or `function <Component.function>` of the Mechanism or its States.

            * *VALUES* -- shows the `value <Mechanism_Base.value>` of the Mechanism and the `value
              <State_Base.value>` of each of its States.

            * *LABELS* -- shows the `value <Mechanism_Base.value>` of the Mechanism and the `value
              <State_Base.value>` of each of its States, using any labels for the values of InputStates and
              OutputStates specified in the Mechanism's `input_labels_dict <Mechanism.input_labels_dict>` and
              `output_labels_dict <Mechanism.output_labels_dict>`, respectively.

            * *FUNCTIONS* -- shows the `function <Mechanism_Base.function>` of the Mechanism and the `function
              <State_Base.function>` of its InputStates and OutputStates.

            * *ROLES* -- shows the `role <System_Mechanisms>` of the Mechanism in the System in square brackets
              (but not any of the other information;  use *ALL* to show ROLES with other information).

            * *ALL* -- shows both `value <Component.value>` and `function <Component.function>` of the Mechanism and
              its States (using labels for the values, if specified;  see above).

            Any combination of the settings above can also be specified in a list that is assigned to
            show_mechanism_structure

        COMMENT:
             and, optionally, the `function <Component.function>` and `value <Component.value>` of each
            (these can be specified using the **show_functions** and **show_values** arguments.  If this option
            is specified, Projections are connected to and from the State that is the `sender <Projection.sender>` or
            `receiver <Projection.receiver>` of each.
        COMMENT

        show_headers : bool : default False
            specifies whether or not to show headers in the subfields of a Mechanism's node;  only takes effect if
            **show_mechanism_structure** is specified (see above).

        COMMENT:
        show_functions : bool : default False
            specifies whether or not to show `function <Component.function>` of Mechanisms and their States in the
            graph (enclosed by parentheses);  this requires **show_mechanism_structure** to be specified as `True`
            to take effect.

        show_values : bool : default False
            specifies whether or not to show `value <Component.value>` of Mechanisms and their States in the graph
            (prefixed by "=");  this requires **show_mechanism_structure** to be specified as `True` to take effect.
        COMMENT

        show_projection_labels : bool : default False
            specifies whether or not to show names of projections.

        show_learning : bool or ALL : default False
            specifies whether or not to show the learning components of the system;
            they will all be displayed in the color specified for **learning_color**.
            Projections that receive a `LearningProjection` will be shown as a diamond-shaped node.
            if set to *ALL*, all Projections associated with learning will be shown:  the LearningProjections
            as well as from `ProcessingMechanisms <ProcessingMechanism>` to `LearningMechanisms <LearningMechanism>`
            that convey error and activation information;  if set to `True`, only the LearningPojections are shown.

        show_control :  bool : default False
            specifies whether or not to show the control components of the system;
            they will all be displayed in the color specified for **control_color**.

        show_roles : bool : default False
            specifies whether or not to include the `role <System_Mechanisms>` that each Mechanism plays in the System
            (enclosed by square brackets); 'ORIGIN' and 'TERMINAL' Mechanisms are also displayed in a color specified
            by the **origin_color**, **terminal_color** and **origin_and_terminal_color** arguments (see below).

        show_dimensions : bool, MECHANISMS, PROJECTIONS or ALL : default False
            specifies whether or not to show dimensions of Mechanisms (and/or MappingProjections when show_learning
            is `True`);  can have the following settings:

            * *MECHANISMS* -- shows `Mechanism` input and output dimensions.  Input dimensions are shown in parentheses
              below the name of the Mechanism; each number represents the dimension of the `variable
              <InputState.variable>` for each `InputState` of the Mechanism; Output dimensions are shown above
              the name of the Mechanism; each number represents the dimension for `value <OutputState.value>` of each
              of `OutputState` of the Mechanism.

            * *PROJECTIONS* -- shows `MappingProjection` `matrix <MappingProjection.matrix>` dimensions.  Each is
              shown in (<dim>x<dim>...) format;  for standard 2x2 "weight" matrix, the first entry is the number of
              rows (input dimension) and the second the number of columns (output dimension).

            * *ALL* -- eqivalent to `True`; shows dimensions for both Mechanisms and Projections (see above for
              formats).

        direction : keyword : default 'BT'
            'BT': bottom to top; 'TB': top to bottom; 'LR': left to right; and 'RL`: right to left.

        active_items : List[Component] : default None
            specifies one or more items in the graph to display in the color specified by *active_color**.

        active_color : keyword : default 'yellow'
            specifies how to highlight the item(s) specified in *active_items**:  either a color recognized
            by GraphViz, or the keyword *BOLD*.

        origin_color : keyword : default 'green',
            specifies the color in which the `ORIGIN` Mechanisms of the System are displayed.

        terminal_color : keyword : default 'red',
            specifies the color in which the `TERMINAL` Mechanisms of the System are displayed.

        origin_and_terminal_color : keyword : default 'brown'
            specifies the color in which Mechanisms that are both
            an `ORIGIN` and a `TERMINAL` of the System are displayed.

        learning_color : keyword : default `green`
            specifies the color in which the learning components are displayed.

        control_color : keyword : default `blue`
            specifies the color in which the learning components are displayed (note: if the System's
            `controller <System.controller>` is an `EVCControlMechanism`, then a link is shown in pink from the
            `prediction Mechanisms <EVCControlMechanism_Prediction_Mechanisms>` it creates to the corresponding
            `ORIGIN` Mechanisms of the System, to indicate that although no projection are created for these,
            the prediction Mechanisms determine the input to the `ORIGIN` Mechanisms when the EVCControlMechanism
            `simulates execution <EVCControlMechanism_Execution>` of the System).

        prediction_mechanism_color : keyword : default `pink`
            specifies the color in which the `prediction_mechanisms
            <EVCControlMechanism.prediction_mechanisms>` are displayed for a System using an `EVCControlMechanism`

        system_color : keyword : default `purple`
            specifies the color in which the node representing input from the System is displayed.

        output_fmt : keyword : default 'pdf'
            'pdf': generate and open a pdf with the visualization;
            'jupyter': return the object (ideal for working in jupyter/ipython notebooks).

        Returns
        -------

        display of system : `pdf` or Graphviz graph object
            'pdf' (placed in current directory) if :keyword:`output_fmt` arg is 'pdf';
            Graphviz graph object if :keyword:`output_fmt` arg is 'jupyter'.

        """

        INITIAL_FRAME = "INITIAL_FRAME"
        ALL = "ALL"
        # if active_item and self.scheduler_processing.clock.time.trial >= self._animate_num_trials:
        #     return

        # IMPLEMENTATION NOTE:
        #    The helper methods below (_assign_XXX__components) all take the main graph *and* subgraph as arguments:
        #        - the main graph (G) is used to assign edges
        #        - the subgraph (sg) is used to assign nodes to Processes if **show_processes** is specified
        #          (otherwise, it should simply be passed G)

        # HELPER METHODS

        tc.typecheck
        def _assign_processing_components(G, sg, rcvr,
                                          processes:tc.optional(list)=None,
                                          subgraphs:tc.optional(dict)=None):
            '''Assign nodes to graph, or subgraph for rcvr in any of the specified **processes** '''

            from psyneulink.library.mechanisms.processing.objective.comparatormechanism import ComparatorMechanism

            rcvr_rank = 'same'
            # Set rcvr color and penwidth info
            if rcvr in self.get_c_nodes_by_role(CNodeRole.ORIGIN) and \
                    rcvr in self.get_c_nodes_by_role(CNodeRole.TERMINAL):
                if rcvr in active_items:
                    if active_color is BOLD:
                        rcvr_color = origin_and_terminal_color
                    else:
                        rcvr_color = active_color
                    rcvr_penwidth = str(bold_width + active_thicker_by)
                    self.active_item_rendered = True
                else:
                    rcvr_color = origin_and_terminal_color
                    rcvr_penwidth = str(bold_width)
            elif rcvr in self.get_c_nodes_by_role(CNodeRole.ORIGIN):
                if rcvr in active_items:
                    if active_color is BOLD:
                        rcvr_color = origin_color
                    else:
                        rcvr_color = active_color
                    rcvr_penwidth = str(bold_width + active_thicker_by)
                    self.active_item_rendered = True
                else:
                    rcvr_color = origin_color
                    rcvr_penwidth = str(bold_width)
                rcvr_rank = origin_rank
            elif rcvr in self.get_c_nodes_by_role(CNodeRole.TERMINAL):
                if rcvr in active_items:
                    if active_color is BOLD:
                        rcvr_color = terminal_color
                    else:
                        rcvr_color = active_color
                    rcvr_penwidth = str(bold_width + active_thicker_by)
                    self.active_item_rendered = True
                else:
                    rcvr_color = terminal_color
                    rcvr_penwidth = str(bold_width)
                rcvr_rank = terminal_rank
            elif rcvr in active_items:
                if active_color is BOLD:

                    rcvr_color = default_node_color
                else:
                    rcvr_color = active_color
                rcvr_penwidth = str(default_width + active_thicker_by)
                self.active_item_rendered = True

            else:
                rcvr_color = default_node_color
                rcvr_penwidth = str(default_width)

            # Implement rcvr node
            rcvr_label=self._get_graph_node_label(rcvr, show_dimensions, show_roles)

            if show_mechanism_structure:
                sg.node(rcvr_label,
                        rcvr.show_structure(**mech_struct_args),
                        color=rcvr_color,
                        rank=rcvr_rank,
                        penwidth=rcvr_penwidth)
            else:
                sg.node(rcvr_label,
                        shape=mechanism_shape,
                        color=rcvr_color,
                        rank=rcvr_rank,
                        penwidth=rcvr_penwidth)

            # handle auto-recurrent projections
            for input_state in rcvr.input_states:
                for proj in input_state.path_afferents:
                    if proj.sender.owner is not rcvr:
                        continue
                    if show_mechanism_structure:
                        sndr_proj_label = '{}:{}-{}'.format(rcvr_label, OutputState.__name__, proj.sender.name)
                        proc_mech_rcvr_label = '{}:{}-{}'.format(rcvr_label, InputState.__name__, proj.receiver.name)
                    else:
                        sndr_proj_label = proc_mech_rcvr_label = rcvr_label
                    if show_projection_labels:
                        edge_label = self._get_graph_node_label(proj, show_dimensions, show_roles)
                    else:
                        edge_label = ''
                    try:
                        has_learning = proj.has_learning_projection is not None
                    except AttributeError:
                        has_learning = None

                    # Handle learning components for AutoassociativeProjection
                    #  calls _assign_learning_components,
                    #  but need to manage it from here since MappingProjection needs be shown as node rather than edge

                    # show projection as edge
                    if proj.sender in active_items:
                        if active_color is BOLD:
                            proj_color = default_node_color
                        else:
                            proj_color = active_color
                        proj_width = str(default_width + active_thicker_by)
                        self.active_item_rendered = True
                    else:
                        proj_color = default_node_color
                        proj_width = str(default_width)
                    G.edge(sndr_proj_label, proc_mech_rcvr_label, label=edge_label,
                           color=proj_color, penwidth=proj_width)

            # # if recvr is ObjectiveMechanism for System's controller, break, as those handled below
            # if isinstance(rcvr, ObjectiveMechanism) and rcvr.for_controller is True:
            #     return

            # loop through senders to implement edges
            sndrs = processing_graph[rcvr]

            for sndr in sndrs:
                if not processes or any(p in processes for p in sndr.processes.keys()):

                    # Set sndr info

                    sndr_label = self._get_graph_node_label(sndr, show_dimensions, show_roles)

                    # find edge name
                    for output_state in sndr.output_states:
                        projs = output_state.efferents
                        for proj in projs:
                            # if proj.receiver.owner == rcvr:
                            if show_mechanism_structure:
                                sndr_proj_label = '{}:{}-{}'.\
                                    format(sndr_label, OutputState.__name__, proj.sender.name)
                                proc_mech_rcvr_label = '{}:{}-{}'.\
                                    format(rcvr_label, proj.receiver.__class__.__name__, proj.receiver.name)
                                    # format(rcvr_label, InputState.__name__, proj.receiver.name)
                            else:
                                sndr_proj_label = sndr_label
                                proc_mech_rcvr_label = rcvr_label
                            # edge_name = self._get_graph_node_label(proj, show_dimensions, show_roles)
                            # edge_shape = proj.matrix.shape
                            try:
                                has_learning = proj.has_learning_projection is not None
                            except AttributeError:
                                has_learning = None
                            selected_proj = proj
                    edge_label = self._get_graph_node_label(proj, show_dimensions, show_roles)

                    # Render projections
                    if any(item in active_items for item in {selected_proj, selected_proj.receiver.owner}):
                        if active_color is BOLD:

                            proj_color = default_node_color
                        else:
                            proj_color = active_color
                        proj_width = str(default_width + active_thicker_by)
                        self.active_item_rendered = True

                    else:
                        proj_color = default_node_color
                        proj_width = str(default_width)
                    proc_mech_label = edge_label

                    # Render Projection normally (as edge)
                    if show_projection_labels:
                        label = proc_mech_label
                    else:
                        label = ''
                    G.edge(sndr_proj_label, proc_mech_rcvr_label, label=label,
                           color=proj_color, penwidth=proj_width)

        def _assign_control_components(G, sg):
            '''Assign control nodes and edges to graph, or subgraph for rcvr in any of the specified **processes** '''

            controller = self.controller
            if controller in active_items:
                if active_color is BOLD:
                    ctlr_color = control_color
                else:
                    ctlr_color = active_color
                ctlr_width = str(default_width + active_thicker_by)
                self.active_item_rendered = True
            else:
                ctlr_color = control_color
                ctlr_width = str(default_width)

            if controller is None:
                print ("\nWARNING: {} has not been assigned a \'controller\', so \'show_control\' option "
                       "can't be used in its show_graph() method\n".format(self.name))
                return

            # get projection from ObjectiveMechanism to ControlMechanism
            objmech_ctlr_proj = controller.input_state.path_afferents[0]
            if controller in active_items:
                if active_color is BOLD:
                    objmech_ctlr_proj_color = control_color
                else:
                    objmech_ctlr_proj_color = active_color
                objmech_ctlr_proj_width = str(default_width + active_thicker_by)
                self.active_item_rendered = True
            else:
                objmech_ctlr_proj_color = control_color
                objmech_ctlr_proj_width = str(default_width)

            # get ObjectiveMechanism
            objmech = objmech_ctlr_proj.sender.owner
            if objmech in active_items:
                if active_color is BOLD:
                    objmech_color = control_color
                else:
                    objmech_color = active_color
                objmech_width = str(default_width + active_thicker_by)
                self.active_item_rendered = True
            else:
                objmech_color = control_color
                objmech_width = str(default_width)

            ctlr_label = self._get_graph_node_label(controller, show_dimensions, show_roles)
            objmech_label = self._get_graph_node_label(objmech, show_dimensions, show_roles)
            if show_mechanism_structure:
                sg.node(ctlr_label,
                        controller.show_structure(**mech_struct_args),
                        color=ctlr_color,
                        penwidth=ctlr_width,
                        rank = control_rank
                       )
                sg.node(objmech_label,
                        objmech.show_structure(**mech_struct_args),
                        color=objmech_color,
                        penwidth=ctlr_width,
                        rank = control_rank
                        )
            else:
                sg.node(ctlr_label,
                        color=ctlr_color, penwidth=ctlr_width, shape=mechanism_shape,
                        rank=control_rank)
                sg.node(objmech_label,
                        color=objmech_color, penwidth=objmech_width, shape=mechanism_shape,
                        rank=control_rank)

            # objmech to controller edge
            if show_projection_labels:
                edge_label = objmech_ctlr_proj.name
            else:
                edge_label = ''
            if show_mechanism_structure:
                obj_to_ctrl_label = objmech_label + ':' + OutputState.__name__ + '-' + objmech_ctlr_proj.sender.name
                ctlr_from_obj_label = ctlr_label + ':' + InputState.__name__ + '-' + objmech_ctlr_proj.receiver.name
            else:
                obj_to_ctrl_label = objmech_label
                ctlr_from_obj_label = ctlr_label
            G.edge(obj_to_ctrl_label, ctlr_from_obj_label, label=edge_label,
                   color=objmech_ctlr_proj_color, penwidth=objmech_ctlr_proj_width)

            # IMPLEMENTATION NOTE:
            #   When two (or more?) Processes (e.g., A and B) have homologous constructions, and a ControlProjection is
            #   assigned to a ProcessingMechanism in one Process (e.g., the 1st one in Process A) and a
            #   ProcessingMechanism in the other Process corresponding to the next in the sequence (e.g., the 2nd one
            #   in Process B) the Projection arrow for the first one get corrupted and sometimes one or more of the
            #   following warning/error messages appear in the console:
            # Warning: Arrow type "arial" unknown - ignoring
            # Warning: Unable to reclaim box space in spline routing for edge "ProcessingMechanism4 ComparatorMechanism
            # [LEARNING]" -> "LearningMechanism for MappingProjection from ProcessingMechanism3 to ProcessingMechanism4
            # [LEARNING]". Something is probably seriously wrong.
            # These do not appear to reflect corruptions of the graph structure and/or execution.

            # outgoing edges (from controller to ProcessingMechanisms)
            for control_signal in controller.control_signals:
                for ctl_proj in control_signal.efferents:
                    proc_mech_label = self._get_graph_node_label(ctl_proj.receiver.owner, show_dimensions, show_roles)
                    if controller in active_items:
                        if active_color is BOLD:
                            ctl_proj_color = control_color
                        else:
                            ctl_proj_color = active_color
                        ctl_proj_width = str(default_width + active_thicker_by)
                        self.active_item_rendered = True
                    else:
                        ctl_proj_color = control_color
                        ctl_proj_width = str(default_width)
                    if show_projection_labels:
                        edge_label = ctl_proj.name
                    else:
                        edge_label = ''
                    if show_mechanism_structure:
                        ctl_sndr_label = ctlr_label + ':' + OutputState.__name__ + '-' + control_signal.name
                        proc_mech_rcvr_label = \
                            proc_mech_label + ':' + ParameterState.__name__ + '-' + ctl_proj.receiver.name
                    else:
                        ctl_sndr_label = ctlr_label
                        proc_mech_rcvr_label = proc_mech_label
                    G.edge(ctl_sndr_label,
                           proc_mech_rcvr_label,
                           label=edge_label,
                           color=ctl_proj_color,
                           penwidth=ctl_proj_width
                           )

            # incoming edges (from monitored mechs to objective mechanism)
            for input_state in objmech.input_states:
                for projection in input_state.path_afferents:
                    if objmech in active_items:
                        if active_color is BOLD:
                            proj_color = control_color
                        else:
                            proj_color = active_color
                        proj_width = str(default_width + active_thicker_by)
                        self.active_item_rendered = True
                    else:
                        proj_color = control_color
                        proj_width = str(default_width)
                    if show_mechanism_structure:
                        sndr_proj_label = self._get_graph_node_label(projection.sender.owner, show_dimensions, show_roles) +\
                                          ':' + OutputState.__name__ + '-' + projection.sender.name
                        objmech_proj_label = objmech_label + ':' + InputState.__name__ + '-' + input_state.name
                    else:
                        sndr_proj_label = self._get_graph_node_label(projection.sender.owner, show_dimensions, show_roles)
                        objmech_proj_label = self._get_graph_node_label(objmech, show_dimensions, show_roles)
                    if show_projection_labels:
                        edge_label = projection.name
                    else:
                        edge_label = ''
                    G.edge(sndr_proj_label, objmech_proj_label, label=edge_label,
                           color=proj_color, penwidth=proj_width)

            # prediction mechanisms
            for mech in self.execution_list:
                if mech in active_items:
                    if active_color is BOLD:
                        pred_mech_color = prediction_mechanism_color
                    else:
                        pred_mech_color = active_color
                    pred_mech_width = str(default_width + active_thicker_by)
                    self.active_item_rendered = True
                else:
                    pred_mech_color = prediction_mechanism_color
                    pred_mech_width = str(default_width)
                if mech._role is CONTROL and hasattr(mech, 'origin_mech'):
                    recvr = mech.origin_mech
                    recvr_label = self._get_graph_node_label(recvr, show_dimensions, show_roles)
                    # IMPLEMENTATION NOTE:
                    #     THIS IS HERE FOR FUTURE COMPATIBILITY WITH FULL IMPLEMENTATION OF PredictionMechanisms
                    if show_mechanism_structure and False:
                        proj = mech.output_state.efferents[0]
                        if proj in active_items:
                            if active_color is BOLD:
                                pred_proj_color = prediction_mechanism_color
                            else:
                                pred_proj_color = active_color
                            pred_proj_width = str(default_width + active_thicker_by)
                            self.active_item_rendered = True
                        else:
                            pred_proj_color = prediction_mechanism_color
                            pred_proj_width = str(default_width)
                        sg.node(mech.name,
                                shape=mech.show_structure(**mech_struct_args),
                                color=pred_mech_color,
                                penwidth=pred_mech_width)

                        G.edge(mech.name + ':' + OutputState.__name__ + '-' + mech.output_state.name,
                               recvr_label + ':' + InputState.__name__ + '-' + proj.receiver.name,
                               label=' prediction assignment',
                               color=pred_proj_color, penwidth=pred_proj_width)
                    else:
                        sg.node(self._get_graph_node_label(mech, show_dimensions, show_roles),
                                color=pred_mech_color, shape=mechanism_shape, penwidth=pred_mech_width)
                        G.edge(self._get_graph_node_label(mech, show_dimensions, show_roles),
                               recvr_label,
                               label=' prediction assignment',
                               color=prediction_mechanism_color)

        # MAIN BODY OF METHOD:

        import graphviz as gv

        self._analyze_graph()

        if show_dimensions == True:
            show_dimensions = ALL
        if show_processes:
            show_headers = False

        if not active_items:
            active_items = []
        elif active_items is INITIAL_FRAME:
            active_items = [INITIAL_FRAME]
        elif not isinstance(active_items, Iterable):
            active_items = [active_items]
        elif not isinstance(active_items, list):
            active_items = list(active_items)
        for item in active_items:
            if not isinstance(item, Component) and item is not INITIAL_FRAME:
                raise CompositionError("PROGRAM ERROR: Item ({}) specified in {} argument for {} method of {} is not a {}".
                                  format(item, repr('active_items'), repr('show_graph'), self.name, Component.__name__))

        self.active_item_rendered = False

        # Argument values used to call Mechanism.show_structure()
        if isinstance(show_mechanism_structure, (list, tuple, set)):
            mech_struct_args = {'system':self,
                                'show_role':any(key in show_mechanism_structure for key in {ROLES, ALL}),
                                'show_functions':any(key in show_mechanism_structure for key in {FUNCTIONS, ALL}),
                                'show_values':any(key in show_mechanism_structure for key in {VALUES, ALL}),
                                'use_labels':any(key in show_mechanism_structure for key in {LABELS, ALL}),
                                'show_headers':show_headers,
                                'output_fmt':'struct'}
        else:
            mech_struct_args = {'system':self,
                                'show_role':show_mechanism_structure in {ROLES, ALL},
                                'show_functions':show_mechanism_structure in {FUNCTIONS, ALL},
                                'show_values':show_mechanism_structure in {VALUES, LABELS, ALL},
                                'use_labels':show_mechanism_structure in {LABELS, ALL},
                                'show_headers':show_headers,
                                'output_fmt':'struct'}

        default_node_color = 'black'
        mechanism_shape = 'oval'
        projection_shape = 'diamond'
        # projection_shape = 'point'
        # projection_shape = 'Mdiamond'
        # projection_shape = 'hexagon'

        bold_width = 3
        default_width = 1
        active_thicker_by = 2

        pos = None

        origin_rank = 'source'
        control_rank = 'min'
        obj_mech_rank = 'sink'
        terminal_rank = 'max'
        learning_rank = 'sink'

        # build graph and configure visualisation settings
        G = gv.Digraph(
                name = self.name,
                engine = "dot",
                # engine = "fdp",
                # engine = "neato",
                # engine = "circo",
                node_attr  = {
                    'fontsize':'12',
                    'fontname':'arial',
                    # 'shape':mechanism_shape,
                    'shape':'record',
                    'color':default_node_color,
                    'penwidth':str(default_width)
                },
                edge_attr  = {
                    # 'arrowhead':'halfopen',
                    'fontsize': '10',
                    'fontname': 'arial'
                },
                graph_attr = {
                    "rankdir" : direction,
                    'overlap' : "False"
                },
        )
        # G.attr(compound = 'True')

        processing_graph = self.scheduler_processing.dependency_sets
        # get System's ProcessingMechanisms
        rcvrs = list(processing_graph.keys())

        # if show_processes is specified, create subgraphs for each Process
        if show_processes:

            # Manage Processes
            process_intersections = {}
            subgraphs = {}  # Entries: Process:sg
            for process in self.processes:
                subgraph_name = 'cluster_'+process.name
                subgraph_label = process.name
                with G.subgraph(name=subgraph_name) as sg:
                    subgraphs[process.name]=sg
                    sg.attr(label=subgraph_label)
                    sg.attr(rank = 'same')
                    # sg.attr(style='filled')
                    # sg.attr(color='lightgrey')

                    # loop through receivers and assign to the subgraph any that belong to the current Process
                    for r in rcvrs:
                        intersection = [p for p in self.processes if p in r.processes]
                        # If the rcvr is in only one Process, add it to the subgraph for that Process
                        if len(intersection)==1:
                            # If the rcvr is in the current Process, assign it to the subgraph
                            if process in intersection:
                                _assign_processing_components(G, sg, r, [process])
                        # Otherwise, assign rcvr to entry in dict for process intersection (subgraph is created below)
                        else:
                            intersection_name = ' and '.join([p.name for p in intersection])
                            if not intersection_name in process_intersections:
                                process_intersections[intersection_name] = [r]
                            else:
                                if r not in process_intersections[intersection_name]:
                                    process_intersections[intersection_name].append(r)

            # Create a process for each unique intersection and assign rcvrs to that
            for intersection_name, mech_list in process_intersections.items():
                with G.subgraph(name='cluster_'+intersection_name) as sg:
                    sg.attr(label=intersection_name)
                    # get list of processes in the intersection (to pass to _assign_processing_components)
                    processes = [p for p in self.processes if p.name in intersection_name]
                    # loop through receivers and assign to the subgraph any that belong to the current Process
                    for r in mech_list:
                        if r in self.graph:
                            _assign_processing_components(G, sg, r, processes, subgraphs)
                        else:
                            raise CompositionError("PROGRAM ERROR: Component in interaction process ({}) is not in "
                                              "{}'s graph or learningGraph".format(r.name, self.name))

        else:
            for r in rcvrs:
                _assign_processing_components(G, G, r)

        # Add control-related Components to graph if show_control
        if show_control:
            if show_processes:
                with G.subgraph(name='cluster_CONTROLLER') as sg:
                    sg.attr(label='CONTROLLER')
                    sg.attr(rank='top')
                    # sg.attr(style='filled')
                    # sg.attr(color='lightgrey')
                    _assign_control_components(G, sg)
            else:
                _assign_control_components(G, G)

        # GENERATE OUTPUT

        # Show as pdf
        if output_fmt == 'pdf':
            # G.format = 'svg'
            G.view(self.name.replace(" ", "-"), cleanup=True, directory='show_graph OUTPUT/PDFS')

        # Generate images for animation
        elif output_fmt == 'gif':
            if self.active_item_rendered or INITIAL_FRAME in active_items:
                G.format = 'gif'
                if INITIAL_FRAME in active_items:
                    time_string = ''
                    phase_string = ''
                elif self.context.execution_phase == ContextFlags.PROCESSING:
                    # time_string = repr(self.scheduler_processing.clock.simple_time)
                    time = self.scheduler_processing.clock.time
                    time_string = "Time(run: {}, trial: {}, pass: {}, time_step: {}".\
                        format(time.run, time.trial, time.pass_, time.time_step)
                    phase_string = 'Processing Phase - '
                elif self.context.execution_phase == ContextFlags.LEARNING:
                    time = self.scheduler_learning.clock.time
                    time_string = "Time(run: {}, trial: {}, pass: {}, time_step: {}".\
                        format(time.run, time.trial, time.pass_, time.time_step)
                    phase_string = 'Learning Phase - '
                elif self.context.execution_phase == ContextFlags.CONTROL:
                    time_string = ''
                    phase_string = 'Control phase'
                else:
                    raise CompositionError("PROGRAM ERROR:  Unrecognized phase during execution of {}".format(self.name))
                label = '\n{}\n{}{}\n'.format(self.name, phase_string, time_string)
                G.attr(label=label)
                G.attr(labelloc='b')
                G.attr(fontname='Helvetica')
                G.attr(fontsize='14')
                if INITIAL_FRAME in active_items:
                    index = '-'
                else:
                    index = repr(self._component_execution_count)
                image_filename = repr(self.scheduler_processing.clock.simple_time.trial) + '-' + index + '-'
                image_file = self._animate_directory + '/' + image_filename + '.gif'
                G.render(filename = image_filename,
                         directory=self._animate_directory,
                         cleanup=True,
                         # view=True
                         )
                # Append gif to self._animation
                image = Image.open(image_file)
                if not self._save_images:
                    remove(image_file)
                if not hasattr(self, '_animation'):
                    self._animation = [image]
                else:
                    self._animation.append(image)

        # Return graph to show in jupyter
        elif output_fmt == 'jupyter':
            return G
    def execute(
        self,
        inputs=None,
        scheduler_processing=None,
        scheduler_learning=None,
        termination_processing=None,
        termination_learning=None,
        call_before_time_step=None,
        call_before_pass=None,
        call_after_time_step=None,
        call_after_pass=None,
        execution_id=None,
        clamp_input=SOFT_CLAMP,
        targets=None,
        runtime_params=None,
        bin_execute=False,
        context=None
    ):
        '''
            Passes inputs to any Nodes receiving inputs directly from the user (via the "inputs" argument) then
            coordinates with the Scheduler to receive and execute sets of nodes that are eligible to run until
            termination conditions are met.

            Arguments
            ---------

            inputs: { `Mechanism <Mechanism>` or `Composition <Composition>` : list }
                a dictionary containing a key-value pair for each node in the composition that receives inputs from
                the user. For each pair, the key is the node (Mechanism or Composition) and the value is an input,
                the shape of which must match the node's default variable.

            scheduler_processing : Scheduler
                the scheduler object that owns the conditions that will instruct the non-learning execution of this Composition. \
                If not specified, the Composition will use its automatically generated scheduler

            scheduler_learning : Scheduler
                the scheduler object that owns the conditions that will instruct the Learning execution of this Composition. \
                If not specified, the Composition will use its automatically generated scheduler

            execution_id : UUID
                execution_id will typically be set to none and assigned randomly at runtime

            call_before_time_step : callable
                will be called before each `TIME_STEP` is executed

            call_after_time_step : callable
                will be called after each `TIME_STEP` is executed

            call_before_pass : callable
                will be called before each `PASS` is executed

            call_after_pass : callable
                will be called after each `PASS` is executed

            Returns
            ---------

            output value of the final Mechanism executed in the Composition : various
        '''

        nested = False
        if len(self.input_CIM.path_afferents) > 0:
            nested = True

        runtime_params = self._parse_runtime_params(runtime_params)

        if targets is None:
            targets = {}
        execution_id = self._assign_execution_ids(execution_id)
        origin_nodes = self.get_c_nodes_by_role(CNodeRole.ORIGIN)

        if scheduler_processing is None:
            scheduler_processing = self.scheduler_processing

        if scheduler_learning is None:
            scheduler_learning = self.scheduler_learning

        if nested:
            self.execution_id = self.input_CIM.path_afferents[0].sender.owner.composition._execution_id
            self.input_CIM.context.execution_phase = ContextFlags.PROCESSING
            self.input_CIM.execute(context=ContextFlags.PROCESSING)

        else:
            inputs = self._adjust_execution_stimuli(inputs)
            self._assign_values_to_input_CIM(inputs)

        if termination_processing is None:
            termination_processing = self.termination_processing

        if hasattr(self, "prediction_mechanisms"):
            self._execute_prediction_mechanisms(context=context)

        next_pass_before = 1
        next_pass_after = 1
        if clamp_input:
            soft_clamp_inputs = self._identify_clamp_inputs(SOFT_CLAMP, clamp_input, origin_nodes)
            hard_clamp_inputs = self._identify_clamp_inputs(HARD_CLAMP, clamp_input, origin_nodes)
            pulse_clamp_inputs = self._identify_clamp_inputs(PULSE_CLAMP, clamp_input, origin_nodes)
            no_clamp_inputs = self._identify_clamp_inputs(NO_CLAMP, clamp_input, origin_nodes)
        # run scheduler to receive sets of nodes that may be executed at this time step in any order
        execution_scheduler = scheduler_processing

        if bin_execute:
            self.__bin_initialize(inputs)
            bin_mechanism = self.__get_bin_mechanism(self.input_CIM)
            c, p, i, di, do = bin_mechanism.byref_arg_types
            # Cast the arguments. Structures are the same but ctypes creates new class every time.
            bin_mechanism(ctypes.cast(ctypes.byref(self.__context_struct), ctypes.POINTER(c)),
                          ctypes.cast(ctypes.byref(self.__params_struct), ctypes.POINTER(p)),
                          ctypes.cast(ctypes.byref(self.__input_struct), ctypes.POINTER(i)),
                          ctypes.cast(ctypes.byref(self.__data_struct), ctypes.POINTER(di)),
                          ctypes.cast(ctypes.byref(self.__data_struct), ctypes.POINTER(do)))

        if call_before_pass:
            call_before_pass()

        for next_execution_set in execution_scheduler.run(termination_conds=termination_processing, execution_id=execution_id):
            if call_after_pass:
                if next_pass_after == execution_scheduler.clocks[execution_id].get_total_times_relative(TimeScale.PASS, TimeScale.TRIAL):
                    logger.debug('next_pass_after {0}\tscheduler pass {1}'.format(next_pass_after, execution_scheduler.clocks[execution_id].get_total_times_relative(TimeScale.PASS, TimeScale.TRIAL)))
                    call_after_pass()
                    next_pass_after += 1

            if call_before_pass:
                if next_pass_before == execution_scheduler.clocks[execution_id].get_total_times_relative(TimeScale.PASS, TimeScale.TRIAL):
                    call_before_pass()
                    logger.debug('next_pass_before {0}\tscheduler pass {1}'.format(next_pass_before, execution_scheduler.clocks[execution_id].get_total_times_relative(TimeScale.PASS, TimeScale.TRIAL)))
                    next_pass_before += 1

            if call_before_time_step:
                call_before_time_step()

            frozen_values = {}
            new_values = {}
            if bin_execute:
                import copy
                frozen_vals = copy.deepcopy(self.__data_struct)

            # execute each node with EXECUTING in context
            for node in next_execution_set:
                frozen_values[node] = node.output_values
                if node in origin_nodes:
                    # KAM 8/28 commenting out the below code because it's not necessarily how we want to handle
                    # a recurrent projection on the first time step (meaning, before its node has executed)
                    # FIX: determine the correct behavior for this case & document it

                    # if (
                    #     scheduler_processing.times[execution_id][TimeScale.TRIAL][TimeScale.TIME_STEP] == 0
                    #     and hasattr(node, "recurrent_projection")
                    # ):
                    #     node.recurrent_projection.sender.value = [0.0]
                    if clamp_input:
                        if node in hard_clamp_inputs:
                            # clamp = HARD_CLAMP --> "turn off" recurrent projection
                            if hasattr(node, "recurrent_projection"):
                                node.recurrent_projection.sender.value = [0.0]
                        elif node in no_clamp_inputs:
                            for input_state in node.input_states:
                                self.input_CIM_states[input_state][1].value = 0.0

                if isinstance(node, Mechanism):

                    execution_runtime_params = {}

                    if node in runtime_params:
                        for param in runtime_params[node]:
                            if runtime_params[node][param][1].is_satisfied(scheduler=execution_scheduler,
                                                                           # KAM 5/15/18 - not sure if this will always be the correct execution id:
                                                                                execution_id=self._execution_id):
                                execution_runtime_params[param] = runtime_params[node][param][0]

                    if bin_execute:
                        bin_mechanism = self.__get_bin_mechanism(node)
                        c, p, i, di, do = bin_mechanism.byref_arg_types
                        # Cast the arguments. Structures are the same but ctypes
                        # creates new class every time.
                        bin_mechanism(ctypes.cast(ctypes.byref(self.__context_struct), ctypes.POINTER(c)),
                                      ctypes.cast(ctypes.byref(self.__params_struct), ctypes.POINTER(p)),
                                      ctypes.cast(ctypes.byref(self.__input_struct), ctypes.POINTER(i)),
                                      ctypes.cast(ctypes.byref(frozen_vals), ctypes.POINTER(di)),
                                      ctypes.cast(ctypes.byref(self.__data_struct), ctypes.POINTER(do)))

                    else:
                        node.context.execution_phase = ContextFlags.PROCESSING
                        if not (CNodeRole.OBJECTIVE in self.get_roles_by_c_node(node) and not node is self.controller):
                            node.execute(runtime_params=execution_runtime_params,
                                         context=ContextFlags.COMPOSITION)

                        for key in node._runtime_params_reset:
                            node._set_parameter_value(key, node._runtime_params_reset[key])
                        node._runtime_params_reset = {}

                        for key in node.function_object._runtime_params_reset:
                            node.function_object._set_parameter_value(key,
                                                                      node.function_object._runtime_params_reset[
                                                                           key])
                        node.function_object._runtime_params_reset = {}
                        node.context.execution_phase = ContextFlags.IDLE

                elif isinstance(node, Composition):
                    node.execute(execution_id=self._execution_id)
                if node in origin_nodes:
                    if clamp_input:
                        if node in pulse_clamp_inputs:
                            for input_state in node.input_states:
                            # clamp = None --> "turn off" input node
                                self.input_CIM_states[input_state][1].value = 0
                new_values[node] = node.output_values

                for i in range(len(node.output_states)):
                    node.output_states[i].set_value_without_logging(frozen_values[node][i])

            for node in next_execution_set:

                for i in range(len(node.output_states)):
                    node.output_states[i].set_value_without_logging(new_values[node][i])

            if call_after_time_step:
                call_after_time_step()

        if call_after_pass:
            call_after_pass()
<<<<<<< HEAD
=======

        # extract result here
        if bin_execute:
            bin_mechanism = self.__get_bin_mechanism(self.output_CIM)
            c, p, i, di, do = bin_mechanism.byref_arg_types
            # Cast the arguments. Structures are the same but ctypes
            # creates new class every time.
            bin_mechanism(ctypes.cast(ctypes.byref(self.__context_struct), ctypes.POINTER(c)),
                          ctypes.cast(ctypes.byref(self.__params_struct), ctypes.POINTER(p)),
                          ctypes.cast(ctypes.byref(self.__input_struct), ctypes.POINTER(i)),
                          ctypes.cast(ctypes.byref(self.__data_struct), ctypes.POINTER(di)),
                          ctypes.cast(ctypes.byref(self.__data_struct), ctypes.POINTER(do)))

            return self.__extract_mech_output(self.output_CIM)

        self.output_CIM.context.execution_phase = ContextFlags.PROCESSING
        self.output_CIM.execute(context=ContextFlags.PROCESSING)

>>>>>>> bed937c1
        output_values = []

        for i in range(0, len(self.output_CIM.output_states)):
            output_values.append(self.output_CIM.output_states[i].value)

        # control phase
        if self.context.execution_phase != ContextFlags.INITIALIZING \
                and self.context.execution_phase != ContextFlags.SIMULATION \
                and self.enable_controller:
            if self.controller:
                self.controller.objective_mechanism.execute(context=context)
                self.controller.execute(context=context)

        self.output_CIM.context.execution_phase = ContextFlags.PROCESSING
        self.output_CIM.execute(context=ContextFlags.PROCESSING)

        return output_values

    def update_predicted_input(self, context=None):
        predicted_input = {}
        for prediction_mechanism in self.prediction_mechanisms:
            origin_node = self.prediction_origin_pairs[prediction_mechanism]
            node_output = []
            for output_state in prediction_mechanism.output_states:
                node_output.append(output_state.value)
            predicted_input[origin_node] = node_output
        return predicted_input

    def reinitialize(self, values):
        for i in range(self.stateful_nodes):
            self.stateful_nodes[i].reinitialize(values[i])

    def run(
        self,
        inputs=None,
        scheduler_processing=None,
        scheduler_learning=None,
        termination_processing=None,
        termination_learning=None,
        execution_id=None,
        num_trials=None,
        call_before_time_step=None,
        call_after_time_step=None,
        call_before_pass=None,
        call_after_pass=None,
        call_before_trial=None,
        call_after_trial=None,
        clamp_input=SOFT_CLAMP,
        targets=None,
        bin_execute=False,
        initial_values=None,
        reinitialize_values=None,
        runtime_params=None,
        context=None
    ):
        '''
            Passes inputs to compositions, then executes
            to receive and execute sets of nodes that are eligible to run until termination conditions are met.

            Arguments
            ---------

            inputs: { `Mechanism <Mechanism>` : list } or { `Composition <Composition>` : list }
                a dictionary containing a key-value pair for each Node in the composition that receives inputs from
                the user. For each pair, the key is the Node and the value is a list of inputs. Each input in the
                list corresponds to a certain `TRIAL`.

            scheduler_processing : Scheduler
                the scheduler object that owns the conditions that will instruct the non-learning execution of
                this Composition. If not specified, the Composition will use its automatically generated scheduler.

            scheduler_learning : Scheduler
                the scheduler object that owns the conditions that will instruct the Learning execution of
                this Composition. If not specified, the Composition will use its automatically generated scheduler.

            execution_id : UUID
                execution_id will typically be set to none and assigned randomly at runtime.

            num_trials : int
                typically, the composition will infer the number of trials from the length of its input specification.
                To reuse the same inputs across many trials, you may specify an input dictionary with lists of length 1,
                or use default inputs, and select a number of trials with num_trials.

            call_before_time_step : callable
                will be called before each `TIME_STEP` is executed.

            call_after_time_step : callable
                will be called after each `TIME_STEP` is executed.

            call_before_pass : callable
                will be called before each `PASS` is executed.

            call_after_pass : callable
                will be called after each `PASS` is executed.

            call_before_trial : callable
                will be called before each `TRIAL` is executed.

            call_after_trial : callable
                will be called after each `TRIAL` is executed.

            initial_values : Dict[Node: Node Value]
                sets the values of nodes before the start of the run. This is useful in cases where a node's value is
                used before that node executes for the first time (usually due to recurrence or control).

            runtime_params : Dict[Node: Dict[Param: Tuple(Value, Condition)]]
                nested dictionary of (value, `Condition`) tuples for parameters of Nodes (`Mechanisms <Mechanism>` or
                `Compositions <Composition>` of the Composition; specifies alternate parameter values to be used only
                during this `Run` when the specified `Condition` is met.

                Outer dictionary:
                    - *key* - Node
                    - *value* - Runtime Parameter Specification Dictionary

                Runtime Parameter Specification Dictionary:
                    - *key* - keyword corresponding to a parameter of the Node
                    - *value* - tuple in which the index 0 item is the runtime parameter value, and the index 1 item is
                      a `Condition`

                See `Run_Runtime_Parameters` for more details and examples of valid dictionaries.

            Returns
            ---------

            output value of the final Node executed in the composition : various
        '''

        if scheduler_processing is None:
            scheduler_processing = self.scheduler_processing

        # TBI: Learning
        if scheduler_learning is None:
            scheduler_learning = self.scheduler_learning

        if termination_processing is None:
            termination_processing = self.termination_processing

        if initial_values is not None:
            for node in initial_values:
                if node not in self.c_nodes:
                    raise CompositionError("{} (entry in initial_values arg) is not a node in \'{}\'".
                                      format(node.name, self.name))

        if reinitialize_values is None:
            reinitialize_values = {}

        for node in reinitialize_values:
            node.reinitialize(*reinitialize_values[node])

        if self.context.execution_phase != ContextFlags.SIMULATION:
            self._analyze_graph()

        self._analyze_graph()

        execution_id = self._assign_execution_ids(execution_id)

        scheduler_processing._init_counts(execution_id=execution_id)
        # scheduler_learning._init_counts(execution_id=execution_id)

        scheduler_processing.update_termination_conditions(termination_processing)
        # scheduler_learning.update_termination_conditions(termination_learning)

        origin_nodes = self.get_c_nodes_by_role(CNodeRole.ORIGIN)

        # if there is only one origin mechanism, allow inputs to be specified in a list
        if isinstance(inputs, (list, np.ndarray)):
            if len(origin_nodes) == 1:
                inputs = {next(iter(origin_nodes)): inputs}
            else:
                raise CompositionError("Inputs to {} must be specified in a dictionary with a key for each of its {} origin "
                               "nodes.".format(self.name, len(origin_nodes)))
        elif not isinstance(inputs, dict):
            if len(origin_nodes) == 1:
                raise CompositionError(
                    "Inputs to {} must be specified in a list or in a dictionary with the origin mechanism({}) "
                    "as its only key".format(self.name, next(iter(origin_nodes)).name))
            else:
                raise CompositionError("Inputs to {} must be specified in a dictionary with a key for each of its {} origin "
                               "nodes.".format(self.name, len(origin_nodes)))

        inputs, num_inputs_sets = self._adjust_stimulus_dict(inputs)

        if num_trials is not None:
            num_trials = num_trials
        else:
            num_trials = num_inputs_sets

        if targets is None:
            targets = {}

        scheduler_processing._reset_counts_total(TimeScale.RUN, execution_id)

        result = None

        # --- RESET FOR NEXT TRIAL ---
        # by looping over the length of the list of inputs - each input represents a TRIAL
        for trial_num in range(num_trials):
            # Execute call before trial "hook" (user defined function)
            if call_before_trial:
                call_before_trial()

            if termination_processing[TimeScale.RUN].is_satisfied(scheduler=scheduler_processing,
                                                                  execution_id=execution_id):
                break
        # PROCESSING ------------------------------------------------------------------------

            # Prepare stimuli from the outside world  -- collect the inputs for this TRIAL and store them in a dict
            execution_stimuli = {}
            stimulus_index = trial_num % num_inputs_sets
            for node in inputs:
                execution_stimuli[node] = inputs[node][stimulus_index]
            # execute processing
            # pass along the stimuli for this trial
            trial_output = self.execute(inputs=execution_stimuli,
                                        scheduler_processing=scheduler_processing,
                                        scheduler_learning=scheduler_learning,
                                        termination_processing=termination_processing,
                                        termination_learning=termination_learning,
                                        call_before_time_step=call_before_time_step,
                                        call_before_pass=call_before_pass,
                                        call_after_time_step=call_after_time_step,
                                        call_after_pass=call_after_pass,
                                        execution_id=execution_id,
                                        clamp_input=clamp_input,
                                        runtime_params=runtime_params,
                                        bin_execute=bin_execute)

            if self.context.execution_phase != ContextFlags.SIMULATION:
                if isinstance(trial_output, Iterable):
                    result_copy = trial_output.copy()
                else:
                    result_copy = trial_output
                self.results.append(result_copy)

        # LEARNING ------------------------------------------------------------------------
            # Prepare targets from the outside world  -- collect the targets for this TRIAL and store them in a dict
            execution_targets = {}
            target_index = trial_num % num_inputs_sets
            # Assign targets:
            if targets is not None:

                if isinstance(targets, function_type):
                    self.target = targets
                else:
                    for node in targets:
                        if callable(targets[node]):
                            execution_targets[node] = targets[node]
                        else:
                            execution_targets[node] = targets[node][target_index]

                    # devel needs the lines below because target and current_targets are attrs of system
                    # self.target = execution_targets
                    # self.current_targets = execution_targets

            # TBI execute learning
            # pass along the targets for this trial
            # self.learning_composition.execute(execution_targets,
            #                                   scheduler_processing,
            #                                   scheduler_learning,
            #                                   call_before_time_step,
            #                                   call_before_pass,
            #                                   call_after_time_step,
            #                                   call_after_pass,
            #                                   execution_id,
            #                                   clamp_input,
            #                                   )

            if call_after_trial:
                call_after_trial()

        scheduler_processing.clocks[execution_id]._increment_time(TimeScale.RUN)

        return trial_output

    def _save_state(self):
        saved_state = {}
        for node in self.stateful_nodes + self.prediction_mechanisms:
            # "save" the current state of each stateful mechanism by storing the values of each of its stateful
            # attributes in the reinitialization_values dictionary; this gets passed into run and used to call
            # the reinitialize method on each stateful mechanism.
            reinitialization_value = []

            if isinstance(node, Composition):
                # TBI: Store state for a Composition, Reinitialize Composition
                pass
            elif isinstance(node, Mechanism):
                if isinstance(node.function_object, Integrator):
                    for attr in node.function_object.stateful_attributes:
                        reinitialization_value.append(getattr(node.function_object, attr))
                elif hasattr(node, "integrator_function"):
                    if isinstance(node.integrator_function, Integrator):
                        for attr in node.integrator_function.stateful_attributes:
                            reinitialization_value.append(getattr(node.integrator_function, attr))

            saved_state[node] = reinitialization_value

        node_values = {}
        for node in self.c_nodes:
            node_values[node] = (node.value, node.output_values)
        return saved_state, node_values

    def run_simulations(self, allocation_policies, runtime_params=None, context=None):
        predicted_input = self.update_predicted_input()

        num_trials = 1
        reinitialize_values, node_values = self._save_state()

        outcome_list = []
        control_signal_list = []
        costs = []
        for allocation_policy in allocation_policies:
            self.controller.apply_control_signal_values(allocation_policy, runtime_params=runtime_params, context=context)
            execution_id = self._get_unique_id()

            allocation_policy_outcomes = []
            for i in range(num_trials):
                inputs = {}
                for node in predicted_input:
                    inputs[node] = predicted_input[node][i]

                self.context.execution_phase = ContextFlags.SIMULATION
                for output_state in self.controller.output_states:
                    for proj in output_state.efferents:
                        proj.context.execution_phase = ContextFlags.PROCESSING

                self.run(inputs=inputs,
                         reinitialize_values=reinitialize_values,
                         execution_id=execution_id,
                         runtime_params=runtime_params,
                         context=context)

                self.simulation_results.append(self.output_CIM.output_values)
                current_costs = []
                for signal in self.controller.control_signals:
                    current_costs.append(signal.cost)

                costs.append(current_costs)
                monitored_states = self.controller.objective_mechanism.output_values

                self.context.execution_phase = ContextFlags.PROCESSING
                allocation_policy_outcomes.append(monitored_states)
            outcome_list.append(allocation_policy_outcomes)

        for node in reinitialize_values:
            node.reinitialize(*reinitialize_values[node])

        for node in node_values:
            node.value = node_values[node][0]
            for i in range(len(node.output_states)):
                node.output_states[i].value = node_values[node][1][i]

        return outcome_list, costs

<<<<<<< HEAD
=======
    def get_param_struct_type(self):
        mech_param_type_list = [m.get_param_struct_type() for m in self.c_nodes]
        mech_param_type_list.append(self.input_CIM.get_param_struct_type())
        mech_param_type_list.append(self.output_CIM.get_param_struct_type())
        proj_param_type_list = [p.get_param_struct_type() for p in self.projections]
        return ir.LiteralStructType([
            ir.LiteralStructType(mech_param_type_list),
            ir.LiteralStructType(proj_param_type_list)])

    def get_context_struct_type(self):
        mech_ctx_type_list = [m.get_context_struct_type() for m in self.c_nodes]
        mech_ctx_type_list.append(self.input_CIM.get_context_struct_type())
        mech_ctx_type_list.append(self.output_CIM.get_context_struct_type())
        proj_ctx_type_list = [p.get_context_struct_type() for p in self.projections]
        return ir.LiteralStructType([
            ir.LiteralStructType(mech_ctx_type_list),
            ir.LiteralStructType(proj_ctx_type_list)])

    def get_input_struct_type(self):
        return self.input_CIM.get_input_struct_type()

    def get_data_struct_type(self):
        output_type_list = [m.get_output_struct_type() for m in self.c_nodes]
        output_type_list.append(self.input_CIM.get_output_struct_type())
        output_type_list.append(self.output_CIM.get_output_struct_type())
        return ir.LiteralStructType(output_type_list)

    def get_context_initializer(self):
        mech_contexts = [tuple(m.get_context_initializer()) for m in self.c_nodes]
        mech_contexts.append(tuple(self.input_CIM.get_context_initializer()))
        mech_contexts.append(tuple(self.output_CIM.get_context_initializer()))
        proj_contexts = [tuple(p.get_context_initializer()) for p in self.projections]
        return (tuple(mech_contexts), tuple(proj_contexts))

    def get_param_initializer(self):
        mech_params = [tuple(m.get_param_initializer()) for m in self.c_nodes]
        mech_params.append(tuple(self.input_CIM.get_param_initializer()))
        mech_params.append(tuple(self.output_CIM.get_param_initializer()))
        proj_params = [tuple(p.get_param_initializer()) for p in self.projections]
        return (tuple(mech_params), tuple(proj_params))

    def get_data_initializer(self):
        def tupleize(x):
            if hasattr(x, "__len__"):
                return tuple([tupleize(y) for y in x])
            return x

        output = [[os.value for os in m.output_states] for m in self.c_nodes]
        output.append([os.value for os in self.input_CIM.output_states])
        output.append([os.value for os in self.output_CIM.output_states])
        return tupleize(output)

    def __get_mech_index(self, mechanism):
        if mechanism is self.input_CIM:
            return len(self.c_nodes)
        elif mechanism is self.output_CIM:
            return len(self.c_nodes) + 1
        else:
            return self.c_nodes.index(mechanism)

    def __get_bin_mechanism(self, mechanism):
        if mechanism not in self.__compiled_mech:
            wrapper = self.__gen_mech_wrapper(mechanism)
            bin_f = pnlvm.LLVMBinaryFunction.get(wrapper)
            self.__compiled_mech[mechanism] = bin_f
            return bin_f

        return self.__compiled_mech[mechanism]

    def __extract_mech_output(self, mechanism):
        mech_index = self.__get_mech_index(mechanism)
        field = self.__data_struct._fields_[mech_index][0]
        res_struct = getattr(self.__data_struct, field)
        return pnlvm._convert_ctype_to_python(res_struct)

    def reinitialize(self):
        self.__data_struct = None
        self.__params_struct = None
        self.__context_struct = None

    def __bin_initialize(self, inputs):
        origin_mechanisms = self.get_c_nodes_by_role(CNodeRole.ORIGIN)
        # Read provided input and split apart each input state
        input_data = [[x] for m in origin_mechanisms for x in inputs[m]]

        c_input = pnlvm._convert_llvm_ir_to_ctype(self.get_input_struct_type())
        def tupleize(x):
            if hasattr(x, "__len__"):
                return tuple([tupleize(y) for y in x])
            return x

        self.__input_struct = c_input(*tupleize(input_data))

        if self.__data_struct is None:
            c_output = pnlvm._convert_llvm_ir_to_ctype(self.get_data_struct_type())
            output = self.get_data_initializer()
            self.__data_struct = c_output(*output)

        if self.__params_struct is None:
            c_params = pnlvm._convert_llvm_ir_to_ctype(self.get_param_struct_type())
            params = self.get_param_initializer()
            self.__params_struct = c_params(*params)

        if self.__context_struct is None:
            c_contexts = pnlvm._convert_llvm_ir_to_ctype(self.get_context_struct_type())
            contexts = self.get_context_initializer()
            self.__context_struct = c_contexts(*contexts)

    def __gen_mech_wrapper(self, mech):

        func_name = None
        with pnlvm.LLVMBuilderContext() as ctx:
            func_name = ctx.module.get_unique_name("comp_wrap_" + mech.name)
            data_struct_ptr = self.get_data_struct_type().as_pointer()
            func_ty = ir.FunctionType(ir.VoidType(), (
                self.get_context_struct_type().as_pointer(),
                self.get_param_struct_type().as_pointer(),
                self.get_input_struct_type().as_pointer(),
                data_struct_ptr, data_struct_ptr))
            llvm_func = ir.Function(ctx.module, func_ty, name=func_name)
            llvm_func.attributes.add('argmemonly')
            context, params, comp_in, data_in, data_out = llvm_func.args
            for a in llvm_func.args:
                a.attributes.add('nonnull')
                a.attributes.add('noalias')

            # Create entry block
            block = llvm_func.append_basic_block(name="entry")
            builder = ir.IRBuilder(block)

            m_function = ctx.get_llvm_function(mech.llvmSymbolName)
            origin_mechanisms = self.get_c_nodes_by_role(CNodeRole.ORIGIN)

            #TODO: This should be replaced by executing input_CIM
            if mech is self.input_CIM:
                m_in = comp_in
                incoming_projections = []
            else:
                m_in = builder.alloca(m_function.args[2].type.pointee)
                incoming_projections = mech.afferents

            # Run all incoming projections
            #TODO: This should filter out projections with different execution ID
            for par_proj in incoming_projections:
                # Skip autoassociative projections
                if par_proj.sender.owner is par_proj.receiver.owner:
                    continue
                proj_idx = self.projections.index(par_proj)

                # Get parent mechanism
                par_mech = par_proj.sender.owner

                proj_params = builder.gep(params, [ctx.int32_ty(0), ctx.int32_ty(1), ctx.int32_ty(proj_idx)])
                proj_context = builder.gep(context, [ctx.int32_ty(0), ctx.int32_ty(1), ctx.int32_ty(proj_idx)])
                proj_function = ctx.get_llvm_function(par_proj.llvmSymbolName)

                output_s = par_proj.sender
                assert output_s in par_mech.output_states
                mech_idx = self.__get_mech_index(par_mech)
                output_state_idx = par_mech.output_states.index(output_s)
                proj_in = builder.gep(data_in, [ctx.int32_ty(0),
                                                ctx.int32_ty(mech_idx),
                                                ctx.int32_ty(output_state_idx)])

                state = par_proj.receiver
                assert state.owner is mech
                if state in state.owner.input_states:
                    state_idx = state.owner.input_states.index(state)

                    assert par_proj in state.pathway_projections
                    projection_idx = state.pathway_projections.index(par_proj)

                    # Adjust for AutoAssociative projections
                    for i in range(projection_idx):
                        if isinstance(state.pathway_projections[i], AutoAssociativeProjection):
                            projection_idx -= 1
                elif state in state.owner.parameter_states:
                    state_idx = state.owner.parameter_states.index(state) + len(state.owner.input_states)

                    assert par_proj in state.mod_afferents
                    projection_idx = state.mod_afferents.index(par_proj)
                else:
                    # Unknown state
                    assert False

                assert state_idx < len(m_in.type.pointee)
                assert projection_idx < len(m_in.type.pointee.elements[state_idx])
                proj_out = builder.gep(m_in, [ctx.int32_ty(0),
                                              ctx.int32_ty(state_idx),
                                              ctx.int32_ty(projection_idx)])

                if proj_in.type != proj_function.args[2].type:
                    assert mech is self.output_CIM
                    proj_in = builder.bitcast(proj_in, proj_function.args[2].type)
                builder.call(proj_function, [proj_params, proj_context, proj_in, proj_out])


            idx = self.__get_mech_index(mech)
            m_params = builder.gep(params, [ctx.int32_ty(0), ctx.int32_ty(0), ctx.int32_ty(idx)])
            m_context = builder.gep(context, [ctx.int32_ty(0), ctx.int32_ty(0), ctx.int32_ty(idx)])
            m_out = builder.gep(data_out, [ctx.int32_ty(0), ctx.int32_ty(idx)])
            builder.call(m_function, [m_params, m_context, m_in, m_out])
            builder.ret_void()

        return func_name

    def run_simulation(self):
        print("simulation runs now")

>>>>>>> bed937c1
    def _input_matches_variable(self, input_value, var):
        # input_value states are uniform
        if np.shape(np.atleast_2d(input_value)) == np.shape(var):
            return "homogeneous"
        # input_value states have different lengths
        elif len(np.shape(var)) == 1 and isinstance(var[0], (list, np.ndarray)):
            for i in range(len(input_value)):
                if len(input_value[i]) != len(var[i]):
                    return False
            return "heterogeneous"
        return False

    def _adjust_stimulus_dict(self, stimuli):

        # STEP 1: validate that there is a one-to-one mapping of input entries to origin nodes


        # Check that all of the nodes listed in the inputs dict are ORIGIN nodes in the self
        origin_nodes = self.get_c_nodes_by_role(CNodeRole.ORIGIN)
        for node in stimuli.keys():
            if not node in origin_nodes:
                raise CompositionError("{} in inputs dict for {} is not one of its ORIGIN nodes".
                               format(node.name, self.name))
        # Check that all of the ORIGIN nodes are represented - if not, use default_variable
        for node in origin_nodes:
            if not node in stimuli:
                # Change error below to warning??
                # raise RunError("Entry for ORIGIN Node {} is missing from the inputs dict for {}".
                #                format(node.name, self.name))
                stimuli[node] = node.default_external_input_values

        # STEP 2: Loop over all dictionary entries to validate their content and adjust any convenience notations:

        # (1) Replace any user provided convenience notations with values that match the following specs:
        # a - all dictionary values are lists containing and input value on each trial (even if only one trial)
        # b - each input value is a 2d array that matches variable
        # example: { Mech1: [Fully_specified_input_for_mech1_on_trial_1, Fully_specified_input_for_mech1_on_trial_2 … ],
        #            Mech2: [Fully_specified_input_for_mech2_on_trial_1, Fully_specified_input_for_mech2_on_trial_2 … ]}
        # (2) Verify that all mechanism values provide the same number of inputs (check length of each dictionary value)

        adjusted_stimuli = {}
        num_input_sets = -1

        for node, stim_list in stimuli.items():
            if isinstance(node, Composition):
                if isinstance(stim_list, dict):

                    adjusted_stimulus_dict, num_trials = node._adjust_stimulus_dict(stim_list)
                    translated_stimulus_dict = {}

                    # first time through the stimulus dictionary, assemble a dictionary in which the keys are input CIM
                    # InputStates and the values are lists containing the first input value
                    for nested_origin_node, values in adjusted_stimulus_dict.items():
                        first_value = values[0]
                        for i in range(len(first_value)):
                            input_state = nested_origin_node.external_input_states[i]
                            input_cim_input_state = node.input_CIM_states[input_state][0]
                            translated_stimulus_dict[input_cim_input_state] = [first_value[i]]
                            # then loop through the stimulus dictionary again for each remaining trial
                            for trial in range(1, num_trials):
                                translated_stimulus_dict[input_cim_input_state].append(values[trial][i])

                    adjusted_stimulus_list = []
                    for trial in range(num_trials):
                        trial_adjusted_stimulus_list = []
                        for state in node.external_input_states:
                            trial_adjusted_stimulus_list.append(translated_stimulus_dict[state][trial])
                        adjusted_stimulus_list.append(trial_adjusted_stimulus_list)
                    stimuli[node] = adjusted_stimulus_list

            # excludes any input states marked "internal_only" (usually recurrent)
            input_must_match = node.external_input_values

            if input_must_match == []:
                # all input states are internal_only
                continue

            check_spec_type = self._input_matches_variable(stim_list, input_must_match)
            # If a node provided a single input, wrap it in one more list in order to represent trials
            if check_spec_type == "homogeneous" or check_spec_type == "heterogeneous":
                if check_spec_type == "homogeneous":
                    # np.atleast_2d will catch any single-input states specified without an outer list
                    # e.g. [2.0, 2.0] --> [[2.0, 2.0]]
                    adjusted_stimuli[node] = [np.atleast_2d(stim_list)]
                else:
                    adjusted_stimuli[node] = [stim_list]

                # verify that all nodes have provided the same number of inputs
                if num_input_sets == -1:
                    num_input_sets = 1
                elif num_input_sets != 1:
                    raise RunError("Input specification for {} is not valid. The number of inputs (1) provided for {}"
                                   "conflicts with at least one other node's input specification.".format(self.name,
                                                                                                               node.name))
            else:
                adjusted_stimuli[node] = []
                for stim in stimuli[node]:
                    check_spec_type = self._input_matches_variable(stim, input_must_match)
                    # loop over each input to verify that it matches variable
                    if check_spec_type == False:
                        err_msg = "Input stimulus ({}) for {} is incompatible with its external_input_values ({}).".\
                            format(stim, node.name, input_must_match)
                        # 8/3/17 CW: I admit the error message implementation here is very hacky; but it's at least not a hack
                        # for "functionality" but rather a hack for user clarity
                        if "KWTA" in str(type(node)):
                            err_msg = err_msg + " For KWTA mechanisms, remember to append an array of zeros (or other values)" \
                                                " to represent the outside stimulus for the inhibition input state, and " \
                                                "for systems, put your inputs"
                        raise RunError(err_msg)
                    elif check_spec_type == "homogeneous":
                        # np.atleast_2d will catch any single-input states specified without an outer list
                        # e.g. [2.0, 2.0] --> [[2.0, 2.0]]
                        adjusted_stimuli[node].append(np.atleast_2d(stim))
                    else:
                        adjusted_stimuli[node].append(stim)

                # verify that all nodes have provided the same number of inputs
                if num_input_sets == -1:
                    num_input_sets = len(stimuli[node])
                elif num_input_sets != len(stimuli[node]):
                    raise RunError("Input specification for {} is not valid. The number of inputs ({}) provided for {}"
                                   "conflicts with at least one other node's input specification."
                                   .format(self.name, (stimuli[node]), node.name))

        return adjusted_stimuli, num_input_sets

    def _adjust_execution_stimuli(self, stimuli):
        adjusted_stimuli = {}
        for node, stimulus in stimuli.items():
            if isinstance(node, Composition):
                input_must_match = node.input_values
                if isinstance(stimulus, dict):
                    adjusted_stimulus_dict = node._adjust_stimulus_dict(stimulus)
                    adjusted_stimuli[node] = adjusted_stimulus_dict
                    continue
            else:
                input_must_match = node.instance_defaults.variable


            check_spec_type = self._input_matches_variable(stimulus, input_must_match)
            # If a node provided a single input, wrap it in one more list in order to represent trials
            if check_spec_type == "homogeneous" or check_spec_type == "heterogeneous":
                if check_spec_type == "homogeneous":
                    # np.atleast_2d will catch any single-input states specified without an outer list
                    # e.g. [2.0, 2.0] --> [[2.0, 2.0]]
                    adjusted_stimuli[node] = np.atleast_2d(stimulus)
                else:
                    adjusted_stimuli[node] = stimulus

            else:
                raise CompositionError("Input stimulus ({}) for {} is incompatible with its variable ({})."
                                       .format(stimulus, node.name, input_must_match))
        return adjusted_stimuli

    @property
    def input_states(self):
        """Returns all InputStates that belong to the Input CompositionInterfaceMechanism"""
        return self.input_CIM.input_states

    @property
    def output_states(self):
        """Returns all OutputStates that belong to the Output CompositionInterfaceMechanism"""
        return self.output_CIM.output_states

    @property
    def output_values(self):
        """Returns values of all OutputStates that belong to the Output CompositionInterfaceMechanism"""
        output_values = []
        for state in self.output_CIM.output_states:
            output_values.append(state.value)
        return output_values

    @property
    def input_state(self):
        """Returns the index 0 InputState that belongs to the Input CompositionInterfaceMechanism"""
        return self.input_CIM.input_states[0]

    @property
    def input_values(self):
        """Returns values of all InputStates that belong to the Input CompositionInterfaceMechanism"""
        input_values = []
        for state in self.input_CIM.input_states:
            input_values.append(state.value)
        return input_values

    #  For now, external_input_states == input_states and external_input_values == input_values
    #  They could be different in the future depending on new features (ex. if we introduce recurrent compositions)
    #  Useful to have this property for treating Compositions the same as Mechanisms in run & execute
    @property
    def external_input_states(self):
        """Returns all external InputStates that belong to the Input CompositionInterfaceMechanism"""
        try:
            return [input_state for input_state in self.input_CIM.input_states if not input_state.internal_only]
        except (TypeError, AttributeError):
            return None

    @property
    def external_input_values(self):
        """Returns values of all external InputStates that belong to the Input CompositionInterfaceMechanism"""
        try:
            return [input_state.value for input_state in self.input_CIM.input_states if not input_state.internal_only]
        except (TypeError, AttributeError):
            return None

    @property
    def default_external_input_values(self):
        """Returns the default values of all external InputStates that belong to the Input CompositionInterfaceMechanism"""
        try:
            return [input_state.instance_defaults.value for input_state in self.input_CIM.input_states if not input_state.internal_only]
        except (TypeError, AttributeError):
            return None


    @property
    def stateful_nodes(self):
        """
        List of all nodes in the system that are currently marked as stateful. For Mechanisms, statefulness is
        determined by checking whether node.has_initializers is True. For Compositions, statefulness is determined
        by checking whether the

        Returns
        -------
        all stateful nodes in the system : List[Node]

        """

        stateful_nodes = []
        for node in self.c_nodes:
            if isinstance(node, Composition):
                if len(node.stateful_nodes) > 0:
                    stateful_nodes.append(node)
            elif node.has_initializers:
                stateful_nodes.append(node)

        return stateful_nodes

    @property
    def output_state(self):
        """Returns the index 0 OutputState that belongs to the Output CompositionInterfaceMechanism"""
        return self.output_CIM.output_states[0]
<|MERGE_RESOLUTION|>--- conflicted
+++ resolved
@@ -70,13 +70,8 @@
 from psyneulink.components.functions.function import InterfaceStateMap, Integrator
 from psyneulink.components.states.inputstate import InputState
 from psyneulink.globals.context import ContextFlags
-<<<<<<< HEAD
-
-from psyneulink.globals.keywords import ROLES, FUNCTIONS, VALUES, LABELS, BOLD, HARD_CLAMP, IDENTITY_MATRIX, MATRIX_KEYWORD_VALUES, MONITOR_FOR_CONTROL, NO_CLAMP, OWNER_VALUE, PREDICTION_MECHANISM, PULSE_CLAMP, SOFT_CLAMP
-=======
-from psyneulink.globals.keywords import ROLES, FUNCTIONS, VALUES, LABELS, BOLD, MATRIX_KEYWORD_VALUES, OWNER_VALUE, HARD_CLAMP, IDENTITY_MATRIX, NO_CLAMP, PULSE_CLAMP, SOFT_CLAMP
+from psyneulink.globals.keywords import ROLES, FUNCTIONS, VALUES, LABELS, BOLD, MATRIX_KEYWORD_VALUES, MONITOR_FOR_CONTROL, OWNER_VALUE, HARD_CLAMP, IDENTITY_MATRIX, NO_CLAMP, PREDICTION_MECHANISM, PULSE_CLAMP, SOFT_CLAMP
 from psyneulink.library.projections.pathway.autoassociativeprojection import AutoAssociativeProjection
->>>>>>> bed937c1
 from psyneulink.scheduling.condition import Always
 from psyneulink.scheduling.scheduler import Scheduler
 from psyneulink.scheduling.time import TimeScale
@@ -506,8 +501,13 @@
 
         # TBI: update self.sched whenever something is added to the composition
         self.sched = Scheduler(composition=self)
-
-<<<<<<< HEAD
+        # Compiled resources
+        self.__params_struct = None
+        self.__context_struct = None
+        self.__data_struct = None
+        self.__input_struct = None
+
+        self.__compiled_mech = {}
     def _instantiate_prediction_mechanisms(self, context=None):
 
         if self.controller:
@@ -540,15 +540,6 @@
                 proj.context.execution_phase = ContextFlags.PROCESSING
             prediction_mechanism.context.execution_phase = ContextFlags.PROCESSING
             prediction_mechanism.execute(context=context)
-=======
-        # Compiled resources
-        self.__params_struct = None
-        self.__context_struct = None
-        self.__data_struct = None
-        self.__input_struct = None
-
-        self.__compiled_mech = {}
->>>>>>> bed937c1
 
     def __repr__(self):
         return '({0} {1})'.format(type(self).__name__, self.name)
@@ -2888,8 +2879,6 @@
 
         if call_after_pass:
             call_after_pass()
-<<<<<<< HEAD
-=======
 
         # extract result here
         if bin_execute:
@@ -2908,7 +2897,6 @@
         self.output_CIM.context.execution_phase = ContextFlags.PROCESSING
         self.output_CIM.execute(context=ContextFlags.PROCESSING)
 
->>>>>>> bed937c1
         output_values = []
 
         for i in range(0, len(self.output_CIM.output_states)):
@@ -3262,8 +3250,6 @@
 
         return outcome_list, costs
 
-<<<<<<< HEAD
-=======
     def get_param_struct_type(self):
         mech_param_type_list = [m.get_param_struct_type() for m in self.c_nodes]
         mech_param_type_list.append(self.input_CIM.get_param_struct_type())
@@ -3473,7 +3459,6 @@
     def run_simulation(self):
         print("simulation runs now")
 
->>>>>>> bed937c1
     def _input_matches_variable(self, input_value, var):
         # input_value states are uniform
         if np.shape(np.atleast_2d(input_value)) == np.shape(var):
