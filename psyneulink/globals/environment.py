
# Princeton University licenses this file to You under the Apache License, Version 2.0 (the "License");
# you may not use this file except in compliance with the License.  You may obtain a copy of the License at:
#     http://www.apache.org/licenses/LICENSE-2.0
# Unless required by applicable law or agreed to in writing, software distributed under the License is distributed
# on an "AS IS" BASIS, WITHOUT WARRANTIES OR CONDITIONS OF ANY KIND, either express or implied.
# See the License for the specific language governing permissions and limitations under the License.


# ***********************************************  RUN MODULE **********************************************************

"""

Overview
--------

.. _Run_Overview:

The :keyword:`run` function is used for executing a Mechanism, Process or System.  It can be called directly, however
it is typically invoked by calling the :keyword:`run` method of the Component to be run.  It  executes a Component by
calling the Component's :keyword:`execute` method.  While a Component's :keyword:`execute` method can be called
directly, using its :keyword:`run` method is easier because it:

    * allows multiple rounds of execution to be run in sequence, whereas the :keyword:`execute` method of a Component
      runs only a single execution of the object;
    ..
    * uses simpler formats for specifying `inputs <Run_Inputs>` and `targets <Run_Targets>`;
    ..
    * automatically aggregates results across executions and stores them in the results attribute of the object.

Understanding a few basic concepts about how the :keyword:`run` function operates will make it easier to use the
:keyword:`execute` and :keyword:`run` methods of PsyNeuLink Components.  These are discussed below.


.. _Run_Scope_of_Execution:

Scope of Execution
~~~~~~~~~~~~~~~~~~

When the :keyword:`run` method of a Component is called, it executes that Component and all others within its scope of
execution.  For a `Mechanism <Mechanism>`, the scope of execution is simply the Mechanism itself.  For a `Process`,
the scope of
execution is all of the Mechanisms specified in its `pathway` attribute.  For a `System`, the scope of execution is
all of the Mechanisms in the Processes specified in the System's `processes <System.processes>` attribute.

.. _Run_Timing:

Timing
~~~~~~

When :keyword:`run` is called by a Component, it calls that Component's :keyword:`execute` method once for each
`input <Run_Inputs>`  (or set of inputs) specified in the call to :keyword:`run`, which constitutes a `TRIAL` of
execution.  For each `TRIAL`, the Component makes repeated `calls to its Scheduler <Scheduler_Execution>`,
executing the Components it specifies in each `TIME_STEP`, until every Component has been executed at least once or
another `termination condition <Scheduler_Termination_Conditions>` is met.  The `Scheduler` can be used in combination
with `Condition` specifications for individual Components to execute different Components at different time scales.

.. _Run_Inputs:

Inputs
~~~~~~

The :keyword:`run` function presents the inputs for each `TRIAL` to the input_states of the relevant Mechanisms in
the `scope of execution <Run_Scope_of_Execution>`. These are specified in the **inputs** argument of a Component's
:keyword:`execute` or :keyword:`run` method.

Inputs are specified in a Python dictionary where the keys are `ORIGIN` Mechanisms, and the values are lists in which
the i-th element represents the input value to the mechanism on trial i. Each input value must be compatible with the
shape of the mechanism's variable. This means that the inputs to an origin mechanism are usually specified by a
list of 2d lists/arrays, though `some shorthand notations are allowed <Input_Specification_Examples>`.

::

        >>> import psyneulink as pnl

        >>> a = pnl.TransferMechanism(name='a',
        ...                          default_variable=[[0.0, 0.0]])
        >>> b = pnl.TransferMechanism(name='b',
        ...                          default_variable=[[0.0], [0.0]])
        >>> c = pnl.TransferMechanism(name='c')

        >>> p1 = pnl.Process(pathway=[a, c],
        ...                 name='p1')
        >>> p2 = pnl.Process(pathway=[b, c],
        ...                 name='p2')

        >>> s = pnl.System(processes=[p1, p2])

        >>> input_dictionary = {a: [[[1.0, 1.0]], [[1.0, 1.0]]],
        ...                    b: [[[2.0], [3.0]], [[2.0], [3.0]]]}

        >>> s.run(inputs=input_dictionary)

.. _Run_Inputs_Fig:

.. figure:: _static/input_spec_variables.svg
   :alt: Example input specifications with variable


.. note::
    Keep in mind that a mechanism's variable is the concatenation of its input states. In other words, a fully specified
    mechanism variable is a 2d list/array in which the i-th element is the variable of the mechanism's i-th input state.
    Because of this `relationship between a mechanism's variable and its input states <Mechanism_Figure>`, it is also
    valid to think about the input specification for a given origin mechanism as a nested list of values for each input
    state on each trial.

    .. _Run_Inputs_Fig_States:

    .. figure:: _static/input_spec_states.svg
       :alt: Example input specifications with input states

The number of inputs specified **must** be the same for all origin mechanisms in the system. In other words, all of the
values in the input dictionary must have the same length.

If num_trials is not in use, the number of inputs provided determines the number of trials in the run. For example, if
five inputs are provided for each origin mechanism, and num_trials is not specified, the system will execute five times.

+----------------------+-------+------+------+------+------+
| Trial #              |1      |2     |3     |4     |5     |
+----------------------+-------+------+------+------+------+
| Input to Mechanism a |1.0    |2.0   |3.0   |4.0   |5.0   |
+----------------------+-------+------+------+------+------+

::

        >>> import psyneulink as pnl

        >>> a = pnl.TransferMechanism(name='a')
        >>> b = pnl.TransferMechanism(name='b')

        >>> p1 = pnl.Process(pathway=[a, b])

        >>> s = pnl.System(processes=[p1])

        >>> input_dictionary = {a: [[[1.0]], [[2.0]], [[3.0]], [[4.0]], [[5.0]]]}

        >>> s.run(inputs=input_dictionary)

If num_trials is in use, `run` will iterate over the inputs until num_trials is reached. For example, if five inputs
are provided for each `ORIGIN` mechanism, and num_trials = 7, the system will execute seven times. The first two
items in the list of inputs will be used on the 6th and 7th trials, respectively.

+----------------------+-------+------+------+------+------+------+------+
| Trial #              |1      |2     |3     |4     |5     |6     |7     |
+----------------------+-------+------+------+------+------+------+------+
| Input to Mechanism a |1.0    |2.0   |3.0   |4.0   |5.0   |1.0   |2.0   |
+----------------------+-------+------+------+------+------+------+------+

::

        import psyneulink as pnl

        a = pnl.TransferMechanism(name='a')
        b = pnl.TransferMechanism(name='b')

        p1 = pnl.Process(pathway=[a, b])

        s = pnl.System(processes=[p1])

        input_dictionary = {a: [[[1.0]], [[2.0]], [[3.0]], [[4.0]], [[5.0]]]}

        s.run(inputs=input_dictionary,
              num_trials=7)

.. _Input_Specification_Examples:

For convenience, condensed versions of the input specification described above are also accepted in the following
situations:

* **Case 1: Origin mechanism has only one input state**
+--------------------------+-------+------+------+------+------+
| Trial #                  |1      |2     |3     |4     |5     |
+--------------------------+-------+------+------+------+------+
| Input to **Mechanism a** |1.0    |2.0   |3.0   |4.0   |5.0   |
+--------------------------+-------+------+------+------+------+

Complete input specification:

::

        import psyneulink as pnl

        a = pnl.TransferMechanism(name='a')
        b = pnl.TransferMechanism(name='b')

        p1 = pnl.Process(pathway=[a, b])

        s = pnl.System(processes=[p1])

        input_dictionary = {a: [[[1.0]], [[2.0]], [[3.0]], [[4.0]], [[5.0]]]}

        s.run(inputs=input_dictionary)
..

Shorthand - drop the outer list on each input because **Mechanism a** only has one input state:

::

        input_dictionary = {a: [[1.0], [2.0], [3.0], [4.0], [5.0]]}

        s.run(inputs=input_dictionary)
..

Shorthand - drop the remaining list on each input because **Mechanism a**'s variable is length 1:

::

        input_dictionary = {a: [1.0, 2.0, 3.0, 4.0, 5.0]}

        s.run(inputs=input_dictionary)
..

* **Case 2: Only one input is provided for the mechanism**

+--------------------------+------------------+
| Trial #                  |1                 |
+--------------------------+------------------+
| Input to **Mechanism a** |[[1.0], [2.0]]    |
+--------------------------+------------------+

Complete input specification:

::

        import psyneulink as pnl

        a = pnl.TransferMechanism(name='a',
                                  default_variable=[[0.0], [0.0]])
        b = pnl.TransferMechanism(name='b')

        p1 = pnl.Process(pathway=[a, b])

        s = pnl.System(processes=[p1])

        input_dictionary = {a: [[[1.0], [2.0]]]}

        s.run(inputs=input_dictionary)
..

Shorthand - drop the outer list on **Mechanism a**'s input specification because there is only one trial:

::

        input_dictionary = {a: [[1.0], [2.0]]}

        s.run(inputs=input_dictionary)
..

* **Case 3: The same input is used on all trials**

+--------------------------+-------------------+-------------------+-------------------+-------------------+-------------------+
| Trial #                  |1                  |2                  |3                  |4                  |5                  |
+--------------------------+-------------------+-------------------+-------------------+-------------------+-------------------+
| Input to **Mechanism a** | [[1.0], [2.0]]    | [[1.0], [2.0]]    | [[1.0], [2.0]]    | [[1.0], [2.0]]    | [[1.0], [2.0]]    |
+--------------------------+-------------------+-------------------+-------------------+-------------------+-------------------+

Complete input specification:

::

        import psyneulink as pnl

        a = pnl.TransferMechanism(name='a',
                                  default_variable=[[0.0], [0.0]])
        b = pnl.TransferMechanism(name='b')

        p1 = pnl.Process(pathway=[a, b])

        s = pnl.System(processes=[p1])

        input_dictionary = {a: [[[1.0], [2.0]], [[1.0], [2.0]], [[1.0], [2.0]], [[1.0], [2.0]], [[1.0], [2.0]]]}

        s.run(inputs=input_dictionary)
..

Shorthand - drop the outer list on **Mechanism a**'s input specification and use `num_trials` to repeat the input value

::

        input_dictionary = {a: [[1.0], [2.0]]}

        s.run(inputs=input_dictionary,
              num_trials=5)
..

* **Case 4: There is only one origin mechanism**

+--------------------------+-------------------+-------------------+
| Trial #                  |1                  |2                  |
+--------------------------+-------------------+-------------------+
| Input to **Mechanism a** | [1.0, 2.0, 3.0]   |  [1.0, 2.0, 3.0]  |
+--------------------------+-------------------+-------------------+

Complete input specification:

::

        import psyneulink as pnl

        a = pnl.TransferMechanism(name='a',
                                  default_variable=[[1.0, 2.0, 3.0]])
        b = pnl.TransferMechanism(name='b')

        p1 = pnl.Process(pathway=[a, b])

        s = pnl.System(processes=[p1])

        input_dictionary = input_dictionary = {a: [[1.0, 2.0, 3.0], [1.0, 2.0, 3.0]]}

        s.run(inputs=input_dictionary)
..

Shorthand - specify **Mechanism a**'s inputs in a list because it is the only origin mechanism

::

        input_list = [[1.0, 2.0, 3.0], [1.0, 2.0, 3.0]]

        s.run(inputs=input_list)
..

COMMENT:
.. _Run_Initial_Values:

Initial Values
~~~~~~~~~~~~~~

Any Mechanism that is the `sender <Projection.Projection.sender>` of a Projection that closes a loop in a Process or
System, and that is not an `ORIGIN` Mechanism, is designated as `INITIALIZE_CYCLE`. An initial value can be assigned
to such Mechanisms, that will be used to initialize them when the Process or System is first run.  These values are
specified in the **initial_values** argument of :keyword:`run`, as a dictionary. The key for each entry must
be a Mechanism designated as `INITIALIZE_CYCLE`, and its value an input for the Mechanism to be used as its initial
value.  The size of the input (length of the outermost level if it is a list, or axis 0 if it is an np.ndarray),
must equal the number of InputStates of the Mechanism, and the size of each value must match (in number and type of
elements) that of the `variable <InputState.InputState.variable>` for the corresponding InputState.
COMMENT

.. _Run_Targets:

Targets
~~~~~~~

If learning is specified for a `Process <Process_Learning_Sequence>` or `System <System_Execution_Learning>`, then
target values for each `TRIAL` must be provided for each `TARGET` Mechanism in the Process or System being run.  These
are specified in the **targets** argument of the :keyword:`execute` or :keyword:`run` method.

Recall that the `TARGET`, or `ComparatorMechanism`, of a learning sequence receives a TARGET, which is provided by the
user at run time, and a SAMPLE, which is received from a projection sent by the last mechanism of the learning sequence.
The TARGET and SAMPLE values for a particular `TARGET` Mechanism must have the same shape. See `learning sequence
<Process_Learning_Sequence>` for more details on how these components relate to each other.

The standard format for specifying targets is a Python dictionary where the keys are the last mechanism of each learning
sequence, and the values are lists in which the i-th element represents the target value for that learning sequence on
trial i. There must be the same number of keys in the target specification dictionary as there are `TARGET` Mechanisms
in the system. Each target value must be compatible with the shape of the `TARGET` mechanism's TARGET `input state
<ComparatorMechanism.input_states>`. This means that for a given key (which is always the last mechanism of the
learning sequence) in the target specification dictionary, the value is usually a list of 1d lists/arrays.

The number of targets specified for each Mechanism must equal the number specified for the **inputs** argument;  as
with **inputs**, if the number of `TRIAL` \\s specified is greater than the number of inputs (and targets), then the
list will be cycled until the number of `TRIAL` \\s specified is completed.

+------------------------------------------+--------------+--------------+
| Trial #                                  |1             |   2          |
+------------------------------------------+--------------+--------------+
| Target value for the learning sequence   | [1.0, 1.0]   |   [2.0, 2.0] |
| containing **Mechanism b**               |              |              |
+------------------------------------------+--------------+--------------+
| Target value for the learning sequence   |  [1.0]       |   [2.0]      |
| containing **Mechanism c**               |              |              |
+------------------------------------------+--------------+--------------+

::

        >>> import psyneulink as pnl

        >>> a = pnl.TransferMechanism(name="a")
        >>> b = pnl.TransferMechanism(name="b",
        ...                           default_variable=np.array([[0.0, 0.0]]))
        >>> c = pnl.TransferMechanism(name="c")

        >>> learning_sequence_1 = pnl.Process(name="learning-sequence-1",
        ...                                   pathway=[a, b],
        ...                                   learning=pnl.ENABLED)
        >>> learning_sequence_2 = pnl.Process(name="learning-sequence-2",
        ...                                   pathway=[a, c],
        ...                                   learning=pnl.ENABLED)


        >>> s = pnl.System(name="learning-system",
        ...                processes=[learning_sequence_1, learning_sequence_2])

        >>> input_dictionary = {a: [[[0.1]], [[0.2]]]}

        >>> target_dictionary = {b: [[1.0, 1.0], [2.0, 2.0]],
        ...                      c: [[1.0], [2.0]]}

        >>> s.run(inputs=input_dictionary,
        ...       targets=target_dictionary)

.. _Run_Targets_Fig:

.. figure:: _static/target_spec_dictionary.svg
   :alt: Example of dictionary format of target specification

Alternatively, the value for a given key (last mechanism in the learning sequence) in the target specification
dictionary may be a function. The output of that function must be compatible with the shape of the `TARGET` mechanism's
TARGET `input state <ComparatorMechanism.input_states>`. The function will be executed at the start of the learning
portion of each trial. This format allows targets to be constructed programmatically, in response
to computations made during the run.

::

        >>> a = TransferMechanism(name="a")
        >>> b = TransferMechanism(name="b",
        ...                       default_variable=np.array([[0.0, 0.0]]))

        >>> learning_sequence = Process(name="learning-sequence",
        ...                             pathway=[A, B],
        ...                             learning=ENABLED)

        >>> s = System(name="learning-system",
        ...            processes=[LP])

        >>> def target_function():
        ...     val_1 = NormalDist(mean=3.0).function()
        ...     val_2 = NormalDist(mean=3.0).function()
        ...     target_value = np.array([val_1, val_2])
        ...     return target_value

        >>> s.run(inputs={A: [[[1.0]], [[2.0]], [[3.0]]]},
        ...       targets={B: target_function})

.. note::

    Target specification dictionaries that provide values for multiple learning sequences may contain functions for some
    learning sequences and lists of values for others.

Finally, for convenience, if there is only one learning sequence in a system, the targets may be specified in a list,
rather than a dictionary.

+------------------------------------------+-------+------+------+------+------+
| Trial #                                  |1      |2     |3     |4     |5     |
+------------------------------------------+-------+------+------+------+------+
| Target corresponding to  **Mechanism b** |1.0    |2.0   |3.0   |4.0   |5.0   |
+------------------------------------------+-------+------+------+------+------+

Complete input specification:

::

        >>> import psyneulink as pnl

        >>> a = pnl.TransferMechanism(name='a')
        >>> b = pnl.TransferMechanism(name='b')

        >>> p1 = pnl.Process(pathway=[a, b])

        >>> s = pnl.System(processes=[p1])

        >>> input_dictionary = {a: [[[1.0]], [[2.0]], [[3.0]], [[4.0]], [[5.0]]]}
        >>> target_dictionary = {b: [[1.0], [2.0], [3.0], [4.0], [5.0]]}

        >>> s.run(inputs=input_dictionary,
        ...       targets=target_dictionary)

Shorthand - specify the targets in a list because there is only one learning sequence:

::

        >>> target_list = [[1.0], [2.0], [3.0], [4.0], [5.0]]

        >>> s.run(inputs=input_dictionary,
        ...       targets=target_list)


.. _Run_Class_Reference:

Class Reference
---------------

"""

import datetime
import warnings

from collections import Iterable

import numpy as np
import typecheck as tc

from psyneulink.components.component import ExecutionStatus, function_type
from psyneulink.components.process import ProcessInputState
from psyneulink.components.shellclasses import Mechanism, Process_Base, System_Base
from psyneulink.globals.keywords import CONTROL_SIMULATION, MECHANISM, PROCESS, PROCESSES_DIM, RUN, SAMPLE, SYSTEM, TARGET
from psyneulink.globals.utilities import append_type_to_name, iscompatible
from psyneulink.scheduling.time import TimeScale

__all__ = [
    'EXECUTION_SET_DIM', 'MECHANISM_DIM', 'RunError', 'STATE_DIM', 'run'
]

EXECUTION_SET_DIM = 0
MECHANISM_DIM = 2
STATE_DIM = 3  # Note: only meaningful if mechanisms are homnogenous (i.e., all have the same number of states -- see chart below):

class RunError(Exception):
     def __init__(object, error_value):
         object.error_value = error_value

     def __str__(object):
         return repr(object.error_value)

@tc.typecheck
def run(object,
        inputs,
        num_trials:tc.optional(int)=None,
        initialize:bool=False,
        initial_values:tc.optional(tc.any(list, dict, np.ndarray))=None,
        targets=None,
        learning:tc.optional(bool)=None,
        call_before_trial:tc.optional(callable)=None,
        call_after_trial:tc.optional(callable)=None,
        call_before_time_step:tc.optional(callable)=None,
        call_after_time_step:tc.optional(callable)=None,
        termination_processing=None,
        termination_learning=None,
        context=None):
    """run(                      \
    inputs,                      \
    num_trials=None,             \
    initialize=False,            \
    intial_values=None,          \
    targets=None,                \
    learning=None,               \
    call_before_trial=None,      \
    call_after_trial=None,       \
    call_before_time_step=None,  \
    call_after_time_step=None,   \)

    Run a sequence of executions for a `Process` or `System`.

    COMMENT:
        First, validate inputs (and targets, if learning is enabled).  Then, for each `TRIAL`:
            * call call_before_trial if specified;
            * for each time_step in the trial:
                * call call_before_time_step if specified;
                * call ``object.execute`` with inputs, and append result to ``object.results``;
                * call call_after_time_step if specified;
            * call call_after_trial if specified.
        Return ``object.results``.

        The inputs argument must be a list or an np.ndarray array of the appropriate dimensionality:
            * the inner-most dimension must equal the length of object.instance_defaults.variable (i.e., the input to the object);
            * for Mechanism format, the length of the value of all entries must be equal (== number of executions);
            * the outer-most dimension is the number of input sets (num_input_sets) specified (one per execution)
                Note: num_input_sets need not equal num_trials (the number of executions to actually run)
                      if num_trials > num_input_sets:
                          executions will cycle through input_sets, with the final one being only a partial cycle
                      if num_trials < num_input_sets:
                          the executions will only partially sample the input sets
    COMMENT

   Arguments
   ---------

    inputs : List[input] or ndarray(input) : default default_variable for a single `TRIAL`
        the input for each `TRIAL` in a sequence (see `Run_Inputs` for detailed description of formatting
        requirements and options).

    num_trials : int : default None
        the number of `TRIAL` \\s to run.  If it is `None` (the default), then a number of `TRIAL` \\s run will be equal
        equal to the number of items specified in the **inputs** argument.  If **num_trials** exceeds the number of
        inputs, then the inputs will be cycled until the number of `TRIAL` \\s specified have been run.

    initialize : bool default False
        calls the `initialize <System.initialize>` method of the System prior to the first `TRIAL`.

    initial_values : Dict[Mechanism:List[input]], List[input] or np.ndarray(input) : default None
        the initial values assigned to Mechanisms designated as `INITIALIZE_CYCLE`.

    targets : dict : default None
        the target values assigned to the `ComparatorMechanism` of each learning sequence on each `TRIAL`.

    learning : bool :  default None
        enables or disables learning during execution for a `Process <Process_Execution_Learning>` or
        `System <System_Execution_Learning>`.  If it is not specified, the current state of learning is left intact.
        If it is `True`, learning is forced on; if it is `False`, learning is forced off.

    call_before_trial : Function : default `None`
        called before each `TRIAL` in the sequence is run.

    call_after_trial : Function : default `None`
        called after each `TRIAL` in the sequence is run.

    call_before_time_step : Function : default ``None`
        called before each `TIME_STEP` is executed.

    call_after_time_step : Function : default `None`
        called after each `TIME_STEP` is executed.

    termination_processing : Dict[TimeScale: Condition]
        a dictionary containing `Condition`\\ s that signal the end of the associated `TimeScale` within the :ref:`processing
        phase of execution <System_Execution_Processing>`

    termination_learning : Dict[TimeScale: Condition]
        a dictionary containing `Condition`\\ s that signal the end of the associated `TimeScale` within the :ref:`learning
        phase of execution <System_Execution_Learning>`

   Returns
   -------

    <object>.results : List[OutputState.value]
        list of the values, for each `TRIAL`, of the OutputStates for a Mechanism run directly,
        or of the OutputStates of the `TERMINAL` Mechanisms for the Process or System run.
    """

    from psyneulink.globals.context import ContextStatus

    # small version of 'sequence' format in the once case where it was still working (single origin mechanism)
    if isinstance(inputs, (list, np.ndarray)):
        if len(object.origin_mechanisms) == 1:
            inputs = {object.origin_mechanisms[0]: inputs}
        else:
            raise RunError("Inputs to {} must be specified in a dictionary with a key for each of its {} origin "
                           "mechanisms.".format(object.name, len(object.origin_mechanisms)))
    elif not isinstance(inputs, dict):
        if len(object.origin_mechanisms) == 1:
            raise RunError("Inputs to {} must be specified in a list or in a dictionary with the origin mechanism({}) "
                           "as its only key".format(object.name, object.origin_mechanisms[0].name))
        else:
            raise RunError("Inputs to {} must be specified in a dictionary with a key for each of its {} origin "
                           "mechanisms.".format(object.name, len(object.origin_mechanisms)))

    inputs, num_inputs_sets = _adjust_stimulus_dict(object, inputs)

    if num_trials is not None:
        num_trials = num_trials
    else:
        num_trials = num_inputs_sets

    # num_trials = num_trials or num_inputs_sets  # num_trials may be provided by user, otherwise = # of input sets

    if targets is not None:

        if isinstance(targets, dict):
            targets, num_targets = _adjust_target_dict(object, targets)

        elif isinstance(targets, (list, np.ndarray)):
            # small version of former 'sequence' format -- only allowed if there is a single Target mechanism
            if len(object.target_mechanisms) == 1:
                targets = {object.target_mechanisms[0].input_states[SAMPLE].path_afferents[0].sender.owner: targets}
                targets, num_targets = _adjust_target_dict(object, targets)
            else:
                raise RunError("Target values for {} must be specified in a dictionary.".format(object.name))

        elif isinstance(targets, function_type):
            if len(object.target_mechanisms) == 1:
                targets = {object.target_mechanisms[0].input_states[SAMPLE].path_afferents[0].sender.owner: targets}
                targets, num_targets = _adjust_target_dict(object, targets)
            else:
                raise RunError("Target values for {} must be specified in a dictionary.".format(object.name))
        else:
            raise RunError("Target values for {} must be specified in a dictionary.".format(object.name))

        # if num_targets = -1, all targets were specified as functions
        if num_targets != num_inputs_sets and num_targets != -1:
            raise RunError("Number of target values specified ({}) for each learning sequence in {} must equal the "
                           "number of input values specified ({}) for each origin mechanism in {}."
                           .format(num_targets, object.name, num_inputs_sets, object.name))

    object_type = _get_object_type(object)

    object.targets = targets

    # SET LEARNING (if relevant)
    # FIX: THIS NEEDS TO BE DONE FOR EACH PROCESS IF THIS CALL TO run() IS FOR SYSTEM
    #      IMPLEMENT learning_enabled FOR SYSTEM, WHICH FORCES LEARNING OF PROCESSES WHEN SYSTEM EXECUTES?
    #      OR MAKE LEARNING A PARAM THAT IS PASSED IN execute
    # If learning is specified, buffer current state and set to specified state
    if learning is not None:
        try:
            learning_state_buffer = object._learning_enabled
        except AttributeError:
            if object.verbosePref:
                warnings.warn("WARNING: learning not enabled for {}".format(object.name))
        else:
            if learning is True:
                object._learning_enabled = True

            elif learning is False:
                object._learning_enabled = False

    # SET LEARNING_RATE, if specified, for all learningProjections in process or system
    if object.learning_rate is not None:
        from psyneulink.components.projections.modulatory.learningprojection import LearningProjection
        for learning_mech in object.learning_mechanisms.mechanisms:
            for projection in learning_mech.output_state.efferents:
                if isinstance(projection, LearningProjection):
                    projection.function_object.learning_rate = object.learning_rate

    # Class-specific validation:
    context = context or RUN + "validating " + object.name # cxt-done ? cxt-pass
    if object.context.status is ContextStatus.OFF:
        object.context.status = ContextStatus.RUN + ContextStatus.VALIDATION
        object.context.string = RUN + "validating " + object.name

    # INITIALIZATION
    if initialize:
        object.initialize()

    # SET UP TIMING
    if object_type == MECHANISM:
        time_steps = 1
    else:
        time_steps = object.numPhases

    # EXECUTE
    execution_inputs = {}
    execution_targets = {}
    for execution in range(num_trials):

        execution_id = _get_unique_id()

        if call_before_trial:
            call_before_trial()

        for time_step in range(time_steps):

            if call_before_time_step:
                call_before_time_step()

            input_num = execution%num_inputs_sets

            for mech in inputs:
                execution_inputs[mech] = inputs[mech][input_num]
            if object_type == SYSTEM:
                object.inputs = execution_inputs

            # Assign targets:
            if targets is not None:

                if isinstance(targets, function_type):
                    object.target = targets
                else:
                    for mech in targets:
                        if callable(targets[mech]):
                            execution_targets[mech] = targets[mech]
                        else:
                            execution_targets[mech] = targets[mech][input_num]
                    if object_type is SYSTEM:
                        object.target = execution_targets
                        object.current_targets = execution_targets


            # MODIFIED 3/16/17 END
<<<<<<< HEAD
            if RUN in context and not CONTROL_SIMULATION in context:
                context = RUN + ": EXECUTING " + object_type.upper() + " " + object.name
=======
            if RUN in context and not EVC_SIMULATION in context: # cxt-test
                context = RUN + ": EXECUTING " + object_type.upper() + " " + object.name # cxt-done ? cxt-pass
                object.context.status &= ~(ContextStatus.VALIDATION | ContextStatus.INITIALIZATION)
                object.context.status |= ContextStatus.EXECUTION
                object.context.string = RUN + ": EXECUTING " + object_type.upper() + " " + object.name
>>>>>>> 4c132552
                object.execution_status = ExecutionStatus.EXECUTING
            result = object.execute(
                input=execution_inputs,
                execution_id=execution_id,
                termination_processing=termination_processing,
                termination_learning=termination_learning,
                context=context # cxt-pass
            )

            if call_after_time_step:
                call_after_time_step()

        # object.results.append(result)
        if isinstance(result, Iterable):
            result_copy = result.copy()
        else:
            result_copy = result
        object.results.append(result_copy)

        if call_after_trial:
            call_after_trial()

        from psyneulink.globals.log import _log_trials_and_runs, ContextStatus
        _log_trials_and_runs(composition=object,
                             curr_condition=ContextStatus.TRIAL,
                             context=context)

    try:
        object.scheduler_processing.date_last_run_end = datetime.datetime.now()
        object.scheduler_learning.date_last_run_end = datetime.datetime.now()

        for sched in [object.scheduler_processing, object.scheduler_learning]:
            sched.clock._increment_time(TimeScale.RUN)
    except AttributeError:
        # this will fail on processes, which do not have schedulers
        pass

    # Restore learning state
    try:
        learning_state_buffer
    except UnboundLocalError:
        pass
    else:
        object._learning_enabled = learning_state_buffer

    from psyneulink.globals.log import _log_trials_and_runs, ContextStatus
    _log_trials_and_runs(composition=object,
                         curr_condition=ContextStatus.RUN,
                         context=context)

    return object.results

@tc.typecheck

def _input_matches_variable(input, var):
    # input states are uniform
    if np.shape(np.atleast_2d(input)) == np.shape(var):
        return "homogeneous"
    # input states have different lengths
    elif len(np.shape(var)) == 1 and isinstance(var[0], (list, np.ndarray)):
        for i in range(len(input)):
            if len(input[i]) != len(var[i]):
                return False
        return "heterogeneous"
    return False

def _target_matches_input_state_variable(target, input_state_variable):
    if np.shape(np.atleast_1d(target)) == np.shape(input_state_variable):
        return True
    return False

def _adjust_stimulus_dict(obj, stimuli):

    # STEP 1: validate that there is a one-to-one mapping of input entries to origin mechanisms

    # Check that all of the mechanisms listed in the inputs dict are ORIGIN mechanisms in the object
    for mech in stimuli.keys():
        if not mech in obj.origin_mechanisms.mechanisms:
            raise RunError("{} in inputs dict for {} is not one of its ORIGIN mechanisms".
                           format(mech.name, obj.name))
    # Check that all of the ORIGIN mechanisms in the obj are represented by entries in the inputs dict
    for mech in obj.origin_mechanisms:
        if not mech in stimuli:
            raise RunError("Entry for ORIGIN Mechanism {} is missing from the inputs dict for {}".
                           format(mech.name, obj.name))

    # STEP 2: Loop over all dictionary entries to validate their content and adjust any convenience notations:

    # (1) Replace any user provided convenience notations with values that match the following specs:
    # a - all dictionary values are lists containing and input value on each trial (even if only one trial)
    # b - each input value is a 2d array that matches variable
    # example: { Mech1: [Fully_specified_input_for_mech1_on_trial_1, Fully_specified_input_for_mech1_on_trial_2 … ],
    #            Mech2: [Fully_specified_input_for_mech2_on_trial_1, Fully_specified_input_for_mech2_on_trial_2 … ]}
    # (2) Verify that all mechanism values provide the same number of inputs (check length of each dictionary value)

    adjusted_stimuli = {}
    num_input_sets = -1

    for mech, stim_list in stimuli.items():

        check_spec_type = _input_matches_variable(stim_list, mech.instance_defaults.variable)
        # If a mechanism provided a single input, wrap it in one more list in order to represent trials
        if check_spec_type == "homogeneous" or check_spec_type == "heterogeneous":
            if check_spec_type == "homogeneous":
                # np.atleast_2d will catch any single-input states specified without an outer list
                # e.g. [2.0, 2.0] --> [[2.0, 2.0]]
                adjusted_stimuli[mech] = [np.atleast_2d(stim_list)]
            else:
                adjusted_stimuli[mech] = [stim_list]

            # verify that all mechanisms have provided the same number of inputs
            if num_input_sets == -1:
                num_input_sets = 1
            elif num_input_sets != 1:
                raise RunError("Input specification for {} is not valid. The number of inputs (1) provided for {}"
                               "conflicts with at least one other mechanism's input specification.".format(obj.name,
                                                                                                           mech.name))
        else:
            adjusted_stimuli[mech] = []
            for stim in stimuli[mech]:
                check_spec_type = _input_matches_variable(stim, mech.instance_defaults.variable)
                # loop over each input to verify that it matches variable
                if check_spec_type == False:
                    err_msg = "Input stimulus ({}) for {} is incompatible with its variable ({}).".\
                        format(stim, mech.name, mech.instance_defaults.variable)
                    # 8/3/17 CW: I admit the error message implementation here is very hacky; but it's at least not a hack
                    # for "functionality" but rather a hack for user clarity
                    if "KWTA" in str(type(mech)):
                        err_msg = err_msg + " For KWTA mechanisms, remember to append an array of zeros (or other values)" \
                                            " to represent the outside stimulus for the inhibition input state, and " \
                                            "for systems, put your inputs"
                    raise RunError(err_msg)
                elif check_spec_type == "homogeneous":
                    # np.atleast_2d will catch any single-input states specified without an outer list
                    # e.g. [2.0, 2.0] --> [[2.0, 2.0]]
                    adjusted_stimuli[mech].append(np.atleast_2d(stim))
                else:
                    adjusted_stimuli[mech].append(stim)

            # verify that all mechanisms have provided the same number of inputs
            if num_input_sets == -1:
                num_input_sets = len(stimuli[mech])
            elif num_input_sets != len(stimuli[mech]):
                raise RunError("Input specification for {} is not valid. The number of inputs ({}) provided for {}"
                               "conflicts with at least one other mechanism's input specification."
                               .format(obj.name, (stimuli[mech]), mech.name))

    return adjusted_stimuli, num_input_sets

def _adjust_target_dict(component, target_dict):

    # STEP 1: validate that there is a one-to-one mapping of target entries and target mechanisms
    for target_mechanism in component.target_mechanisms:
        # If any projection to a target does not have a sender in the stimulus dict, raise an exception
        if not any(mech is projection.sender.owner for
                   projection in target_mechanism.input_states[SAMPLE].path_afferents
                   for mech in target_dict.keys()):
                raise RunError("Entry for {} is missing from specification of targets for run of {}".
                               format(target_mechanism.input_states[SAMPLE].path_afferents[0].sender.owner.name,
                                      component.name))

    for mech in target_dict:
        # If any mechanism in the target dict does not have a projection to a target, raise an error
        if not any(target is projection.receiver.owner for
                   projection in mech.output_state.efferents
                   for target in component.target_mechanisms):
            raise RunError("{} does not project to a target Mechanism in {}".format(mech.name, component.name))

        # STEP 2: Loop over all dictionary entries to validate their content and adjust any convenience notations:

        # (1) Replace any user provided convenience notations with values that match the following specs:
        # a - all dictionary values are lists containing a target value on each trial (even if only one trial)
        # b - each input value is at least a 1d array that matches the variable of the TARGET input state

        # (2) Verify that all mechanism values provide the same number of inputs (check length of each dictionary value)

    adjusted_targets = {}
    num_targets = -1
    for mech, target_list in target_dict.items():
        if isinstance(target_list, (float, list, np.ndarray)):
            input_state_variable = mech.output_state.efferents[0].receiver.owner.input_states[TARGET].instance_defaults.variable
            num_targets = -1

            # first check if only one target was provided:
            if np.shape(np.atleast_1d(target_list)) == np.shape(input_state_variable):
                adjusted_targets[mech] = [np.atleast_1d(target_list)]
                if num_targets == -1:
                    num_targets = 1
                elif num_targets != 1:
                    raise RunError("Target specification for {} is not valid. The number of targets (1) provided for {}"
                                   "conflicts with at least one other mechanism's target specification."
                                   .format(component.name, mech.name))

            # iterate over list and check that each candidate target is compatible with corresponding TARGET input state
            elif isinstance(target_list, (list, np.ndarray)):
                adjusted_targets[mech] = []
                for target_value in target_list:
                    if np.shape(np.atleast_1d(target_value)) == np.shape(input_state_variable):
                        adjusted_targets[mech].append(np.atleast_1d(target_value))
                    else:
                        raise RunError("Target specification ({}) for {} is not valid. The shape of {} is not compatible "
                                       "with the TARGET input state of the corresponding ComparatorMechanism ({})"
                                       .format(target_list, mech.name, target_value,
                                               mech.output_state.efferents[0].receiver.owner.name))
                current_num_targets = len(adjusted_targets[mech])
                # verify that all mechanisms have provided the same number of inputs
                if num_targets == -1:
                    num_targets = current_num_targets
                elif num_targets != current_num_targets:
                    raise RunError("Target specification for {} is not valid. The number of targets ({}) provided for {}"
                                   "conflicts with at least one other mechanism's target specification."
                                   .format(component.name, current_num_targets, mech.name))

        elif callable(target_list):
            _validate_target_function(target_list, mech.output_state.efferents[0].receiver.owner, mech)
            adjusted_targets[mech] = target_list
    return adjusted_targets, num_targets

def _validate_target_function(target_function, target_mechanism, sample_mechanism):

    generated_targets = np.atleast_1d(target_function())
    expected_shape = target_mechanism.input_states[TARGET].instance_defaults.variable
    if np.shape(generated_targets) != np.shape(expected_shape):
            raise RunError("Target values generated by target function ({}) are not compatible with TARGET input state "
                           "of {} ({}). See {} entry in target specification dictionary. "
                           .format(generated_targets, target_mechanism.name, expected_shape, sample_mechanism.name))

def _get_object_type(object):
    if isinstance(object, Mechanism):
        return MECHANISM
    elif isinstance(object, Process_Base):
        return PROCESS
    elif isinstance(object, System_Base):
        return SYSTEM
    else:
        raise RunError("{} type not supported by Run module".format(object.__class__.__name__))


import uuid
def _get_unique_id():
    return uuid.uuid4()<|MERGE_RESOLUTION|>--- conflicted
+++ resolved
@@ -754,16 +754,11 @@
 
 
             # MODIFIED 3/16/17 END
-<<<<<<< HEAD
-            if RUN in context and not CONTROL_SIMULATION in context:
-                context = RUN + ": EXECUTING " + object_type.upper() + " " + object.name
-=======
-            if RUN in context and not EVC_SIMULATION in context: # cxt-test
+            if RUN in context and not CONTROL_SIMULATION in context: # cxt-test
                 context = RUN + ": EXECUTING " + object_type.upper() + " " + object.name # cxt-done ? cxt-pass
                 object.context.status &= ~(ContextStatus.VALIDATION | ContextStatus.INITIALIZATION)
                 object.context.status |= ContextStatus.EXECUTION
                 object.context.string = RUN + ": EXECUTING " + object_type.upper() + " " + object.name
->>>>>>> 4c132552
                 object.execution_status = ExecutionStatus.EXECUTING
             result = object.execute(
                 input=execution_inputs,
