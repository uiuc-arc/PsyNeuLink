# Princeton University licenses this file to You under the Apache License, Version 2.0 (the "License");
# you may not use this file except in compliance with the License.  You may obtain a copy of the License at:
#     http://www.apache.org/licenses/LICENSE-2.0
# Unless required by applicable law or agreed to in writing, software distributed under the License is distributed
# on an "AS IS" BASIS, WITHOUT WARRANTIES OR CONDITIONS OF ANY KIND, either express or implied.
# See the License for the specific language governing permissions and limitations under the License.
#
#
# ******************************************** ComponentPreferenceSet ***************************************************
#
#

import inspect

from psyneulink.globals.keywords import NAME, kwDefaultPreferenceSetOwner, kwPrefLevel, kwPreferenceSetName, kwPrefs, kwPrefsOwner
from psyneulink.globals.log import LogCondition
from psyneulink.globals.preferences.preferenceset import PreferenceEntry, PreferenceLevel, PreferenceSet
from psyneulink.globals.utilities import Modulation

__all__ = [
    'CategoryDefaultPreferencesDict', 'ComponentDefaultPrefDicts', 'ComponentPreferenceSet', 'ComponentPreferenceSetPrefs',
    'InstanceDefaultPreferencesDict', 'is_pref', 'is_pref_set', 'kwCategoryDefaultPreferences',
    'kwInstanceDefaultPreferences', 'kwSubtypeDefaultPreferences', 'kwSystemDefaultPreferences', 'kwTypeDefaultPreferences',
    'LOG_PREF', 'PARAM_VALIDATION_PREF', 'REPORT_OUTPUT_PREF', 'RUNTIME_PARAM_MODULATION_PREF',
    'RUNTIME_PARAM_STICKY_ASSIGNMENT_PREF', 'SubtypeDefaultPreferencesDict', 'SystemDefaultPreferencesDict',
    'TypeDefaultPreferencesDict', 'VERBOSE_PREF',
]

# Keypaths for preferences:
REPORT_OUTPUT_PREF = kpReportOutputPref = '_report_output_pref'
LOG_PREF = kpLogPref = '_log_pref'
PARAM_VALIDATION_PREF = kpParamValidationPref = '_param_validation_pref'
VERBOSE_PREF = kpVerbosePref = '_verbose_pref'
RUNTIME_PARAM_MODULATION_PREF = kpRuntimeParamModulationPref = '_runtime_param_modulation_pref'
RUNTIME_PARAM_STICKY_ASSIGNMENT_PREF = kpRuntimeParamStickyAssignmentPref = '_runtime_param_sticky_assignment_pref'

# Keywords for generic level default preference sets
kwSystemDefaultPreferences = 'SystemDefaultPreferences'
kwCategoryDefaultPreferences = 'CategoryDefaultPreferences'
kwTypeDefaultPreferences = 'TypeDefaultPreferences'
kwSubtypeDefaultPreferences = 'SubtypeDefaultPreferences'
kwInstanceDefaultPreferences = 'InstanceDefaultPreferences'

# Level default preferences dicts:

ComponentPreferenceSetPrefs = {
    kpVerbosePref,
    kpParamValidationPref,
    kpReportOutputPref,
    kpLogPref,
    kpRuntimeParamModulationPref,
    kpRuntimeParamStickyAssignmentPref
}

SystemDefaultPreferencesDict = {
    kwPreferenceSetName: kwSystemDefaultPreferences,
    kpVerbosePref: PreferenceEntry(False, PreferenceLevel.SYSTEM),
    kpParamValidationPref: PreferenceEntry(True, PreferenceLevel.SYSTEM),
    kpReportOutputPref: PreferenceEntry(False, PreferenceLevel.SYSTEM),
    kpLogPref: PreferenceEntry(LogCondition.OFF, PreferenceLevel.CATEGORY),
    kpRuntimeParamModulationPref: PreferenceEntry(Modulation.MULTIPLY, PreferenceLevel.SYSTEM),
    kpRuntimeParamStickyAssignmentPref: PreferenceEntry(False, PreferenceLevel.SYSTEM)}

CategoryDefaultPreferencesDict = {
    kwPreferenceSetName: kwCategoryDefaultPreferences,
    kpVerbosePref: PreferenceEntry(False, PreferenceLevel.CATEGORY),
    kpParamValidationPref: PreferenceEntry(True, PreferenceLevel.CATEGORY),
    kpReportOutputPref: PreferenceEntry(False, PreferenceLevel.CATEGORY),
    kpLogPref: PreferenceEntry(LogCondition.OFF, PreferenceLevel.CATEGORY),
    kpRuntimeParamModulationPref: PreferenceEntry(Modulation.MULTIPLY,PreferenceLevel.CATEGORY),
    kpRuntimeParamStickyAssignmentPref: PreferenceEntry(False, PreferenceLevel.CATEGORY)}

TypeDefaultPreferencesDict = {
    kwPreferenceSetName: kwTypeDefaultPreferences,
    kpVerbosePref: PreferenceEntry(False, PreferenceLevel.TYPE),
    kpParamValidationPref: PreferenceEntry(True, PreferenceLevel.TYPE),
    kpReportOutputPref: PreferenceEntry(False, PreferenceLevel.TYPE),
    kpLogPref: PreferenceEntry(LogCondition.OFF, PreferenceLevel.CATEGORY),   # This gives control to Mechanisms
    kpRuntimeParamModulationPref: PreferenceEntry(Modulation.ADD,PreferenceLevel.TYPE),
    kpRuntimeParamStickyAssignmentPref: PreferenceEntry(False, PreferenceLevel.TYPE)}

SubtypeDefaultPreferencesDict = {
    kwPreferenceSetName: kwSubtypeDefaultPreferences,
    kpVerbosePref: PreferenceEntry(False, PreferenceLevel.SUBTYPE),
    kpParamValidationPref: PreferenceEntry(True, PreferenceLevel.SUBTYPE),
    kpReportOutputPref: PreferenceEntry(False, PreferenceLevel.SUBTYPE),
    kpLogPref: PreferenceEntry(LogCondition.OFF, PreferenceLevel.CATEGORY),   # This gives control to Mechanisms
    kpRuntimeParamModulationPref: PreferenceEntry(Modulation.ADD,PreferenceLevel.SUBTYPE),
    kpRuntimeParamStickyAssignmentPref: PreferenceEntry(False, PreferenceLevel.SUBTYPE)}

InstanceDefaultPreferencesDict = {
    kwPreferenceSetName: kwInstanceDefaultPreferences,
    kpVerbosePref: PreferenceEntry(False, PreferenceLevel.INSTANCE),
    kpParamValidationPref: PreferenceEntry(False, PreferenceLevel.INSTANCE),
    kpReportOutputPref: PreferenceEntry(False, PreferenceLevel.INSTANCE),
    kpLogPref: PreferenceEntry(LogCondition.OFF, PreferenceLevel.CATEGORY),   # This gives control to Mechanisms
    kpRuntimeParamModulationPref: PreferenceEntry(Modulation.OVERRIDE, PreferenceLevel.INSTANCE),
    kpRuntimeParamStickyAssignmentPref: PreferenceEntry(False, PreferenceLevel.INSTANCE)}

# Dict of default dicts
ComponentDefaultPrefDicts = {
    PreferenceLevel.SYSTEM: SystemDefaultPreferencesDict,
    PreferenceLevel.CATEGORY: CategoryDefaultPreferencesDict,
    PreferenceLevel.TYPE: TypeDefaultPreferencesDict,
    PreferenceLevel.SUBTYPE: SubtypeDefaultPreferencesDict,
    PreferenceLevel.INSTANCE: InstanceDefaultPreferencesDict}

def is_pref(pref):
    return pref in ComponentPreferenceSetPrefs


def is_pref_set(pref):
    if pref is None:
        return True
    if isinstance(pref, (ComponentPreferenceSet, type(None))):
        return True
    if isinstance(pref, dict):
        if all(key in ComponentPreferenceSetPrefs for key in pref):
            return True
    return False


class ComponentPreferenceSet(PreferenceSet):
    # DOCUMENT: FOR EACH pref TO BE ACCESSIBLE DIRECTLY AS AN ATTRIBUTE OF AN OBJECT,
    #           MUST IMPLEMENT IT AS PROPERTY (WITH GETTER AND SETTER METHODS) IN FUNCTION MODULE

    """Implement and manage PreferenceSets for Component class hierarchy

    Description:
        Implement the following preferences:
            - verbose (bool): enables/disables reporting of (non-exception) warnings and system function
            - paramValidation (bool):  enables/disables run-time validation of the execute method of a Function object
            - reportOutput (bool): enables/disables reporting of execution of execute method
            - log (bool): sets LogCondition for a given Component
            - functionRunTimeParams (Modulation): uses run-time params to modulate execute method params
        Implement the following preference levels:
            - SYSTEM: System level default settings (Function.classPreferences)
            - CATEGORY: category-level default settings:
                Mechanism.classPreferences
                State.classPreferences
                Projection.classPreferences
                Function.classPreferences
            - TYPE: type-level default settings (if one exists for the category, else category-level settings are used):
                MechanismTypes:
                    ControlMechanism.classPreferences
                    ProcessingMechanism.classPreferences
                State types:
                    InputState.classPreferences
                    ParameterState.classPreferences
                    OutputState.classPreferences
                Projection types:
                    ControlProjection.classPreferences
                    MappingProjection.classPreferences
            - SUBTYPE: subtype-level default settings (if one exists for the type, else type-level settings are used):
                ControlMechanism subtypes:
                    DefaultControlMechanism.classPreferences
                    EVCControlMechanism.classPreferences
                ProcessingMechanism subtypes:
                    DDM.classPreferences
                    Linear.classPreferences
                    SigmoidLayer.classPreferences
                    IntegratorMechanism.classPreferences
            - INSTANCE: returns the setting specified in the PreferenceSetEntry of the specified object itself

    Initialization arguments:
        - owner (Function object): object to which the PreferenceSet belongs;  (default: DefaultProcessingMechanism)
            Note:  this is used to get appropriate default preferences (from class) for instantiation;
                   however, since a PreferenceSet can be assigned to multiple objects, when accessing the preference
                   the owner is set dynamically, to insure context-relevant PreferenceLevels for returning the setting
        - prefs (dict):  a specification dict, each entry of which must have a:
            key that is a keypath (kp<*>) corresponding to an attribute of the PreferenceSet, from the following set:
                + kwPreferenceSetName: specifies the name of the PreferenceSet
                + kpVerbosePref: print non-exception-related information during execution
                + kpParamValidationPref: validate parameters during execution
                + kpReportOutputPref: report object's ouptut during execution
                + kpLogPref: record attribute data for the object during execution
                + kpRuntimeParamModulationPref: modulate parameters using runtime specification (in pathway)
                + kpRuntimeParamStickAssignmentPref: assignments remain in effect until replaced
            value that is either a PreferenceSet, valid setting for the preference, or a PreferenceLevel; defaults
        - level (PreferenceLevel): ??
        - name (str): name of PreferenceSet
        - context (value): must be self (to call super's abstract class: PreferenceSet)
        - **kargs (dict): dictionary of arguments, that takes precedence over the individual args above

    Class attributes:
        + defaultPreferencesDict (PreferenceSet): SystemDefaultPreferences
        + baseClass (class): Function

    Class methods:
        Note:
        * All of the setters below use PreferenceSet.set_preference, which validates any preference info passed to it,
            and can take a PreferenceEntry, setting, or PreferenceLevel
        - verbosePref():
            returns setting for verbosePref preference at level specified in verbosePref PreferenceEntry of
             owner's PreferenceSet
        - verbosePref(setting=<value>):
            assigns the value of the setting arg to the verbosePref of the owner's PreferenceSet
        - paramValidationPref():
            returns setting for paramValidationPref preference at level specified in paramValidationPref PreferenceEntry
            of owner's PreferenceSet
        - paramValidationPref(setting=<value>):
            assigns the value of the setting arg to the paramValidationPref of the owner's PreferenceSet
        - reportOutputPref():
            returns setting for reportOutputPref preference at level specified in reportOutputPref PreferenceEntry
            of owner's Preference object
        - reportOutputPref(setting=<value>):
            assigns the value of the setting arg to the reportOutputPref of the owner's PreferenceSet
        - logPref():
            returns setting for log preference at level specified in log PreferenceEntry of owner's Preference object
        - logPref(setting=<value>):
            assigns the value of the setting arg to the logPref of the owner's PreferenceSet
                and, if it contains log entries, it adds them to the owner's log
        - runtimeParamModulationPref():
            returns setting for runtimeParamModulation preference at level specified in
             runtimeParamModulation PreferenceEntry of owner's Preference object
        - runtimeParamModulationPref(setting=<value>):
            assigns the value of the setting arg to the runtimeParamModulationPref of the owner's Preference object
        - runtimeParamStickyAssignmentPref():
            returns setting for runtimeParamStickyAssignment preference at level specified in
             runtimeParamStickyAssignment PreferenceEntry of owner's Preference object
        - runtimeParamStickyAssignmentPref(setting=<value>):
            assigns value of the setting arg to the runtimeParamStickyAssignmentPref of the owner's Preference object
    """

    # Use this as both:
    # - a template for the type of each preference (used for validation)
    # - a default set of preferences (where defaults are not otherwise specified)
    defaultPreferencesDict = {
            kwPreferenceSetName: 'ComponentPreferenceSetDefaults',
            kpVerbosePref: PreferenceEntry(False, PreferenceLevel.SYSTEM),
            kpParamValidationPref: PreferenceEntry(True, PreferenceLevel.SYSTEM),
            kpReportOutputPref: PreferenceEntry(True, PreferenceLevel.SYSTEM),
            kpLogPref: PreferenceEntry(LogCondition.OFF, PreferenceLevel.CATEGORY),
            kpRuntimeParamModulationPref: PreferenceEntry(Modulation.MULTIPLY, PreferenceLevel.SYSTEM),
            kpRuntimeParamStickyAssignmentPref: PreferenceEntry(False, PreferenceLevel.SYSTEM)

    }

    baseClass = None

    def __init__(self,
                 owner=None,
                 prefs=None,
                 level=PreferenceLevel.SYSTEM,
                 name=None,
                 context=None,
                 **kargs):
        """Instantiate PreferenceSet for owner and/or classPreferences for owner's class

        If owner is a class, instantiate its classPreferences attribute if that does not already exist,
            using its classPreferenceLevel attribute, and the corresponding preference dict in ComponentDefaultPrefDicts
        If owner is an object:
        - if the owner's classPreferences do not yet exist, instantiate it (as described above)
        - use the owner's <class>.classPreferenceLevel to create a base set of preferences from its classPreferences
        - use PreferenceEntries, settings, or level specifications from dict in prefs arg to replace entries in base set
        If owner is omitted:
        - assigns DefaultProcessingMechanism as owner (this is updated if PreferenceSet is assigned to another object)

        :param owner:
        :param prefs:
        :param level:
        :param name:
        :param context:
        :param kargs:
        """
        if kargs:
            try:
                owner = kargs[kwPrefsOwner]
            except (KeyError, NameError):
                pass
            try:
                prefs = kargs[kwPrefs]
            except (KeyError, NameError):
                pass
            try:
                name = kargs[NAME]
            except (KeyError, NameError):
                pass
            try:
                level = kargs[kwPrefLevel]
            except (KeyError, NameError):
                pass

        # If baseClass has not been assigned, do so here:
        if self.baseClass is None:
            from psyneulink.components.component import Component
            self.baseClass = Component

        # If owner is not specified, assign DefaultProcessingMechanism_Base as default owner
        if owner is None:
            from psyneulink.components.mechanisms.processing.defaultprocessingmechanism import DefaultProcessingMechanism_Base
            DefaultPreferenceSetOwner = DefaultProcessingMechanism_Base(name=kwDefaultPreferenceSetOwner)
            owner = DefaultPreferenceSetOwner

        # Get class
        if inspect.isclass(owner):
            owner_class = owner
        else:
            owner_class = owner.__class__

        # If classPreferences have not be instantiated for owner's class, do so here:
        try:
            # If classPreferences are still a dict, they need to be instantiated as a ComponentPreferenceSet
            if isinstance(owner_class.classPreferences, dict):
                raise AttributeError
        except AttributeError:
<<<<<<< HEAD
            # MODIFIED 12/14/17 OLD:
            # super(ComponentPreferenceSet, self).__init__(
            #     owner=owner_class,
            #     level=owner_class.classPreferenceLevel,
            #     prefs=ComponentDefaultPrefDicts[owner_class.classPreferenceLevel],
            #     name=name,
            #     context=self)
            # MODIFIED 12/14/17 NEW:
=======
>>>>>>> c4862246
            if inspect.isclass(owner):
                # If this is a call to instantiate the classPreferences, no need to keep doing it! (infinite recursion)
                pass
            else:
                # Instantiate the classPreferences
                owner_class.classPreferences = ComponentPreferenceSet(
                                                    owner=owner_class,
                                                    level=owner_class.classPreferenceLevel,
                                                    prefs=ComponentDefaultPrefDicts[owner_class.classPreferenceLevel],
                                                    name=name,
                                                    context=self)
<<<<<<< HEAD
            # MODIFIED 12/14/17 END

        # Instantiate PreferenceSet
        super().__init__(owner=owner,
                         level=owner_class.classPreferenceLevel,
                         prefs=prefs,
                         name=name,
                         context=self)
        self._level = level

=======
        # Instantiate PreferenceSet
        super().__init__(owner=owner,
                         level=owner_class.classPreferenceLevel,
                         prefs=prefs,
                         name=name,
                         context=self)
        self._level = level

>>>>>>> c4862246
    @property
    def verbosePref(self):
        """Return setting of owner's verbosePref at level specified in its PreferenceEntry.level
        :param level:
        :return:
        """
        # If the level of the object is below the Preference level,
        #    recursively calls base (super) classes to get preference at specified level
        return self.get_pref_setting_for_level(kpVerbosePref, self._verbose_pref.level)[0]

    @verbosePref.setter
    def verbosePref(self, setting):
        """Assign setting to owner's verbosePref
        :param setting:
        :return:
        """
        self.set_preference(candidate_info=setting, pref_ivar_name=kpVerbosePref)

    @property
    def paramValidationPref(self):
        """Return setting of owner's param_validationPref at level specified in its PreferenceEntry.level
        :param level:
        :return:
        """
        # If the level of the object is below the Preference level,
        #    recursively call base (super) classes to get preference at specified level
        return self.get_pref_setting_for_level(kpParamValidationPref, self._param_validation_pref.level)[0]


    @paramValidationPref.setter
    def paramValidationPref(self, setting):
        """Assign setting to owner's param_validationPref
        :param setting:
        :return:
        """
        self.set_preference(setting,kpParamValidationPref)

    @property
    def reportOutputPref(self):
        """Return setting of owner's reportOutputPref at level specified in its PreferenceEntry.level
        :param level:
        :return:
        """
        # If the level of the object is below the Preference level,
        #    recursively calls super (closer to base) classes to get preference at specified level
        return self.get_pref_setting_for_level(kpReportOutputPref, self._report_output_pref.level)[0]


    @reportOutputPref.setter
    def reportOutputPref(self, setting):
        """Assign setting to owner's reportOutputPref
        :param setting:
        :return:
        """
        self.set_preference(candidate_info=setting, pref_ivar_name=kpReportOutputPref)

    @property
    def logPref(self):
        """Return setting of owner's logPref at level specified in its PreferenceEntry.level
        :param level:
        :return:
        """
        # If the level of the object is below the Preference level,
        #    recursively calls base (super) classes to get preference at specified level
        return self.get_pref_setting_for_level(kpLogPref, self._log_pref.level)[0]

    # # VERSION THAT USES OWNER'S logPref TO LIST ENTRIES TO BE RECORDED
    # @logPref.setter
    # def logPref(self, setting):
    #     """Assign setting to owner's logPref and, if it has log entries, add them to owner's log
    #     :param setting:
    #     :return:
    #     """
    #
    #     entries, level = self.set_preference(candidate_info=setting, pref_ivar_name=kpLogPref, [str, list])
    #
    #     if entries:
    #         # Add entries to owner's log
    #         from Globals.Log import Log
    #
    #         try:
    #             self.owner.log.add_entries(entries=entries)
    #         except AttributeError:
    #             self.owner.log = Log(owner=self, entries=entries)

    # VERSION THAT USES OWNER'S logPref AS RECORDING SWITCH
    @logPref.setter
    def logPref(self, setting):
        """Assign setting to owner's logPref
        :param setting:
        :return:
        """
        self.set_preference(candidate_info=setting, pref_ivar_name=kpLogPref)


    @property
    def runtimeParamModulationPref(self):
        """Returns owner's runtimeParamModulationPref
        :return:
        """
        # return self._runtime_param_modulation_pref
        return self.get_pref_setting_for_level(kpRuntimeParamModulationPref,
                                               self._runtime_param_modulation_pref.level)[0]



    @runtimeParamModulationPref.setter
    def runtimeParamModulationPref(self, setting):
        """Assign runtimeParamModulationPref
        :param entry:
        :return:
        """
        self.set_preference(candidate_info=setting, pref_ivar_name=kpRuntimeParamModulationPref)

    @property
    def runtimeParamStickyAssignmentPref(self):
        """Returns owner's runtimeParamStickyAssignmentPref
        :return:
        """
        # return self._runtime_param_sticky_assignment_pref
        return self.get_pref_setting_for_level(kpRuntimeParamStickyAssignmentPref,
                                        self._runtime_param_sticky_assignment_pref.level)[0]

    @runtimeParamStickyAssignmentPref.setter
    def runtimeParamStickyAssignmentPref(self, setting):
        """Assign runtimeParamStickyAssignmentPref
        :param entry:
        :return:
        """
        self.set_preference(candidate_info=setting, pref_ivar_name=kpRuntimeParamStickyAssignmentPref)<|MERGE_RESOLUTION|>--- conflicted
+++ resolved
@@ -304,17 +304,6 @@
             if isinstance(owner_class.classPreferences, dict):
                 raise AttributeError
         except AttributeError:
-<<<<<<< HEAD
-            # MODIFIED 12/14/17 OLD:
-            # super(ComponentPreferenceSet, self).__init__(
-            #     owner=owner_class,
-            #     level=owner_class.classPreferenceLevel,
-            #     prefs=ComponentDefaultPrefDicts[owner_class.classPreferenceLevel],
-            #     name=name,
-            #     context=self)
-            # MODIFIED 12/14/17 NEW:
-=======
->>>>>>> c4862246
             if inspect.isclass(owner):
                 # If this is a call to instantiate the classPreferences, no need to keep doing it! (infinite recursion)
                 pass
@@ -326,9 +315,6 @@
                                                     prefs=ComponentDefaultPrefDicts[owner_class.classPreferenceLevel],
                                                     name=name,
                                                     context=self)
-<<<<<<< HEAD
-            # MODIFIED 12/14/17 END
-
         # Instantiate PreferenceSet
         super().__init__(owner=owner,
                          level=owner_class.classPreferenceLevel,
@@ -337,16 +323,6 @@
                          context=self)
         self._level = level
 
-=======
-        # Instantiate PreferenceSet
-        super().__init__(owner=owner,
-                         level=owner_class.classPreferenceLevel,
-                         prefs=prefs,
-                         name=name,
-                         context=self)
-        self._level = level
-
->>>>>>> c4862246
     @property
     def verbosePref(self):
         """Return setting of owner's verbosePref at level specified in its PreferenceEntry.level
