--- conflicted
+++ resolved
@@ -661,11 +661,7 @@
         logged_items = {}
         for l in self.logged_entries.keys():
             try:
-<<<<<<< HEAD
-                logged_items[l] = (l, self.loggable_items[l])
-=======
                 logged_items[l] = self.loggable_items[l]
->>>>>>> 591fe935
             except KeyError:
                 if l is self.owner.name:
                     try:
