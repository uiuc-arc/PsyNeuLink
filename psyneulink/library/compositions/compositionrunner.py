# Princeton University licenses this file to You under the Apache License, Version 2.0 (the "License");
# you may not use this file except in compliance with the License.  You may obtain a copy of the License at:
#     http://www.apache.org/licenses/LICENSE-2.0
# Unless required by applicable law or agreed to in writing, software distributed under the License is distributed
# on an "AS IS" BASIS, WITHOUT WARRANTIES OR CONDITIONS OF ANY KIND, either express or implied.
# See the License for the specific language governing permissions and limitations under the License.


# ********************************************* AutodiffComposition *************************************************
import numpy as np
import collections.abc

<<<<<<< HEAD
from psyneulink.core.compositions.composition import Composition
from psyneulink.core.globals.keywords import OBJECTIVE_MECHANISM, TRAINING_SET
from inspect import isgeneratorfunction
=======
from psyneulink.core.compositions.composition import Composition, NodeRole
from psyneulink.library.components.mechanisms.processing.objective.comparatormechanism import ComparatorMechanism
from psyneulink.core.globals.keywords import OBJECTIVE_MECHANISM, TRAINING_SET
>>>>>>> 91001be5

__all__ = ["CompositionRunner"]

def inf_yield_none():
    while True:
        yield None

class CompositionRunner():

    def __init__(self, compostion: Composition):
        self._composition = compostion

<<<<<<< HEAD
=======
    def _parse_stim_inputs(self, inputs: dict, targets: dict):
        """
        Converts inputs and targets to a standardized form

        Returns
        ---------
        Dict mapping mechanisms to values (with TargetMechanisms inferred from output nodes if needed)
        """
        # 1) Convert from key-value representation of values into separated representation
        if 'targets' in inputs:
            targets = inputs['targets'].copy()

        if 'inputs' in inputs:
            inputs = inputs['inputs'].copy()

        # 2) Convert output node keys -> target node keys (learning always needs target nodes!)
        if targets is not None:
            targets = self._infer_target_nodes(targets)
            inputs = _recursive_update(inputs, targets)

        # 3) Resize inputs to be of the form [[[]]],
        # where each level corresponds to: <TRIALS <PORTS <INPUTS> > >
        inputs,_ = self._composition._adjust_stimulus_dict(inputs)
        return inputs

    def _infer_target_nodes(self, targets: dict):
        """
        Maps targets onto target mechanisms (as needed by learning)

        Returns
        ---------
        A dict mapping TargetMechanisms -> target values
        """
        ret = {}
        for node, values in targets.items():
            if (NodeRole.TARGET not in self._composition.get_roles_by_node(node)
                    and NodeRole.LEARNING not in self._composition.get_roles_by_node(node)):
                node_efferent_mechanisms = [x.receiver.owner for x in node.efferents]
                comparators = [x for x in node_efferent_mechanisms
                               if ((isinstance(x, ComparatorMechanism) and NodeRole.LEARNING in
                                    self._composition.get_roles_by_node(x)))]
                comparator_afferent_mechanisms = [x.sender.owner for c in comparators for x in c.afferents]
                target_nodes = [t for t in comparator_afferent_mechanisms
                                if (NodeRole.TARGET in self._composition.get_roles_by_node(t)
                                    and NodeRole.LEARNING in self._composition.get_roles_by_node(t))]
                if len(target_nodes) != 1:
                    # Invalid specification! Either we have no valid target nodes,
                    #     or there is ambiguity in which target node to choose
                    raise Exception(f"Unable to infer learning target node from output node {node}!")

                ret[target_nodes[0]] = values
            else:
                ret[node] = values
        return ret

>>>>>>> 91001be5
    def _calculate_loss(self, num_trials, context):
        """
        Returns a value that is the sum of all the losses from the last iteration
        """
        from psyneulink.library.compositions import AutodiffComposition
        if isinstance(self._composition, AutodiffComposition):
            return self._composition._get_total_loss(num_trials, context)
        total_loss = 0
        for terminal_sequence in self._composition._terminal_backprop_sequences.values():
            comparator = terminal_sequence[OBJECTIVE_MECHANISM, ]
            total_loss += comparator.value[0][0]

        return total_loss

    def _batch_inputs(self,
                      inputs: dict,
                      epochs: int,
                      num_trials: int,
                      batch_size: int = 1,
                      randomize: bool = True,
                      call_before_minibatch=None,
                      call_after_minibatch=None,
                      early_stopper=None,
                      context=None):
        """
        Chunks input dict into pieces where each chunk is a dict with values of length batch_size
        (or for the last chunk, the remainder)
        """
        #This is a generator for performance reasons,
        #    since we don't want to copy any data (especially for very large inputs or epoch counts!)
        for epoch in range(epochs):
            indices = list(range(0, num_trials))
            if randomize:
                np.random.shuffle(indices)
            for i in range(0, num_trials, batch_size):
                if call_before_minibatch:
                    call_before_minibatch()
                curr_indices = indices[i:i + batch_size]
                for idx in curr_indices:
                    chunk = {}
                    for k, v in inputs.items():
                        chunk[k] = v[idx % len(v)]
                    yield chunk
                if call_after_minibatch:
                    call_after_minibatch()
                
                if not self._is_llvm_mode:
                    self._composition._update_learning_parameters(context)
<<<<<<< HEAD

            if not self._is_llvm_mode and early_stopper is not None and early_stopper.step(self._calculate_loss(num_trials, context)):
=======
            if (not self._is_llvm_mode and early_stopper is not None
                    and early_stopper.step(self._calculate_loss(num_trials, context))):
>>>>>>> 91001be5
                # end early if patience exceeded
                pass

    def _batch_function_inputs(self, inputs: dict, epochs: int, num_trials: int, batch_size: int = 1, call_before_minibatch=None, call_after_minibatch=None, early_stopper=None, context=None):
        for epoch in range(epochs):
            for i in range(0, num_trials, batch_size):
                batch_ran = False

                if call_before_minibatch:
                    call_before_minibatch()

                for idx in range(i, i + batch_size):
                    try:
                        trial_input, _ = self._composition._parse_learning_spec(inputs(idx), None)
                    except:
                        break
                    if trial_input is None:
                        break
                    batch_ran = True
                    yield trial_input

                if batch_ran:
                    if call_after_minibatch:
                        call_after_minibatch()
                    
                    if not self._is_llvm_mode:
                        self._composition._update_learning_parameters(context)
                else:
                    break

            if not self._is_llvm_mode and early_stopper is not None and early_stopper.step(self._calculate_loss(num_trials, context)):
                # end early if patience exceeded
                pass
    
    def run_learning(self,
                     inputs: dict,
                     targets: dict = None,
                     num_trials: int = None,
                     epochs: int = 1,
                     minibatch_size: int = 1,
                     patience: int = None,
                     min_delta: int = 0,
                     randomize_minibatches: bool = True,
                     call_before_minibatch = None,
                     call_after_minibatch = None,
                     context=None,
                     bin_execute=False,
                     *args,
                     **kwargs):
        """
        Runs the composition repeatedly with the specified parameters

        Returns
        ---------
        Outputs from the final execution
        """
        if bin_execute is False or bin_execute == 'Python':
            self._is_llvm_mode = False
        else:
            self._is_llvm_mode = True

        # Handle function and generator inputs
        if isgeneratorfunction(inputs):
            inputs = inputs()

        if isinstance(inputs, dict) or callable(inputs):
            inputs = [inputs]

        if isgeneratorfunction(targets):
            targets = targets()

        if isinstance(targets, dict) or callable(targets):
            targets = [targets]
        elif targets is None:
            targets = inf_yield_none()

        if isgeneratorfunction(epochs):
            epochs = epochs()

        if (not isinstance(epochs, list) and not isinstance(epochs, tuple)):
            epochs = [epochs]
        elif epochs is None:
            epochs = inf_yield_none()

        skip_initialization = False

        for stim_input, stim_target, stim_epoch in zip(inputs, targets, epochs):
            if not callable(stim_input) and 'epochs' in stim_input:
                    stim_epoch = stim_input['epochs']

            stim_input, num_input_trials = self._composition._parse_learning_spec(stim_input, stim_target)

            if num_trials is None:
                num_trials = num_input_trials

            if minibatch_size == TRAINING_SET:
                minibatch_size = num_trials

            if minibatch_size > num_trials:
                raise Exception("The minibatch size cannot be greater than the number of trials.")

            early_stopper = None
            if patience is not None and (bin_execute is False or bin_execute == 'Python'):
                early_stopper = EarlyStopping(min_delta=min_delta, patience=patience)
<<<<<<< HEAD
            
            if callable(stim_input) and not isgeneratorfunction(stim_input):
                minibatched_input = self._batch_function_inputs(stim_input, stim_epoch, num_trials, minibatch_size, call_before_minibatch=call_before_minibatch, call_after_minibatch=call_after_minibatch, early_stopper=early_stopper, context=context)
            else:
                minibatched_input = self._batch_inputs(stim_input, stim_epoch, num_trials, minibatch_size, randomize_minibatches, call_before_minibatch=call_before_minibatch, call_after_minibatch=call_after_minibatch, early_stopper=early_stopper, context=context)

            self._composition.run(inputs=minibatched_input, skip_initialization=skip_initialization, context=context, skip_analyze_graph=True, bin_execute=bin_execute, *args, **kwargs)
=======

            minibatched_input = self._batch_inputs(stim_input,
                                                   stim_epoch,
                                                   num_trials,
                                                   minibatch_size,
                                                   randomize_minibatches,
                                                   call_before_minibatch=call_before_minibatch,
                                                   call_after_minibatch=call_after_minibatch,
                                                   early_stopper=early_stopper,
                                                   context=context)

            self._composition.run(inputs=minibatched_input,
                                  skip_initialization=skip_initialization,
                                  skip_analyze_graph=True,
                                  bin_execute=bin_execute,
                                  context=context,
                                  *args,
                                  **kwargs)
>>>>>>> 91001be5
            skip_initialization = True

        num_epoch_results = num_trials // minibatch_size # number of results expected from final epoch
        # return results from last epoch
        results = self._composition.parameters.results.get(context)[-1 * num_epoch_results:]

        return results

class EarlyStopping(object):
    def __init__(self, mode='min', min_delta=0, patience=10):
        self.mode = mode
        self.min_delta = min_delta
        self.patience = patience
        self.best = None
        self.num_bad_epochs = 0
        self.is_better = None
        self._init_is_better(mode, min_delta)

        if patience == 0:
            self.is_better = lambda a, b: True

    def step(self, metrics):
        if self.best is None:
            self.best = metrics
            return False

        if np.isnan(metrics):
            return True

        if self.is_better(metrics, self.best):
            self.num_bad_epochs = 0
            self.best = metrics
        else:
            self.num_bad_epochs += 1

        if self.num_bad_epochs >= self.patience:
            return True

        return False

    def _init_is_better(self, mode, min_delta):
        if mode not in {'min', 'max'}:
            raise ValueError('mode ' + mode + ' is unknown!')
        if mode == 'min':
            self.is_better = lambda a, best: a < best - min_delta
        if mode == 'max':
            self.is_better = lambda a, best: a > best + min_delta<|MERGE_RESOLUTION|>--- conflicted
+++ resolved
@@ -10,15 +10,9 @@
 import numpy as np
 import collections.abc
 
-<<<<<<< HEAD
 from psyneulink.core.compositions.composition import Composition
 from psyneulink.core.globals.keywords import OBJECTIVE_MECHANISM, TRAINING_SET
 from inspect import isgeneratorfunction
-=======
-from psyneulink.core.compositions.composition import Composition, NodeRole
-from psyneulink.library.components.mechanisms.processing.objective.comparatormechanism import ComparatorMechanism
-from psyneulink.core.globals.keywords import OBJECTIVE_MECHANISM, TRAINING_SET
->>>>>>> 91001be5
 
 __all__ = ["CompositionRunner"]
 
@@ -31,64 +25,6 @@
     def __init__(self, compostion: Composition):
         self._composition = compostion
 
-<<<<<<< HEAD
-=======
-    def _parse_stim_inputs(self, inputs: dict, targets: dict):
-        """
-        Converts inputs and targets to a standardized form
-
-        Returns
-        ---------
-        Dict mapping mechanisms to values (with TargetMechanisms inferred from output nodes if needed)
-        """
-        # 1) Convert from key-value representation of values into separated representation
-        if 'targets' in inputs:
-            targets = inputs['targets'].copy()
-
-        if 'inputs' in inputs:
-            inputs = inputs['inputs'].copy()
-
-        # 2) Convert output node keys -> target node keys (learning always needs target nodes!)
-        if targets is not None:
-            targets = self._infer_target_nodes(targets)
-            inputs = _recursive_update(inputs, targets)
-
-        # 3) Resize inputs to be of the form [[[]]],
-        # where each level corresponds to: <TRIALS <PORTS <INPUTS> > >
-        inputs,_ = self._composition._adjust_stimulus_dict(inputs)
-        return inputs
-
-    def _infer_target_nodes(self, targets: dict):
-        """
-        Maps targets onto target mechanisms (as needed by learning)
-
-        Returns
-        ---------
-        A dict mapping TargetMechanisms -> target values
-        """
-        ret = {}
-        for node, values in targets.items():
-            if (NodeRole.TARGET not in self._composition.get_roles_by_node(node)
-                    and NodeRole.LEARNING not in self._composition.get_roles_by_node(node)):
-                node_efferent_mechanisms = [x.receiver.owner for x in node.efferents]
-                comparators = [x for x in node_efferent_mechanisms
-                               if ((isinstance(x, ComparatorMechanism) and NodeRole.LEARNING in
-                                    self._composition.get_roles_by_node(x)))]
-                comparator_afferent_mechanisms = [x.sender.owner for c in comparators for x in c.afferents]
-                target_nodes = [t for t in comparator_afferent_mechanisms
-                                if (NodeRole.TARGET in self._composition.get_roles_by_node(t)
-                                    and NodeRole.LEARNING in self._composition.get_roles_by_node(t))]
-                if len(target_nodes) != 1:
-                    # Invalid specification! Either we have no valid target nodes,
-                    #     or there is ambiguity in which target node to choose
-                    raise Exception(f"Unable to infer learning target node from output node {node}!")
-
-                ret[target_nodes[0]] = values
-            else:
-                ret[node] = values
-        return ret
-
->>>>>>> 91001be5
     def _calculate_loss(self, num_trials, context):
         """
         Returns a value that is the sum of all the losses from the last iteration
@@ -137,13 +73,8 @@
                 
                 if not self._is_llvm_mode:
                     self._composition._update_learning_parameters(context)
-<<<<<<< HEAD
-
-            if not self._is_llvm_mode and early_stopper is not None and early_stopper.step(self._calculate_loss(num_trials, context)):
-=======
             if (not self._is_llvm_mode and early_stopper is not None
                     and early_stopper.step(self._calculate_loss(num_trials, context))):
->>>>>>> 91001be5
                 # end early if patience exceeded
                 pass
 
@@ -168,7 +99,7 @@
                 if batch_ran:
                     if call_after_minibatch:
                         call_after_minibatch()
-                    
+
                     if not self._is_llvm_mode:
                         self._composition._update_learning_parameters(context)
                 else:
@@ -177,7 +108,7 @@
             if not self._is_llvm_mode and early_stopper is not None and early_stopper.step(self._calculate_loss(num_trials, context)):
                 # end early if patience exceeded
                 pass
-    
+
     def run_learning(self,
                      inputs: dict,
                      targets: dict = None,
@@ -248,25 +179,19 @@
             early_stopper = None
             if patience is not None and (bin_execute is False or bin_execute == 'Python'):
                 early_stopper = EarlyStopping(min_delta=min_delta, patience=patience)
-<<<<<<< HEAD
-            
+
             if callable(stim_input) and not isgeneratorfunction(stim_input):
                 minibatched_input = self._batch_function_inputs(stim_input, stim_epoch, num_trials, minibatch_size, call_before_minibatch=call_before_minibatch, call_after_minibatch=call_after_minibatch, early_stopper=early_stopper, context=context)
             else:
-                minibatched_input = self._batch_inputs(stim_input, stim_epoch, num_trials, minibatch_size, randomize_minibatches, call_before_minibatch=call_before_minibatch, call_after_minibatch=call_after_minibatch, early_stopper=early_stopper, context=context)
-
-            self._composition.run(inputs=minibatched_input, skip_initialization=skip_initialization, context=context, skip_analyze_graph=True, bin_execute=bin_execute, *args, **kwargs)
-=======
-
-            minibatched_input = self._batch_inputs(stim_input,
-                                                   stim_epoch,
-                                                   num_trials,
-                                                   minibatch_size,
-                                                   randomize_minibatches,
-                                                   call_before_minibatch=call_before_minibatch,
-                                                   call_after_minibatch=call_after_minibatch,
-                                                   early_stopper=early_stopper,
-                                                   context=context)
+                minibatched_input = self._batch_inputs(stim_input,
+                                                       stim_epoch,
+                                                       num_trials,
+                                                       minibatch_size,
+                                                       randomize_minibatches,
+                                                       call_before_minibatch=call_before_minibatch,
+                                                       call_after_minibatch=call_after_minibatch,
+                                                       early_stopper=early_stopper,
+                                                       context=context)
 
             self._composition.run(inputs=minibatched_input,
                                   skip_initialization=skip_initialization,
@@ -275,7 +200,6 @@
                                   context=context,
                                   *args,
                                   **kwargs)
->>>>>>> 91001be5
             skip_initialization = True
 
         num_epoch_results = num_trials // minibatch_size # number of results expected from final epoch
