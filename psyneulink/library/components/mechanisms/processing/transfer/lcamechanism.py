# Princeton University licenses this file to You under the Apache License, Version 2.0 (the "License");
# you may not use this file except in compliance with the License.  You may obtain a copy of the License at:
#     http://www.apache.org/licenses/LICENSE-2.0
# Unless required by applicable law or agreed to in writing, software distributed under the License is distributed
# on an "AS IS" BASIS, WITHOUT WARRANTIES OR CONDITIONS OF ANY KIND, either express or implied.
# See the License for the specific language governing permissions and limitations under the License.

# NOTES:
#  * COULD NOT IMPLEMENT integrator_function in paramClassDefaults (see notes below)
#  * NOW THAT NOISE AND BETA ARE PROPRETIES THAT DIRECTLY REFERERNCE integrator_function,
#      SHOULD THEY NOW BE VALIDATED ONLY THERE (AND NOT IN TransferMechanism)??
#  * ARE THOSE THE ONLY TWO integrator PARAMS THAT SHOULD BE PROPERTIES??

# ****************************************  LCAMechanism *************************************************

"""

Contents
--------

  * `LCAMechanism_Overview`
  * `LCAMechanism_Creation`
      - `LCAMechanism_Integrator_Mode`
      - `LCAMechanism_Threshold`
  * `LCAMechanism_Structure`
  * `LCAMechanism_Execution`
  * `LCAMechanism_Class_Reference`


.. _LCAMechanism_Overview:

Overview
--------

An LCAMechanism is a subclass of `RecurrentTransferMechanism` that implements a single-layered `leaky competitng
accumulator (LCA) <https://www.ncbi.nlm.nih.gov/pubmed/11488378>`_  network, in which each element is connected to
every other element with mutually inhibitory weights. The LCAMechanism's `recurrent_projection
<RecurrentTransferMechanism.recurrent_projection>` `matrix <MappingProjection.matrix>` *always* consists
of `self_excitation <LCAMechanism.self_excitation>` on the diagonal and -`competition <LCAMechanism.competition>`
off-diagonal.

The key distinguishing features of an LCAMechanism are:

1. its `integrator_function <TransferMechanism.integrator_function>`,
   which implements the `LeakyCompetingIntegrator` (for which *rate* = *leak*)

2. its `matrix <LCAMechanism.matrix>`, consisting of `self_excitation <LCAMechanism.self_excitation>` (diagonal)
   and `competition <LCAMechanism.competition>` (off diagonal) components.

    COMMENT:
    .. math::

        \\begin{bmatrix}
            excitation    &  - competition  &  - competition  &  - competition  \
            - competition &  excitation     &  - competition  &  - competition  \
            - competition &  - competition  &  excitation     &  - competition  \
            - competition &  - competition  &  - competition  &  excitation     \
        \\end{bmatrix}
    COMMENT

When all of the following conditions are true:

- The `LCAMechanism` mechanism has two elements
- The value of its `competition <LCAMechanism.competition>` parameter is equal to its `leak <LCAMechanism.leak>`
  parameter
- `Competition <LCAMechanism.competition>` and `leak <LCAMechanism.leak>` are of sufficient magnitude

then the `LCAMechanism` implements a close approximation of a `DDM` Mechanism (see `Usher & McClelland, 2001;
<http://psycnet.apa.org/?&fa=main.doiLanding&doi=10.1037/0033-295X.108.3.550>`_ and `Bogacz et al (2006)
<https://www.ncbi.nlm.nih.gov/pubmed/17014301>`_).

.. _LCAMechanism_Creation:

Creating an LCAMechanism
------------------------

An LCAMechanism can be created directly by calling its constructor.

The self-excitatory and mutually-inhibitory connections are implemented as a recurrent `MappingProjection`
with a `matrix <LCAMechanism.matrix>` in which the diagonal consists of uniform weights specified by
**self_excitation** and the off-diagonal consists of uniform weights specified by the *negative* of the
**competition** argument.

.. _LCAMechanism_Integrator_Mode:

*Integration*
~~~~~~~~~~~~~

The **noise**, **leak**, **initial_value**, and **time_step_size** arguments are used to implement the
`LeakyCompetingIntegrator` as the LCAMechanism's `integrator_function <TransferMechanism.integrator_function>`.
This is only used used when `integrator_mode <TransferMechanism_Integrator_Mode>` is True (which it is by default).  If
`integrator_mode <TransferMechanism.integrator_mode>` is False, the `LeakyCompetingIntegrator` function is skipped
entirely, and all related arguments (**noise**, **leak**, **initial_value**, and **time_step_size**) have no effect.

.. _LCAMechanism_Threshold:

*Thresholding*
~~~~~~~~~~~~~~

The **threshold** and **threshold_criterion** arguments specify the conditions under which execution of the
LCAMechanism terminates if `integrator_mode <TransferMechanism_Integrator_Mode>` is True.  If **threshold** is None
(the default), then the LCAMechanism will update its `value <Mechanism_Base.value>` and the `value <OutputPort.value>`
of each `OutputPort` only once each time it is executed.  If a **threshold** is specified, then it will continue
to execute until the condition specified by **threshold_criterion** is True; this can be specified using one of the
following keywords:

  * *VALUE* --  (default) True when any element of the LCAMechanism's `value <Mechanism_Base.value>` is equal to or
    greater than the **threshold**;

  * *MAX_VS_NEXT* -- True when the element of the LCAMechanism's `value <Mechanism_Base.value>` with the highest
    values is greater than the one with the next-highest value by an amount that equals or exceeds **threshold**;

  * *MAX_VS_AVG* -- True when the element of the LCAMechanism's `value <Mechanism_Base.value>` with the highest
    values is greater than the average of the others by an amount that equals or exceeds **threshold**;

  * *CONVERGENCE* -- True when the no element of the LCAMechanism's current `value <Mechanism_Base.value>`
    differs from its value on the previous update by more than **threshold**.

.. _LCAMechanism_DDM_APPROXIMATION:

For an LCAMechanism with *exactly* two elements, *MAX_VS_NEXT* implements a close approximation of the `threshold
<DriftDiffusionIntegrator.threshold>` parameter of the `DriftDiffusionIntegrator` Function used by a `DDM` (see
`Usher & McClelland, 2001; <http://psycnet.apa.org/?&fa=main.doiLanding&doi=10.1037/0033-295X.108.3.550>`_ and
`Bogacz et al (2006) <https://www.ncbi.nlm.nih.gov/pubmed/17014301>`_). For an LCAMechanism with more than two
elements, *MAX_VS_NEXT* and *MAX_VS_AVG* implements threshold approximations with different properties
(see `McMillen & Holmes, 2006 <http://www.sciencedirect.com/science/article/pii/S0022249605000891>`_).
**CONVERGENCE** (the default for a TransferMechanism) implements a "settling" process, in which the Mechanism
stops executing when updating produces sufficiently small changes.

Note that **threshold** and **threshold_criterion** are convenience arguments, and are not associated with
similarly-named attributes.  Rather, they are used to specify the `termination_threshold
<TransferMechanism.termination_threshold>`, `termination_measure <TransferMechanism.termination_measure>`,
and `termination_comparison_op <TransferMechanism.termination_comparison_op>` attributes; these can also be
specified directly as arguments of the LCAMechanism's constructor in order to implement other termination conditions
(see `TransferMechanism <TransferMechanism_Termination>` for additional details).

COMMENT:
The default format of its `variable <LCAMechanism.variable>`, and default values of its `inhibition
<LCAMechanism.inhibition>`, `decay <RecurrentTransferMechanism.decay>` and `noise <TransferMechanism.noise>` parameters
implement an approximation of a `DDM`.
COMMENT

.. _LCAMechanism_Structure:

Structure
---------

The key distinguishing features of an LCAMechanism are:

1. its `integrator_function <TransferMechanism.integrator_function>`, which implements the `LeakyCompetingIntegrator`
Function by default (in place of the `AdaptiveIntegrator` used as the default by other `TransferMechanisms
<TransferMechanism>`).

2. its `matrix <LCAMechanism.matrix>` consisting of `self_excitation <LCAMechanism.self_excitation>` and `competition
<LCAMechanism.competition>` off diagonal.

Like any RecurrentTransferMechanism, by default an LCAMechanism has a single `primary OutputPort <OutputPort_Primary>`
named *RESULT* that contains the Mechanism's current `value <Mechanism_Base.value>`.  It also has two
`StandardOutputPorts <OutputPort_Standard>` in its `standard_output_ports <LCAMechanism.standard_output_ports>`
attribute -- *MAX_VS_NEXT* and *MAX_VS_AVG* that are available for assignment, in addition to the
`standard_output_ports <RecurrentTransferMechanism.standard_output_ports>` of a `RecurrentTransferMechanism`:

COMMENT:
The two elements of the **MAX_VS_NEXT** OutputPort contain, respectively, the index of the LCAMechanism element with
the greatest value, and the difference between its value and the next highest one. **MAX_VS_AVG** OutputPort contains
the index of the LCAMechanism element with the greatest value, and the difference between its  value and the average
of all the others.
COMMENT
The `value <OutputPort.value>` of the *MAX_VS_NEXT* OutputPort contains the difference between the two elements of
the LCAMechanism’s `value <Mechanism_Base.value>` with the highest values, and the `value <OutputPort.value>` of the
*MAX_VS_AVG* OutputPort contains the difference between the element with the highest value and the average of all
the others (see `above <LCAMechanism_DDM_APPROXIMATION>` for their relationship to the output of a `DDM` Mechanism).

.. _LCAMechanism_Execution:

Execution
---------

The execution of an LCAMechanism is identical to that of `RecurrentTransferMechanism`.

.. _LCAMechanism_Class_Reference:

Class Reference
---------------


"""

import warnings
import logging

from collections.abc import Iterable

import numpy as np
import typecheck as tc

from psyneulink.core.components.functions.selectionfunctions import max_vs_avg, max_vs_next, MAX_VS_NEXT, MAX_VS_AVG
from psyneulink.core.components.functions.objectivefunctions import Distance, MAX_ABS_DIFF
from psyneulink.core.components.functions.statefulfunctions.integratorfunctions import LeakyCompetingIntegrator
from psyneulink.core.components.functions.transferfunctions import Logistic
from psyneulink.core.components.mechanisms.processing.transfermechanism import _integrator_mode_setter
from psyneulink.core.globals.keywords import \
    BETA, CONVERGENCE, FUNCTION, GREATER_THAN_OR_EQUAL, INITIALIZER, LCA_MECHANISM, LESS_THAN_OR_EQUAL, NAME, NOISE, \
    RATE, RESULT, TERMINATION_THRESHOLD, TERMINATION_MEASURE, TERMINATION_COMPARISION_OP, TIME_STEP_SIZE, VALUE
from psyneulink.core.globals.parameters import Parameter
from psyneulink.core.globals.context import ContextFlags
from psyneulink.core.globals.preferences.basepreferenceset import is_pref_set
from psyneulink.library.components.mechanisms.processing.transfer.recurrenttransfermechanism import \
    RecurrentTransferMechanism

__all__ = ['LCAMechanism', 'LCAError', 'CONVERGENCE']


logger = logging.getLogger(__name__)


class LCAError(Exception):
    def __init__(self, error_value):
        self.error_value = error_value

    def __str__(self):
        return repr(self.error_value)



# IMPLEMENTATION NOTE:  IMPLEMENTS OFFSET PARAM BUT IT IS NOT CURRENTLY BEING USED
class LCAMechanism(RecurrentTransferMechanism):
    """
    LCAMechanism(                    \
        leak=0.5,                    \
        competition=1.0,             \
        self_excitation=0.0,         \
        time_step_size=0.1,          \
        threshold = None             \
        threshold_criterion = VALUE)

    Subclass of `RecurrentTransferMechanism` that implements a Leaky Competitive Accumulator.
    See `RecurrentTransferMechanism <RecurrentTransferMechanism_Class_Reference>` for additional
    arguments and attributes.

    Arguments
    ---------

    leak : value : default 0.5
        specifies the `rate <LeakyCompetingIntegrator.rate>` for the `LeakyCompetingIntegrator` Function
        (see `leak <LCAMechanism.leak>` for additional details).

    competition : value : default 1.0
        specifies the magnitude of the off-diagonal terms in the LCAMechanism's `recurrent_projection
        <RecurrentTransferMechanism.recurrent_projection>` (see `competition <LCAMechanism.competition>` for
        additional details).

    self_excitation : value : default 0.0
        specifies the magnidute of the diagonal terms in the LCAMechanism's `recurrent_projection
        <RecurrentTransferMechanism.recurrent_projection>` (see `self_excitation <LCAMechanism.self_excitation>` for
        additional details).

    time_step_size : float : default 0.1
        assigned as the `time_step_size <LeakyCompetingIntegrator.time_step_size>` parameter of the
        `LeakyCompetingIntegrator` Function (see `time_step_size <LCAMechanism.time_step_size>` for additional details).

    threshold : float or None : default None
        specifes the value at which the Mechanism's `is_finished` attribute is set to True
        (see `LCAMechanism_Threshold` for additional details).

    threshold_criterion : *VALUE*, *MAX_VS_NEXT*, *MAX_VS_AVG*, or *CONVERGENCE*
        specifies the criterion that is used to evaluate whether the threshold has been reached. If *MAX_VS_NEXT* or
        *MAX_VS_AVG* is specified, then the length of the LCAMCechanism's `value <Mechanism_Base.value>` must be at
        least 2 (see `LCAMechanism_Threshold` for additional details).

    Attributes
    ----------

    matrix : 2d np.array
        the `matrix <MappingProjection.matrix>` parameter of the `recurrent_projection
        <RecurrentTransferMechanism.recurrent_projection>` for the Mechanism, the `self_excitation
        <LCAMechanism.self_excitation>` attribute sets the values on the diagonal, and the `competition
        <LCAMechanism.competition>` attribute sets the magnitude of the negative off-diagonal values.

    leak : value
        determines the `rate <LeakyCompetingIntegrator.rate>` for the `LeakyCompetingIntegrator` Function,
        which scales the contribution of its `previous_value <LeakyCompetingIntegrator.previous_value>` to the
        accumulation of its `variable <LeakyCompetingIntegrator.variable>` (:math:`x_{i}`) on each time step (see
        `LeakyCompetingIntegrator` for additional details.

    competition : value
        determines the magnitude of the off-diagonal terms in the LCAMechanism's `recurrent_projection
        <RecurrentTransferMechanism.recurrent_projection>`, thereby scaling the contributions of the competing unit
        (all :math:`f(x)_{j}` where :math:`j \\neq i`) to the accumulation of the `LeakyCompetingIntegrator's
        <LeakyCompetingIntegrator>` `variable <LeakyCompetingIntegrator.variable>` (:math:`x_{i}`) on each time step
        (see `LeakyCompetingIntegrator` for additional details.

    self_excitation : value
        determines the diagonal terms in the LCAMechanism's `recurrent_projection
        <RecurrentTransferMechanism.recurrent_projection>`, thereby scaling the contributions of each unit's own
        recurrent value (:math:`f(x)_{i}`) to the accumulation of the `LeakyCompetingIntegrator's
        <LeakyCompetingIntegrator>` `variable <LeakyCompetingIntegrator.value>` (:math:`x_{i}`) on each time step
        (see `LeakyCompetingIntegrator` for additional details.

    time_step_size : float
        parameter of the `LeakyCompetingIntegrator` Function that determines the timing precision of the integration
        process it implements, and used to scale its `noise <LeakyCompetingIntegrator.noise>` parameter appropriately.

<<<<<<< HEAD
=======
    standard_output_ports : list[str]
        list of `Standard OutputPorts <OutputPort_Standard>` that includes the following in addition to the
        `standard_output_ports <RecurrentTransferMechanism.standard_output_ports>` of a `RecurrentTransferMechanism`:

        .. _MAX_VS_NEXT:

        *MAX_VS_NEXT* : float
            the difference between the two elements of the LCAMechanism's `value <Mechanism_Base.value>`
            with the highest values.

        .. _MAX_VS_AVG:

        *MAX_VS_AVG* : float
            the difference between the element of the LCAMechanism's `value <Mechanism_Base.value>`
            and the average of all of the other elements.


>>>>>>> 2abfca3b
    Returns
    -------
    instance of LCAMechanism : LCAMechanism

    """
    componentType = LCA_MECHANISM

    paramClassDefaults = RecurrentTransferMechanism.paramClassDefaults.copy()
    paramClassDefaults.update({
        NOISE: None,
        # RATE: None,
        BETA: None
    })

    class Parameters(RecurrentTransferMechanism.Parameters):
        """
            Attributes
            ----------

                competition
                    see `competition <LCAMechanism.competition>`

                    :default value: 1.0
                    :type: float

                initial_value
                    see `initial_value <LCAMechanism.initial_value>`

                    :default value: None
                    :type:

                integrator_mode
                    see `integrator_mode <LCAMechanism.integrator_mode>`

                    :default value: True
                    :type: bool

                leak
                    see `leak <LCAMechanism.leak>`

                    :default value: 0.5
                    :type: float

                self_excitation
                    see `self_excitation <LCAMechanism.self_excitation>`

                    :default value: 0.0
                    :type: float

                time_step_size
                    see `time_step_size <LCAMechanism.time_step_size>`

                    :default value: 0.1
                    :type: float
        """

        function = Parameter(Logistic, stateful=False, loggable=False)

        leak = Parameter(0.5, modulable=True)
        auto = Parameter(0.0, modulable=True, aliases='self_excitation')
        hetero = Parameter(-1.0, modulable=True)
        competition = Parameter(1.0, modulable=True)
        time_step_size = Parameter(0.1, modulable=True)

        initial_value = None
        integrator_mode = Parameter(True, setter=_integrator_mode_setter)
        termination_measure = Parameter(max, stateful=False, loggable=False)

    standard_output_ports = RecurrentTransferMechanism.standard_output_ports.copy()
    standard_output_ports.extend([{NAME:MAX_VS_NEXT,
                                    FUNCTION:max_vs_next},
                                   {NAME:MAX_VS_AVG,
                                    FUNCTION:max_vs_avg}])

    @tc.typecheck
    def __init__(self,
                 default_variable=None,
                 size:tc.optional(tc.any(int, list, np.array))=None,
                 input_ports:tc.optional(tc.any(list, dict))=None,
                 matrix=None,
                 function=Logistic,
                 initial_value=None,
                 leak=0.5,
                 competition=1.0,
                 hetero=None,
                 self_excitation=None,
                 noise=0.0,
                 integrator_mode=True,
                 time_step_size=0.1,
                 clip=None,
                 output_ports:tc.optional(tc.any(str, Iterable))=RESULT,
                 params=None,
                 name=None,
                 prefs:is_pref_set=None,
                 **kwargs):
        """Instantiate LCAMechanism
        """

        # Default output_ports is specified in constructor as a string rather than a list
        # to avoid "gotcha" associated with mutable default arguments
        # (see: bit.ly/2uID3s3 and http://docs.python-guide.org/en/latest/writing/gotchas/)
        if output_ports is None or output_ports is RESULT:
            output_ports = [RESULT]

        if competition is not None and hetero is not None:
            if competition != -1.0 * hetero:
                raise LCAError(
                    'Both competition and hetero are specified. competition '
                    'must have the same magnitude but opposite sign of hetero. '
                    'Provided values: competition = {0} , hetero = {1}'.format(
                        competition,
                        hetero
                    )
                )
        elif competition is not None:
            hetero = -competition
        elif hetero is not None:
            competition = -hetero

        # MODIFIED 10/26/19 NEW: [JDC]
        # Implemented for backward compatibility or, if kept, ease of use
        termination_threshold, termination_measure, termination_comparison_op = self._parse_threshold_args(kwargs)
        # MODIFIED 10/26/19 END

        integrator_function = LeakyCompetingIntegrator

        # Assign args to params and functionParams dicts
        params = self._assign_args_to_param_dicts(input_ports=input_ports,
                                                  leak=leak,
                                                  self_excitation=self_excitation,
                                                  hetero=hetero,
                                                  competition=competition,
                                                  integrator_mode=integrator_mode,
                                                  time_step_size=time_step_size,
                                                  output_ports=output_ports,
                                                  params=params)

        super().__init__(default_variable=default_variable,
                         size=size,
                         input_ports=input_ports,
                         auto=self_excitation,
                         hetero=hetero,
                         function=function,
                         integrator_function=LeakyCompetingIntegrator,
                         initial_value=initial_value,
                         noise=noise,
                         clip=clip,
                         termination_threshold=termination_threshold,
                         termination_measure=termination_measure,
                         termination_comparison_op=termination_comparison_op,
                         output_ports=output_ports,
                         params=params,
                         name=name,
                         prefs=prefs,
                         **kwargs)

        # Do these here so that name of the object (assigned by super) can be used in the warning messages
        if matrix is not None:
            warnings.warn(f"The 'matrix' arg was specified for {self.name} but will not be used; "
                          f"the matrix for an {self.__class__.__name__} is specified using "
                          f"the 'self_excitation' and 'competition' args.")

        if competition < 0:
            warnings.warn(f"The 'competition' arg specified for {self.name} is a negative value ({competition}); "
                          f"note that this will result in a matrix that has positive off-diagonal elements "
                          f"since 'competition' is assumed to specify the magnitude of inhibition.")

    def _parse_threshold_args(self, kwargs):
        """Implements convenience arguments threshold and threshold_criterion

        These are translated into the appropriate specifications for the termination_threshold, termination_measure,
        and termination_comparison_op for TransferMechanism.

        Note:  specifying (threshold and termination_threshold) and/or (threshold and
        threshold_criterion and termination_measure) causes an error.
        """
        termination_threshold = kwargs.pop(TERMINATION_THRESHOLD, None)
        threshold = kwargs.pop('threshold', None)
        if threshold is not None:
            if termination_threshold is not None:
                raise LCAError(f"The {repr('threshold')} and {repr(TERMINATION_THRESHOLD)} "
                               f"args of {self.__name__} can't both be specified.")
            else:
                termination_threshold = threshold
        else:
            termination_threshold = termination_threshold or self.parameters.termination_threshold.default_value

        termination_measure = kwargs.pop(TERMINATION_MEASURE, None)
        termination_comparison_op = kwargs.pop(TERMINATION_COMPARISION_OP, None)
        threshold_criterion = kwargs.pop('threshold_criterion', None)
        if threshold_criterion is not None:
            if termination_measure is not None:
                raise LCAError(f"The {repr('threshold_criterion')} and {repr(TERMINATION_MEASURE)} "
                               f"args of {self.__name__} can't both be specified.")
            else:
                if threshold_criterion is VALUE:
                    termination_measure = max
                    termination_comparison_op = GREATER_THAN_OR_EQUAL
                elif threshold_criterion == MAX_VS_NEXT:
                    termination_measure = max_vs_next
                    termination_comparison_op = GREATER_THAN_OR_EQUAL
                elif threshold_criterion == MAX_VS_AVG:
                    termination_measure = max_vs_avg
                    termination_comparison_op = GREATER_THAN_OR_EQUAL
                elif threshold_criterion == CONVERGENCE:
                    termination_measure = Distance(metric=MAX_ABS_DIFF)
                    termination_comparison_op = LESS_THAN_OR_EQUAL
                else:
                    raise LCAError(f"Unrecognized value provided to 'threshold_criterion arg of {self.__name__}: "
                                   f"{threshold_criterion};  must be VALUE, MAX_VS_NEXT, MAX_VS_AVG or CONVERGENCE")
        else:
            termination_measure = termination_measure or max
            termination_comparison_op = termination_comparison_op or GREATER_THAN_OR_EQUAL

        return termination_threshold, termination_measure, termination_comparison_op

    def _get_integrated_function_input(self, function_variable, initial_value, noise, context):

        leak = self.get_current_mechanism_param("leak", context)
        time_step_size = self.get_current_mechanism_param("time_step_size", context)

        # if not self.integrator_function:
        if self.initialization_status == ContextFlags.INITIALIZING:
            self.integrator_function = LeakyCompetingIntegrator(
                function_variable,
                initializer=initial_value,
                noise=noise,
                time_step_size=time_step_size,
                rate=leak,
                owner=self)

        current_input = self.integrator_function._execute(
            function_variable,
            context=context,
            # Should we handle runtime params?
            runtime_params={
                INITIALIZER: initial_value,
                NOISE: noise,
                RATE: leak,
                TIME_STEP_SIZE: time_step_size
            },
        )

        return current_input<|MERGE_RESOLUTION|>--- conflicted
+++ resolved
@@ -301,8 +301,6 @@
         parameter of the `LeakyCompetingIntegrator` Function that determines the timing precision of the integration
         process it implements, and used to scale its `noise <LeakyCompetingIntegrator.noise>` parameter appropriately.
 
-<<<<<<< HEAD
-=======
     standard_output_ports : list[str]
         list of `Standard OutputPorts <OutputPort_Standard>` that includes the following in addition to the
         `standard_output_ports <RecurrentTransferMechanism.standard_output_ports>` of a `RecurrentTransferMechanism`:
@@ -320,7 +318,6 @@
             and the average of all of the other elements.
 
 
->>>>>>> 2abfca3b
     Returns
     -------
     instance of LCAMechanism : LCAMechanism
