--- conflicted
+++ resolved
@@ -398,16 +398,10 @@
             #     inputs.append(repr(i).replace('\n', ''))
             # print("\nEVC SIMULATION for Inputs: {}".format(inputs))
 
-<<<<<<< HEAD
-            for allocation_vector in controller.control_signal_search_space[start:end,:]:
-
-            # for iter in range(rank, len(controller.control_signal_search_space), size):
-            #     allocation_vector = controller.control_signal_search_space[iter,:]:
-=======
             for allocation_vector in control_signal_search_space[start:end,:]:
+
             # for iter in range(rank, len(control_signal_search_space), size):
             #     allocation_vector = control_signal_search_space[iter,:]:
->>>>>>> 6375e125
 
                 if controller.prefs.reportOutputPref:
                     increment_progress_bar = (progress_bar_rate < 1) or not (sample % progress_bar_rate)
@@ -521,16 +515,6 @@
         # Convert EVC_max_policy into 2d array with one control_signal allocation per item,
         #     assign to controller.control_allocation, and return (where it will be assigned to controller.value).
         #     (note:  the conversion is to be consistent with use of controller.value for assignments to control_signals.value)
-<<<<<<< HEAD
-        control_allocation = np.array(controller.EVC_max_policy).reshape(len(controller.EVC_max_policy), -1)
-        controller.value = control_allocation
-        return control_allocation
-        #endregion
-
-
-def compute_EVC(ctlr, allocation_vector, runtime_params, context):
-    """Compute EVC for a specified `control_allocation <EVCControlMechanism.control_allocation>`.
-=======
         allocation_policy = np.array(EVC_max_policy).reshape(len(EVC_max_policy), -1)
         controller.parameters.value.set(allocation_policy, execution_id, override=True)
         return allocation_policy
@@ -538,8 +522,7 @@
 
 
 def compute_EVC(ctlr, allocation_vector, runtime_params, context, execution_id=None):
-    """Compute EVC for a specified `allocation_policy <EVCControlMechanism.allocation_policy>`.
->>>>>>> 6375e125
+    """Compute EVC for a specified `control_allocation <EVCControlMechanism.control_allocation>`.
 
     IMPLEMENTATION NOTE:  implemented as a function so it can be used with multiprocessing Pool
     IMPLEMENTATION NOTE:  this could be further parallelized if input is for multiple trials
@@ -594,20 +577,6 @@
     # Run simulation trial by trial in order to get EVC for each trial
     # IMPLEMENTATION NOTE:  Consider calling execute rather than run (for efficiency)
     for i in range(num_trials):
-<<<<<<< HEAD
-        inputs = {key:value[i] for key, value in ctlr.predicted_input.items()}
-
-        outcome = ctlr.run_simulation(inputs=inputs,
-                                        allocation_vector=allocation_vector,
-                                        runtime_params=runtime_params,
-                                        reinitialize_values=reinitialization_values,
-                                        context=context)
-
-        EVC_list.append(ctlr.paramsCurrent[VALUE_FUNCTION].function(controller=ctlr,
-                                                                  outcome=outcome,
-                                                                  costs=ctlr.control_signal_costs,
-                                                                  context=context))
-=======
         sim_execution_id = ctlr.get_next_sim_id(execution_id)
         try:
             ctlr.parameters.simulation_ids.get(execution_id).append(sim_execution_id)
@@ -635,7 +604,6 @@
                 context=context
             )
         )
->>>>>>> 6375e125
         # assert True
         # # TEST PRINT EVC:
         # print ("Trial: {}\tInput: {}\tAllocation: {}\tOutcome: {}\tCost: {}\tEVC: {}".
