--- conflicted
+++ resolved
@@ -22,10 +22,6 @@
 from psyneulink.components.mechanisms.processing.integratormechanism import IntegratorMechanism
 from psyneulink.globals.context import ContextFlags
 from psyneulink.globals.defaults import MPI_IMPLEMENTATION, defaultControlAllocation
-<<<<<<< HEAD
-from psyneulink.globals.keywords import COMBINE_OUTCOME_AND_COST_FUNCTION, COST_FUNCTION, CONTROL_SIMULATION, EXECUTING, FUNCTION_OUTPUT_TYPE_CONVERSION, INITIALIZING, PARAMETER_STATE_PARAMS, SAVE_ALL_VALUES_AND_POLICIES, VALUE_FUNCTION, kwPreferenceSetName, kwProgressBarChar
-from psyneulink.globals.preferences.componentpreferenceset import is_pref_set, kpReportOutputPref, kpRuntimeParamStickyAssignmentPref
-=======
 from psyneulink.globals.keywords import \
     COMBINE_OUTCOME_AND_COST_FUNCTION, COST_FUNCTION, EVC_SIMULATION, \
     FUNCTION, FUNCTION_OUTPUT_TYPE_CONVERSION, FUNCTION_PARAMS, NOISE, \
@@ -33,7 +29,6 @@
     VALUE_FUNCTION, \
     kwPreferenceSetName, kwProgressBarChar
 from psyneulink.globals.preferences.componentpreferenceset import is_pref_set, kpReportOutputPref
->>>>>>> d94293a2
 from psyneulink.globals.preferences.preferenceset import PreferenceEntry, PreferenceLevel
 
 __all__ = [
@@ -331,18 +326,11 @@
         controller.EVC_policies = []
 
         # Reset context so that System knows this is a simulation (to avoid infinitely recursive loop)
-<<<<<<< HEAD
-        context = context.replace(EXECUTING, '{0} {1} of '.format(controller.name, CONTROL_SIMULATION)) # cxt-done cxt-pass
-        controller.context.status = ContextStatus.SIMULATION # FIX IS Controller correct for this, or System??
-        controller.context.string = context.replace(EXECUTING, '{0} {1} of '.format(controller.name, CONTROL_SIMULATION))
-
-=======
         # FIX 3/30/18 - IS controller CORRECT FOR THIS, OR SHOULD IT BE System (controller.system)??
         controller.context.execution_phase = ContextFlags.SIMULATION
         controller.context.string = "{0} EXECUTING {1} of {2}".format(controller.name,
                                                                       EVC_SIMULATION,
                                                                       controller.system.name)
->>>>>>> d94293a2
         # Print progress bar
         if controller.prefs.reportOutputPref:
             progress_bar_rate_str = ""
