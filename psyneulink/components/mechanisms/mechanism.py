--- conflicted
+++ resolved
@@ -1975,7 +1975,7 @@
                 self.context.status &= ~ContextStatus.INITIALIZATION
                 if EXECUTING in context:
                     self.context.status |= ContextStatus.EXECUTION
-                if EVC_SIMULATION in context:
+                if CONTROL_SIMULATION in context:
                     self.context.status |= ContextStatus.SIMULATION
                 if LEARNING in context:
                     self.context.status |= ContextStatus.LEARNING
@@ -2064,11 +2064,7 @@
 
         # Executing or simulating Process or System, get input by updating input_states
         if (input is None
-<<<<<<< HEAD
             and (c in context for c in {EXECUTING, LEARNING, CONTROL_SIMULATION})
-=======
-            and (c in context for c in {EXECUTING, LEARNING, EVC_SIMULATION}) # cxt-test
->>>>>>> 4c132552
             and (self.input_state.path_afferents != [])):
             variable = self._update_variable(self._update_input_states(runtime_params=runtime_params,
                                                                        context=context))
