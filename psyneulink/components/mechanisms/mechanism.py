# Princeton University licenses this file to You under the Apache License, Version 2.0 (the "License");
# you may not use this file except in compliance with the License.  You may obtain a copy of the License at:
#     http://www.apache.org/licenses/LICENSE-2.0
# Unless required by applicable law or agreed to in writing, software distributed under the License is distributed
# on an "AS IS" BASIS, WITHOUT WARRANTIES OR CONDITIONS OF ANY KIND, either express or implied.
# See the License for the specific language governing permissions and limitations under the License.


# ****************************************  MECHANISM MODULE ***********************************************************

"""
..
    * :ref:`Mechanism_Overview`
    * :ref:`Mechanism_Creation`
    * :ref:`Mechanism_Structure`
     * :ref:`Mechanism_Function`
     * :ref:`Mechanism_States`
        * :ref:`Mechanism_InputStates`
        * :ref:`Mechanism_ParameterStates`
        * :ref:`Mechanism_OutputStates`
     * :ref:`Mechanism_Attributes`
     * :ref:`Mechanism_Role_In_Processes_And_Systems`
    * :ref:`Mechanism_Execution`
     * :ref:`Mechanism_Runtime_Parameters`
    * :ref:`Mechanism_Class_Reference`


.. _Mechanism_Overview:

Overview
--------

A Mechanism takes an input, transforms it in some way, and makes the result available as its output.  There are two
types of Mechanisms in PsyNeuLink:

    * `ProcessingMechanisms <ProcessingMechanism>` aggregate the input they receive from other Mechanisms, and/or the
      input to the `Process` or `System` to which they belong, transform it in some way, and
      provide the result as input to other Mechanisms in the Process or System, or as the output for a Process or
      System itself.  There are a variety of different types of ProcessingMechanism, that accept various forms of
      input and transform them in different ways (see `ProcessingMechanisms <ProcessingMechanism>` for a list).
    ..
    * `AdaptiveMechanisms <AdaptiveMechanism>` monitor the output of one or more other Mechanisms, and use this
      to modulate the parameters of other Mechanisms or Projections.  There are three basic AdaptiveMechanisms:

      * `LearningMechanism <LearningMechanism>` - these receive training (target) values, and compare them with the
        output of a Mechanism to generate `LearningSignals <LearningSignal>` that are used to modify `MappingProjections
        <MappingProjection>` (see `learning <Process_Execution_Learning>`).
      |
      * `ControlMechanism <ControlMechanism>` - these evaluate the output of a specified set of Mechanisms, and
        generate `ControlSignals <ControlSignal>` used to modify the parameters of those or other Mechanisms.
      |
      * `GatingMechanism <GatingMechanism>` - these use their input(s) to determine whether and how to modify the
        `value <State_Base.value>` of the `InputState(s) <InputState>` and/or `OutputState(s) <OutputState>` of other
        Mechanisms.
      |
      Each type of AdaptiveMechanism is associated with a corresponding type of `ModulatorySignal <ModulatorySignal>`
      (a type of `OutputState` specialized for use with the AdaptiveMechanism) and `ModulatoryProjection
      <ModulatoryProjection>`.

Every Mechanism is made up of four fundamental components:

    * `InputState(s) <InputState>` used to receive and represent its input(s);
    ..
    * `Function <Function>` used to transform its input(s) into its output(s);
    ..
    * `ParameterState(s) <ParameterState>` used to represent the parameters of its Function (and/or any
      parameters that are specific to the Mechanism itself);
    ..
    * `OutputState(s) <OutputState>` used to represent its output(s)

These are described in the sections on `Mechanism_Function` and `Mechanism_States` (`Mechanism_InputStates`,
`Mechanism_ParameterStates`, and `Mechanism_OutputStates`), and shown graphically in a `figure <Mechanism_Figure>`,
under `Mechanism_Structure` below.

.. _Mechanism_Creation:

Creating a Mechanism
--------------------

Mechanisms can be created in several ways.  The simplest is to call the constructor for the desired type of Mechanism.
Alternatively, the `mechanism` command can be used to create a specific type of Mechanism or an instance of
`default_mechanism <Mechanism_Base.default_mechanism>`. Mechanisms can also be specified "in context," for example in
the `pathway <Process.pathway>` attribute of a `Process`; the Mechanism can be specified in either of the ways
mentioned above, or using one of the following:

  * the name of an **existing Mechanism**;
  ..
  * the name of a **Mechanism type** (subclass);
  ..
  * a **specification dictionary** -- this can contain an entry specifying the type of Mechanism,
    and/or entries specifying the value of parameters used to instantiate it.
    These should take the following form:

      * *MECHANISM_TYPE*: <name of a Mechanism type>
          if this entry is absent, a `default_mechanism <Mechanism_Base.default_mechanism>` will be created.

      * *NAME*: <str>
          the string will be used as the `name <Mechanism_Base.name>` of the Mechanism;  if this entry is absent,
          the name will be the name of the Mechanism's type, suffixed with an index if there are any others of the
          same type for which a default name has been assigned.

      * <name of parameter>:<value>
          this can contain any of the `standard parameters <Mechanism_Attributes>` for instantiating a Mechanism
          or ones specific to a particular type of Mechanism (see documentation for the type).  The key must be
          the name of the argument used to specify the parameter in the Mechanism's constructor, and the value must
          be a legal value for that parameter, using any of the ways allowed for `specifying a parameter
          <ParameterState_Specification>`. The parameter values specified will be used to instantiate the Mechanism.
          These can be overridden during execution by specifying `Mechanism_Runtime_Parameters`, either when calling
          the Mechanism's `execute <Mechanism_Base.execute>` or `run <Mechanism_Base.run>` method, or where it is
          specified in the `pathway <Process.pathway>` attribute of a `Process`.

  * **automatically** -- PsyNeuLink automatically creates one or more Mechanisms under some circumstances. For example,
    a `ComparatorMechanism` and `LearningMechanism <LearningMechanism>` are created automatically when `learning is
    specified <Process_Learning_Sequence>` for a Process; and an `ObjectiveMechanism` and `ControlMechanism
    <ControlMechanism>` are created when the `controller <System.controller>` is specified for a `System`.

.. _Mechanism_State_Specification:

Specifying States
~~~~~~~~~~~~~~~~~

Every Mechanism has one or more `InputStates <InputState>`, `ParameterStates <ParameterState>`, and `OutputStates
<OutputState>` (described `below <Mechanism_States>`) that allow it to receive and send `Projections <Projection>`,
and to execute its `function <Mechanism_Base.function>`).  When a Mechanism is created, it automatically creates the
ParameterStates it needs to represent its parameters, including those of its `function <Mechanism_Base.function>`.
It also creates any InputStates and OutputStates required for the Projections it has been assigned. InputStates and
OutputStates, and corresponding Projections (including those from `ModulatorySignals <ModulatorySignal>`) can also be
specified explicitly in the **input_states** and **output_states** arguments of the Mechanism's constructor (see
`Mechanism_InputStates` and `Mechanism_OutputStates`, respectively, as well as the `first example <Mechanism_Example_1>`
below, and `State_Examples`).  They can also be specified in a `parameter specification dictionary
<ParameterState_Specification>` assigned to the Mechanism's **params** argument, using entries with the keys
*INPUT_STATES* and *OUTPUT_STATES*, respectively (see `second example <Mechanism_Example_2>` below).  While
specifying the **input_states** and **output_states** arguments directly is simpler and more convenient,
the dictionary format allows parameter sets to be created elsewhere and/or re-used.  The value of each entry can be
any of the allowable forms for `specifying a state <State_Specification>`. InputStates and OutputStates can also be
added to an existing Mechanism using its `add_states <Mechanism_Base.add_states>` method, although this is generally
not needed and can have consequences that must be considered (e.g., see `note <Mechanism_Add_InputStates_Note>`),
and therefore is not recommended.

.. _Mechanism_Default_State_Suppression_Note:

    .. note::
       When States are specified in the **input_states** or **output_states** arguments of a Mechanism's constructor,
       they replace any default States generated by the Mechanism when it is created (if no States were specified).
       This is particularly relevant for OutputStates, as most Mechanisms create one or more `Standard OutputStates
       <OutputState_Standard>` by default, that have useful properties.  To retain those States if any are specified in
       the **output_states** argument, they must be included along with those states in the **output_states** argument
       (see `examples <State_Standard_OutputStates_Example>`).  The same is true for default InputStates and the
       **input_states** argument.

       This behavior differs from adding a State once the Mechanism is created.  States added to Mechanism using the
       Mechanism's `add_states <Mechanism_Base.add_states>` method, or by assigning the Mechanism in the **owner**
       argument of the State's constructor, are added to the Mechanism without replacing any of its existing States,
       including any default States that may have been generated when the Mechanism was created (see `examples
       <State_Create_State_Examples>` in State).


Examples
^^^^^^^^

.. _Mechanism_Example_1:

The following example creates an instance of a TransferMechanism that names the default InputState ``MY_INPUT``,
and assigns three `Standard OutputStates <OutputState_Standard>`::

    >>> import psyneulink as pnl
    >>> my_mech = pnl.TransferMechanism(input_states=['MY_INPUT'],
    ...                                 output_states=[pnl.RESULT, pnl.MEAN, pnl.VARIANCE])


.. _Mechanism_Example_2:

This shows how the same Mechanism can be specified using a dictionary assigned to the **params** argument::

     >>> my_mech = pnl.TransferMechanism(params={pnl.INPUT_STATES: ['MY_INPUT'],
     ...                                         pnl.OUTPUT_STATES: [pnl.RESULT, pnl.MEAN, pnl.VARIANCE]})

See `State <State_Examples>` for additional examples of specifying the States of a Mechanism.

.. _Mechanism_Parameter_Specification:

Specifying Parameters
~~~~~~~~~~~~~~~~~~~~~

As described `below <Mechanism_ParameterStates>`, Mechanisms have `ParameterStates <ParameterState>` that provide the
current value of a parameter used by the Mechanism and/or its `function <Mechanism_Base.function>` when it is `executed
<Mechanism_Execution>`. These can also be used by a `ControlMechanism <ControlMechanism>` to control the parameters of
the Mechanism and/or it `function <Mechanism_Base.function>`.  The value of any of these, and their control, can be
specified in the corresponding argument of the constructor for the Mechanism and/or its `function
<Mechanism_Base.function>`,  or in a parameter specification dictionary assigned to the **params** argument of its
constructor, as described under `ParameterState_Specification`.


.. _Mechanism_Structure:

Structure
---------

.. _Mechanism_Function:

Function
~~~~~~~~

The core of every Mechanism is its function, which transforms its input to generate its output.  The function is
specified by the Mechanism's `function <Mechanism_Base.function>` attribute.  Every type of Mechanism has at least one
(primary) function, and some have additional (auxiliary) ones (for example, `TransferMechanism` and
`EVCControlMechanism`). Mechanism functions are generally from the PsyNeuLink `Function` class.  Most Mechanisms
allow their function to be specified, using the `function` argument of the Mechanism's constructor.  The function can
be specified using the name of `Function <Function>` class, or its constructor (including arguments that specify its
parameters).  For example, the `function <TransferMechanism.function>` of a `TransferMechanism`, which is `Linear` by
default, can be specified to be the `Logistic` function as follows::

    >>> my_mechanism = pnl.TransferMechanism(function=pnl.Logistic(gain=1.0, bias=-4))

Notice that the parameters of the :keyword:`function` (in this case, `gain` and `bias`) can be specified by including
them in its constructor.  Some Mechanisms support only a single function.  In that case, the :keyword:`function`
argument is not available in the Mechanism's constructor, but it does include arguments for the function's
parameters.  For example, the :keyword:`function` of a `ComparatorMechanism` is always the `LinearCombination` function,
so the Mechanisms' constructor does not have a :keyword:`function` argument.  However, it does have a
**comparison_operation** argument, that is used to set the LinearCombination function's `operation` parameter.

The parameters for a Mechanism's primary function can also be specified as entries in a *FUNCTION_PARAMS* entry of a
`parameter specification dictionary <ParameterState_Specification>` in the **params** argument of the Mechanism's
constructor.  For example, the parameters of the `Logistic` function in the example above can
also be assigned as follows::

    >>> my_mechanism = pnl.TransferMechanism(function=pnl.Logistic,
    ...                                      params={pnl.FUNCTION_PARAMS: {pnl.GAIN: 1.0, pnl.BIAS: -4.0}})

Again, while not as simple as specifying these as arguments in the function's constructor, this format is more flexible.
Any values specified in the parameter dictionary will **override** any specified within the constructor for the function
itself (see `DDM <DDM_Creation>` for an example).

.. _Mechanism_Function_Object:

`function_object <Mechanism_Base.function_object>` Attribute
^^^^^^^^^^^^^^^^^^^^^^^^^^^^^^^^^^^^^^^^^^^^^^^^^^^^^^^^^^^^

The `Function <Function>` Component assigned as the primary function of a Mechanism is assigned to the Mechanism's
`function_object <Component.function_object>` attribute, and its `function <Function_Base.function>` is assigned
to the Mechanism's `function <Mechanism_Base.function>` attribute.

.. note::
   It is important to recognize the distinction between a `Function <Function>` and its `function
   <Function_Base.function>` attribute (note the difference in capitalization).  A *Function* is a PsyNeuLink `Component
   <Component>`, that can be created using a constructor; a *function* is an attribute that contains a callable method
   belonging to a Function, and that is executed when the Component to which the Function belongs is executed.
   Functions are used to assign, store, and apply parameter values associated with their function (see `Function
   <Function_Overview> for a more detailed explanation).

The parameters of a Mechanism's `function <Mechanism_Base.function>` are attributes of its `function_object
<Component.function_object>`, and can be accessed using standard "dot" notation for that object.  For
example, the `gain <Logistic.gain>` and `bias <Logistic.bias>` parameters of the `Logistic` function in the example
above can be access as ``my_mechanism.function_object.gain`` and ``my_mechanism.function_object.bias``.  They are
also assigned to a dictionary in the Mechanism's `function_params <Mechanism_Base.function_params>` attribute,
and can be  accessed using the parameter's name as the key for its entry in the dictionary.  For example,
the parameters in the  example above could also be accessed as ``my_mechanism.function_params[GAIN]`` and
``my_mechanism.function_params[GAIN]``

Some Mechanisms have auxiliary functions that are inherent (i.e., not made available as arguments in the Mechanism's
constructor;  e.g., the `integrator_function <TransferMechanism.integrator_function>` of a `TransferMechanism`);
however, the Mechanism may include parameters for those functions in its constructor (e.g., the **noise** argument in
the constructor for a `TransferMechanism` is used as the `noise <AdaptiveIntegrator.noise>` parameter of the
`AdaptiveIntegrator` assigned to the TransferMechanism's `integrator_function <TransferMechanism.integrator_function>`).

COMMENT:
NOT CURRENTLY IMPLEMENTED
For Mechanisms that offer a selection of functions for the primary function (such as the `TransferMechanism`), if all
of the functions use the same parameters, then those parameters can also be specified as entries in a `parameter
specification dictionary <ParameterState_Specification>` as described above;  however, any parameters that are unique
to a particular function must be specified in a constructor for that function.  For Mechanisms that have additional,
auxiliary functions, those must be specified in arguments for them in the Mechanism's constructor, and their parameters
must be specified in constructors for those functions unless documented otherwise.
COMMENT


COMMENT:
    FOR DEVELOPERS:
    + FUNCTION : function or method :  method used to transform Mechanism input to its output;
        This must be implemented by the subclass, or an exception will be raised;
        each item in the variable of this method must be compatible with a corresponding InputState;
        each item in the output of this method must be compatible  with the corresponding OutputState;
        for any parameter of the method that has been assigned a ParameterState,
        the output of the ParameterState's own execute method must be compatible with
        the value of the parameter with the same name in params[FUNCTION_PARAMS] (EMP)
    + FUNCTION_PARAMS (dict):
        NOTE: function parameters can be specified either as arguments in the Mechanism's __init__ method,
        or by assignment of the function_params attribute for paramClassDefaults.
        Only one of these methods should be used, and should be chosen using the following principle:
        - if the Mechanism implements one function, then its parameters should be provided as arguments in the __init__
        - if the Mechanism implements several possible functions and they do not ALL share the SAME parameters,
            then the function should be provided as an argument but not they parameters; they should be specified
            as arguments in the specification of the function
        each parameter is instantiated as a ParameterState
        that will be placed in <Mechanism_Base>._parameter_states;  each parameter is also referenced in
        the <Mechanism>.function_params dict, and assigned its own attribute (<Mechanism>.<param>).
COMMENT


.. _Mechanism_Custom_Function:

Custom Functions
^^^^^^^^^^^^^^^^

A Mechanism's `function <Mechanism_Base.function>` can be customized by assigning a user-defined function (e.g.,
a lambda function), so long as it takes arguments and returns values that are compatible with those of the
Mechanism's default for that function.  This is also true for auxiliary functions that appear as arguments in a
Mechanism's constructor (e.g., the `EVCControlMechanism`). A user-defined function can be assigned using the Mechanism's
`assign_params` method (the safest means) or by assigning it directly to the corresponding attribute of the Mechanism
(for its primary function, its `function <Mechanism_Base.function>` attribute). It is *strongly advised* that
auxiliary functions that are inherent to a Mechanism (i.e., ones that do *not* appear as an argument in the
Mechanism's constructor, such as the `integrator_function <TransferMechanism.integrator_function>` of a
`TransferMechanism`) *not* be assigned custom functions;  this is because their parameters are included as
arguments in the constructor for the Mechanism, and thus changing the function could produce confusing and/or
unpredictable effects.


COMMENT:
    When a custom function is specified,
    the function itself is assigned to the Mechanism's designated attribute.  At the same time, PsyNeuLink automatically
    creates a `UserDefinedFunction` object, and assigns the custom function to its
    `function <UserDefinedFunction.function>` attribute.
COMMENT

.. _Mechanism_Variable_and_Value:

`variable <Mechanism_Base.variable>` and `value <Mechanism_Base.value>` Attributes
^^^^^^^^^^^^^^^^^^^^^^^^^^^^^^^^^^^^^^^^^^^^^^^^^^^^^^^^^^^^^^^^^^^^^^^^^^^^^^^^^^

The input to a Mechanism's `function <Mechanism_Base.function>` is provided by the Mechanism's `variable
<Mechanism_Base.variable>` attribute.  This is an ndarray that is at least 2d, with one item of its outermost
dimension (axis 0) for each of the Mechanism's `input_states <Mechanism_Base.input_states>` (see
`below <Mechanism_InputStates>`).  The result of the  `function <Mechanism_Base.function>` is placed in the
Mechanism's `value <Mechanism_Base.value>` attribute which is  also at least a 2d array.  The Mechanism's `value
<Mechanism_Base.value>` is referenced by its `OutputStates <Mechanism_OutputStates>` to generate their own `value
<OutputState.value>` attributes, each of which is assigned as the value of an item of the list in the Mechanism's
`output_values <Mechanism_Base.output_values>` attribute (see `Mechanism_OutputStates` below).

.. note::
   The input to a Mechanism is not necessarily the same as the input to its `function <Mechanism_Base.function>`. The
   input to a Mechanism is first processed by its `InputState(s) <Mechanism_InputStates>`, and then assigned to the
   Mechanism's `variable <Mechanism_Base>` attribute, which is used as the input to its `function
   <Mechanism_Base.function>`. Similarly, the result of a Mechanism's function is not necessarily the same as the
   Mechanism's output.  The result of the `function <Mechanism_Base.function>` is assigned to the Mechanism's  `value
   <Mechanism_Base.value>` attribute, which is then used by its `OutputState(s) <Mechanism_OutputStates>` to assign
   items to its `output_values <Mechanism_Base.output_values>` attribute.

.. _Mechanism_States:

States
~~~~~~

Every Mechanism has one or more of each of three types of States:  `InputState(s) <InputState>`,
`ParameterState(s) <ParameterState>`, `and OutputState(s) <OutputState>`.  Generally, these are created automatically
when the Mechanism is created.  InputStates and OutputStates (but not ParameterStates) can also be specified explicitly
for a Mechanism, or added to an existing Mechanism using its `add_states <Mechanism_Base.add_states>` method, as
described `above <Mechanism_State_Specification>`).

.. _Mechanism_Figure:

The three types of States are shown schematically in the figure below, and described briefly in the following sections.

.. figure:: _static/Mechanism_States_fig.svg
   :alt: Mechanism States
   :scale: 75 %
   :align: left

   **Schematic of a Mechanism showing its three types of States** (`InputState`, `ParameterState` and `OutputState`).
   Every Mechanism has at least one (`primary <InputState_Primary>`) InputState and one (`primary
   <OutputState_Primary>`) OutputState, but can have additional states of each type.  It also has one
   `ParameterState` for each of its parameters and the parameters of its `function <Mechanism_Base.function>`.
   The `value <InputState.value>` of each InputState is assigned as an item of the Mechanism's `variable
   <Mechanism_Base.variable>`, and the result of its `function <Mechanism_Base.function>` is assigned as the Mechanism's
   `value <Mechanism_Base.value>`, the items of which are referenced by its OutputStates to determine their own
   `value <OutputState.value>`\\s (see `Mechanism_Variable_and_Value` above, and more detailed descriptions below).

.. _Mechanism_InputStates:

InputStates
^^^^^^^^^^^

These receive, aggregate and represent the input to a Mechanism, and provide this to the Mechanism's `function
<Mechanism_Base.function>`. Usually, a Mechanism has only one (`primary <InputState_Primary>`) `InputState`,
identified in its `input_state <Mechanism_Base.input_state>` attribute. However some Mechanisms have more than one
InputState. For example, a `ComparatorMechanism` has one InputState for its **SAMPLE** and another for its **TARGET**
input. All of the Mechanism's InputStates (including its primary InputState <InputState_Primary>` are listed in its
`input_states <Mechanism_Base.input_states>` attribute (note the plural).  The `input_states
<Mechanism_Base.input_states>` attribute is a ContentAddressableList -- a PsyNeuLink-defined subclass of the Python
class `UserList <https://docs.python.org/3.6/library/collections.html?highlight=userlist#collections.UserList>`_ --
that allows a specific InputState in the list to be accessed using its name as the index for the list (e.g.,
``my_mechanism['InputState name']``).

.. _Mechanism_Variable_and_InputStates:

The `value <InputState.value>` of each InputState for a Mechanism is assigned to a different item of the Mechanism's
`variable <Mechanism_Base.variable>` attribute (a 2d np.array), as well as to a corresponding item of its `input_values
<Mechanism_Base.input_values>` attribute (a list).  The `variable <Mechanism_Base.variable>` provides the input to the
Mechanism's `function <Mechanism_Base.function>`, while its `input_values <Mechanism_Base.input_values>` provides a
convenient way of accessing the value of its individual items.  Because there is a one-to-one correspondence between
a Mechanism's InputStates and the items of its `variable <Mechanism_Base.variable>`, their size along their outermost
dimension (axis 0) must be equal; that is, the number of items in the Mechanism's `variable <Mechanism_Base.variable>`
attribute must equal the number of InputStates in its `input_states <Mechanism_Base.input_states>` attribute. A
Mechanism's constructor does its best to insure this:  if its **default_variable** and/or its **size** argument is
specified, it constructs a number of InputStates (and each with a `value <InputState.value>`) corresponding to the
items specified for the Mechanism's `variable <Mechanism_Base.variable>`, as in the examples below::

    my_mech_A = pnl.TransferMechanism(default_variable=[[0],[0,0]])
    print(my_mech_A.input_states)
    > [(InputState InputState-0), (InputState InputState-1)]
    print(my_mech_A.input_states[0].value)
    > [ 0.]
    print(my_mech_A.input_states[1].value)
    > [ 0.  0.]

    my_mech_B = pnl.TransferMechanism(default_variable=[[0],[0],[0]])
    print(my_mech_B.input_states)
    > [(InputState InputState-0), (InputState InputState-1), (InputState InputState-2)]

Conversely, if the **input_states** argument is used to specify InputStates for the Mechanism, they are used to format
the Mechanism's variable::

    my_mech_C = pnl.TransferMechanism(input_states=[[0,0], 'Hello'])
    print(my_mech_C.input_states)
    > [(InputState InputState-0), (InputState Hello)]
    print(my_mech_C.variable)
    > [array([0, 0]) array([0])]

If both the **default_variable** (or **size**) and **input_states** arguments are specified, then the number and format
of their respective items must be the same (see `State <State_Examples>` for additional examples of specifying States).

If InputStates are added using the Mechanism's `add_states <Mechanism_Base.add_states>` method, then its
`variable <Mechanism_Base.variable>` is extended to accommodate the number of InputStates added (note that this must
be coordinated with the Mechanism's `function <Mechanism_Base.function>`, which takes the Mechanism's `variable
<Mechanism_Base.variable>` as its input (see `note <Mechanism_Add_InputStates_Note>`).

The order in which `InputStates are specified <Mechanism_InputState_Specification>` in the Mechanism's constructor,
and/or `added <Mechanism_Add_InputStates>` using its `add_states <Mechanism_Base.add_states>` method,  determines the
order of the items to which they are assigned assigned in he Mechanism's `variable  <Mechanism_Base.variable>`,
and are listed in its `input_states <Mechanism_Base.input_states>` and `input_values <Mechanism_Base.input_values>`
attribute.  Note that a Mechanism's `input_values <Mechanism_Base.input_values>` attribute has the same information as
the Mechanism's `variable <Mechanism_Base.variable>`, but in the form of a list rather than an ndarray.

.. _Mechanism_InputState_Specification:

**Specifying InputStates and a Mechanism's** `variable <Mechanism_Base.variable>` **Attribute**

When a Mechanism is created, the number and format of the items in its `variable <Mechanism_Base.variable>`
attribute, as well as the number of InputStates it has and their `variable <InputState.variable>` and `value
<InputState.value>` attributes, are determined by one of the following arguments in the Mechanism's constructor:

* **default_variable** (at least 2d ndarray) -- determines the number and format of the items of the Mechanism's
  `variable <Mechanism_Base>` attribute.  The number of items in its outermost dimension (axis 0) determines the
  number of InputStates created for the Mechanism, and the format of each item determines the format for the
  `variable <InputState.variable>` and `value  <InputState.value>` attributes of the corresponding InputState.
  If any InputStates are specified in the **input_states** argument or an *INPUT_STATES* entry of
  a specification dictionary assigned to the **params** argument of the Mechanism's constructor, then the number
  must match the number of items in **default_variable**, or an error is generated.  The format of the items in
  **default_variable** are used to specify the format of the `variable <InputState.variable>` or `value
  <InputState.value>` of the corresponding InputStates for any that are not explicitly specified in the
  **input_states** argument or *INPUT_STATES* entry (see below).
..
* **size** (int, list or ndarray) -- specifies the number and length of items in the Mechanism's variable,
  if **default_variable** is not specified. For example, the following mechanisms are equivalent::
    T1 = TransferMechanism(size = [3, 2])
    T2 = TransferMechanism(default_variable = [[0, 0, 0], [0, 0]])
  The relationship to any specifications in the **input_states** argument or
  *INPUT_STATES* entry of a **params** dictionary is the same as for the **default_variable** argument,
  with the latter taking precedence (see above).
..
* **input_states** (list) -- this can be used to explicitly `specify the InputStates <InputState_Specification>`
  created for the Mechanism. Each item must be an `InputState specification <InputState_Specification>`, and the number
  of items must match the number of items in the **default_variable** argument or **size** argument
  if either of those is specified.  If the `variable <InputState.variable>` and/or `value <InputState.value>`
  is `explicitly specified for an InputState <InputState_Variable_and_Value>` in the **input_states** argument or
  *INPUT_STATES* entry of a **params** dictionary, it must be compatible with the value of the corresponding
  item **default_variable**; otherwise, the format of the item in **default_variable** corresponding to the
  InputState is used to specify the format of its `variable <InputState.variable>` (e.g., the InputState is
  `specified using an OutputState <InputState_Projection_Source_Specification>` to project to it;).  If
  **default_variable** is not specified, a default value is specified by the Mechanism.

COMMENT:
*** ADD SOME EXAMPLES HERE (see `examples <XXX>`)
COMMENT

COMMENT:
*** ADD THESE TO ABOVE WHEN IMPLEMENTED:
    If more InputStates are specified than there are items in `variable <Mechanism_Base.variable>,
        the latter is extended to  match the former.
    If the Mechanism's `variable <Mechanism_Base.variable>` has more than one item, it may still be assigned
        a single InputState;  in that case, the `value <InputState.value>` of that InputState must have the same
        number of items as the Mechanisms's `variable <Mechanism_Base.variable>`.
COMMENT
..
* *INPUT_STATES* entry of a params dict (list) -- specifications are treated in the same manner as those in the
  **input_states** argument, and take precedence over those.

.. _Mechanism_Add_InputStates:

**Adding InputStates**

InputStates can be added to a Mechanism using its `add_states <Mechanism_Base.add_states>` method;  this extends its
`variable <Mechanism_Base.variable>` by a number of items equal to the number of InputStates added, and each new item
is assigned a format compatible with the `value <InputState.value>` of the corresponding InputState added;  if the
InputState's `variable <InputState.variable>` is not specified, it is assigned the default format for an item of the
owner's `variable <Mechanism_Base.variable>` attribute. The InputStates are appended to the end of the list in the
Mechanism's `input_states <Mechanism_Base.input_states>` attribute.  Adding in States in this manner does **not**
replace any existing States, including any default States generated when the Mechanism was constructed (this is
contrast to States specified in a Mechanism's constructor which **do** `replace any default State(s) of the same type
<Mechanism_Default_State_Suppression_Note>`).

.. _Mechanism_Add_InputStates_Note:

.. note::
    Adding InputStates to a Mechanism using its `add_states <Mechanism_Base.add_states>` method may introduce an
    incompatibility with the Mechanism's `function <Mechanism_Base.function>`, which takes the Mechanism's `variable
    <Mechanism_Base.variable>` as its input; such an incompatibility will generate an error.  It may also influence
    the number of OutputStates created for the Mechanism. It is the user's responsibility to ensure that the
    assignment of InputStates to a Mechanism using the `add_states <Mechanism_Base.add_states>` is coordinated with
    the specification of its `function <Mechanism_Base.function>`, so that the total number of InputStates (listed
    in the Mechanism's `input_states <Mechanism_Base.input_states>` attribute matches the number of items expected
    for the input to the function specified in the Mechanism's `function <Mechanism_Base.function>` attribute
    (i.e., its length along axis 0).

.. _Mechanism_InputState_Projections:

**Projections to InputStates**

Each InputState of a Mechanism can receive one or more `Projections <Projection>` from other Mechanisms.  When a
Mechanism is created, a `MappingProjection` is created automatically for any OutputStates or Projections from them
that are in its `InputState specification <InputState_Specification>`, using `AUTO_ASSIGN_MATRIX` as the Projection's
`matrix specification <Mapping_Matrix_Specification>`.  However, if a specification in the **input_states** argument
or an *INPUT_STATES* entry of a **params** dictionary cannot be resolved to an instantiated OutputState at the time the
Mechanism is created, no MappingProjection is assigned to the InputState, and this must be done by some other means;
any specifications in the Mechanism's `input_states <Mechanism_Base.monitored_output_states>` attribute that are not
associated with an instantiated OutputState at the time the Mechanism is executed are ignored.

The `PathwayProjections <PathwayProjection>` (e.g., `MappingProjections <MappingProjection>`) it receives are listed
in its `path_afferents <InputState.path_afferents>` attribute.  If the Mechanism is an `ORIGIN` Mechanism of a
`Process`, this includes a Projection from the `ProcessInputState <Process_Input_And_Output>` for that Process.  Any
`GatingProjections <GatingProjection>` it receives are listed in its `mod_afferents <InputState.mod_afferents>`
attribute.


.. _Mechanism_ParameterStates:

ParameterStates and Parameters
^^^^^^^^^^^^^^^^^^^^^^^^^^^^^^

`ParameterStates <ParameterState>` provide the value for each parameter of a Mechanism and its `function
<Mechanism_Base.function>`.  One ParameterState is assigned to each of the parameters of the Mechanism and/or its
`function <Mechanism_Base.function>` (corresponding to the arguments in their constructors). The ParameterState takes
the value specified for a parameter (see `below <Mechanism_Parameter_Value_Specification>`) as its `variable
<ParameterState.variable>`, and uses it as the input to the ParameterState's `function <ParameterState.function>`,
which `modulates <ModulatorySignal_Modulation>` it in response to any `ControlProjections <ControlProjection>` received
by the ParameterState (specified in its `mod_afferents <ParameterState.mod_afferents>` attribute), and assigns the
result to the ParameterState's `value <ParameterState.value>`.  This is the value used by the Mechanism or its
`function <Mechanism_Base.function>` when the Mechanism `executes <Mechanism_Execution>`.  Accordingly, when the value
of a parameter is accessed (e.g., using "dot" notation, such as ``my_mech.my_param``), it is actually the
*ParameterState's* `value <ParameterState.value>` that is returned (thereby accurately reflecting the value used
during the last execution of the Mechanism or its `function <Mechanism_Base.function>`).  The ParameterStates for a
Mechanism are listed in its `parameter_states <Mechanism_Base.parameter_states>` attribute.

.. _Mechanism_Parameter_Value_Specification:

The "base" value of a parameter (i.e., the unmodulated value used as the ParameterState's `variable
<ParameterState.variable>` and the input to its `function <ParameterState.function>`) can specified when a Mechanism
and/or its `function <Mechanism_Base.function>` are first created,  using the corresponding arguments of their
constructors (see `Mechanism_Function` above).  Parameter values can also be specified later, by direct assignment of a
value to the attribute for the parameter, or by using the Mechanism's `assign_param` method (the recommended means;
see `ParameterState_Specification`).  Note that the attributes for the parameters of a Mechanism's `function
<Mechanism_Base.function>` usually belong to the `Function <Function_Overview>` referenced in its `function_object
<Component.function_object>` attribute, not the Mechanism itself, and therefore must be assigned to the Function
Component (see `Mechanism_Function_Object` above).

All of the Mechanism's parameters are listed in a dictionary in its `user_params` attribute; that dictionary contains
a *FUNCTION_PARAMS* entry that contains a sub-dictionary with the parameters of the Mechanism's `function
<Mechanism_Base.function>`.  The *FUNCTION_PARAMS* sub-dictionary is also accessible directly from the Mechanism's
`function_params <Mechanism_Base.function_params>` attribute.

.. _Mechanism_OutputStates:

OutputStates
^^^^^^^^^^^^
These represent the output(s) of a Mechanism. A Mechanism can have several `OutputStates <OutputState>`, and each can
send Projections that transmit its value to other Mechanisms and/or as the output of the `Process` or `System` to which
the Mechanism belongs.  Every Mechanism has at least one OutputState, referred to as its `primary OutputState
<OutputState_Primary>`.  If OutputStates are not explicitly specified for a Mechanism, a primary OutputState is
automatically created and assigned to its `output_state <Mechanism_Base.output_state>` attribute (note the singular),
and also to the first entry of the Mechanism's `output_states <Mechanism_Base.output_states>` attribute (note the
plural).  The `value <OutputState.value>` of the primary OutputState is assigned as the first (and often only) item
of the Mechanism's `value <Mechanism_Base.value>` attribute, which is the result of the Mechanism's `function
<Mechanism_Base.function>`.  Additional OutputStates can be assigned to represent values corresponding to other items
of the Mechanism's `value <Mechanism_Base.value>` (if there are any) and/or values derived from any or all of those
items. `Standard OutputStates <OutputState_Standard>` are available for each type of Mechanism, and custom ones can
be configured (see `OutputState Specification <OutputState_Specification>`. These can be assigned in the
**output_states** argument of the Mechanism's constructor.

All of a Mechanism's OutputStates (including the primary one) are listed in its `output_states
<Mechanism_Base.output_states>` attribute (note the plural). The `output_states <Mechanism_Base.output_states>`
attribute is a ContentAddressableList -- a PsyNeuLink-defined subclass of the Python class
`UserList <https://docs.python.org/3.6/library/collections.html?highlight=userlist#collections.UserList>`_ -- that
allows a specific OutputState in the list to be accessed using its name as the index for the list (e.g.,
``my_mechanism['OutputState name']``).  This list can also be used to assign additional OutputStates to the Mechanism
after it has been created.

The `value <OutputState.value>` of each of the Mechanism's OutputStates is assigned as an item in the Mechanism's
`output_values <Mechanism_Base.output_values>` attribute, in the same order in which they are listed in its
`output_states <Mechanism_Base.output_states>` attribute.  Note, that the `output_values <Mechanism_Base.output_values>`
attribute of a Mechanism is distinct from its `value <Mechanism_Base.value>` attribute, which contains the full and
unmodified results of its `function <Mechanism_Base.function>` (this is because OutputStates can modify the item of
the Mechanism`s `value <Mechanism_Base.value>` to which they refer -- see `OutputStates <OutputState_Customization>`).


.. _Mechanism_Attributes:

Additional Attributes
~~~~~~~~~~~~~~~~~~~~~

In addition to the `standard attributes <Component_Structure>` of any `Component <Component>`, Mechanisms have a set of
Mechanism-specific attributes (listed below). These can be specified in arguments of the Mechanism's constructor,
in a `parameter specification dictionary <ParameterState_Specification>` assigned to the **params** argument of the
Mechanism's constructor, by direct reference to the corresponding attribute of the Mechanisms after it has been
constructed (e.g., ``my_mechanism.param``), or using the Mechanism's `assign_params` method. The Mechanism-specific
attributes are listed below by their argument names / keywords, along with a description of how they are specified:

    * **input_states** / *INPUT_STATES* - a list specifying the Mechanism's input_states
      (see `InputState_Specification` for details of specification).
    ..
    * **output_states** / *OUTPUT_STATES* - specifies specialized OutputStates required by a Mechanism subclass
      (see `OutputState_Specification` for details of specification).
    ..
    * **monitor_for_control** / *MONITOR_FOR_CONTROL* - specifies which of the Mechanism's OutputStates is monitored by
      the `controller` for the System to which the Mechanism belongs (see `specifying monitored OutputStates
      <ObjectiveMechanism_Monitored_Output_States>` for details of specification).
    ..
    * **monitor_for_learning** / *MONITOR_FOR_LEARNING* - specifies which of the Mechanism's OutputStates is used for
      learning (see `Learning <LearningMechanism_Activation_Output>` for details of specification).

A Mechanism also has several convenience properties, listed brelow, that list its `Projections <Projection>` and the
Mechanisms that send/receive these:

    * `projections <Mechanism_Base.projections>` -- all of the Projections sent or received by the Mechanism;
    * `afferents <Mechanism_Base.afferents>` -- all of the Projections received by the Mechanism;
    * `path_afferents <Mechanism_Base.afferents>` -- all of the PathwayProjections received by the Mechanism;
    * `mod_afferents <Mechanism_Base.afferents>` -- all of the ModulatoryProjections received by the Mechanism;
    * `efferents <Mechanism_Base.efferents>` -- all of the Projections sent by the Mechanism;
    * `senders <Mechanism_Base.senders>` -- all of the Mechanisms that send a Projection to the Mechanism
    * `modulators <Mechanism_Base.modulators>` -- all of the AdaptiveMechanisms that send a ModulatoryProjection to the
      Mechanism
    * `receivers <Mechanism_Base.receivers>` -- all of the Mechanisms that receive a Projection from the Mechanism

Each of these is a `ContentAddressableList`, which means that the names of the Components in each list can be listed by
appending ``.names`` to the property.  For examples, the names of all of the Mechanisms that receive a Projection from
``my_mech`` can be accessed by ``my_mech.receivers.names``.


.. _Mechanism_Role_In_Processes_And_Systems:

Role in Processes and Systems
~~~~~~~~~~~~~~~~~~~~~~~~~~~~~

Mechanisms that are part of one or more `Processes <Process>` are assigned designations that indicate the
`role <Process_Mechanisms>` they play in those Processes, and similarly for `role <System_Mechanisms>` they play in
any `Systems <System>` to which they belong. These designations are listed in the Mechanism's `processes
<Mechanism_Base.processes>` and `systems <Mechanism_Base.systems>` attributes, respectively.  Any Mechanism
designated as `ORIGIN` receives a `MappingProjection` to its `primary InputState <InputState_Primary>` from the
Process(es) to which it belongs.  Accordingly, when the Process (or System of which the Process is a part) is
executed, those Mechanisms receive the input provided to the Process (or System).  The `output_values
<Mechanism_Base.output_values>` of any Mechanism designated as the `TERMINAL` Mechanism for a Process is assigned as
the `output <Process.output>` of that Process, and similarly for any System to which it belongs.

.. note::
   A Mechanism that is the `ORIGIN` or `TERMINAL` of a Process does not necessarily have the same role in the
   System(s) to which the Mechanism or Process belongs (see `example <LearningProjection_Target_vs_Terminal_Figure>`).


.. _Mechanism_Execution:

Execution
---------

A Mechanism can be executed using its `execute <Mechanism_Base.execute>` or `run <Mechanism_Base.run>` methods.  This
can be useful in testing a Mechanism and/or debugging.  However, more typically, Mechanisms are executed as part of a
`Process <Process_Execution>` or `System <System_Execution>`.  For either of these, the Mechanism must be included in
the `pathway <Process.pathway>` of a Process.  There, it can be specified on its own, or as the first item of a
tuple that also has an optional set of `runtime parameters <Mechanism_Runtime_Parameters>` (see `Process Mechanisms
<Process_Mechanisms>` for additional details about specifying a Mechanism in a Process `pathway
<Process.pathway>`).

.. _Mechanism_Runtime_Parameters:

Runtime Parameters
~~~~~~~~~~~~~~~~~~

.. note::
   This is an advanced feature, and is generally not required for most applications.

The parameters of a Mechanism are usually specified when the Mechanism is `created <Mechanism_Creation>`.  However,
these can be overridden when it `executed <Mechanism_Base.execution>`.  This can be done in a `parameter specification
dictionary <ParameterState_Specification>` assigned to the **runtime_param** argument of the Mechanism's `execute
<Mechanism_Base.execute>` method, or in a `tuple with the Mechanism <Process_Mechanism_Specification>` in the `pathway`
of a `Process`.  Any value assigned to a parameter in a **runtime_params** dictionary will override the current value of
that parameter for the (and *only* the) current execution of the Mechanism; the value will return to its previous value
following that execution, unless the `runtimeParamStickyAssignmentPref` is set for the component to which the parameter
belongs.

The runtime parameters for a Mechanism are specified using a dictionary that contains one or more entries, each of which
is for a parameter of the Mechanism or its  `function <Mechanism_Base.function>`, or for one of the `Mechanism's States
<Mechanism_States>`. Entries for parameters of the Mechanism or its `function <Mechanism_Base.function>` use the
standard format for `parameter specification dictionaries <ParameterState_Specification>`. Entries for the Mechanism's
States can be used to specify runtime parameters of the corresponding State, its `function <State_Base.function>`, or
any of the `Projections to that state <State_Projections>`. Each entry for the parameters of a State uses a key
corresponding to the type of State (*INPUT_STATE_PARAMS*, *OUTPUT_STATE_PARAMS* or *PARAMETER_STATE_PARAMS*), and a
value that is a sub-dictionary containing a dictionary with the runtime  parameter specifications for all States of that
type). Within that sub-dictionary, specification of parameters for the State or its `function <State_Base.function>` use
the  standard format for a `parameter specification dictionary <ParameterState_Specification>`.  Parameters for all of
the `State's Projections <State_Projections>` can be specified in an entry with the key *PROJECTION_PARAMS*, and a
sub-dictionary that contains the parameter specifications;  parameters for Projections of a particular type can be
placed in an entry with a key specifying the type (*MAPPING_PROJECTION_PARAMS*, *LEARNING_PROJECTION_PARAMS*,
*CONTROL_PROJECTION_PARAMS*, or *GATING_PROJECTION_PARAMS*; and parameters for a specific Projection can be placed in
an entry with a key specifying the name of the Projection and a sub-dictionary with the specifications.

COMMENT:
    ADD EXAMPLE(S) HERE
COMMENT

COMMENT:
?? DO PROJECTION DICTIONARIES PERTAIN TO INCOMING OR OUTGOING PROJECTIONS OR BOTH??
?? CAN THE KEY FOR A STATE DICTIONARY REFERENCE A SPECIFIC STATE BY NAME, OR ONLY STATE-TYPE??

State keyword: dict for State's params
    Function or Projection keyword: dict for Funtion or Projection's params
        parameter keyword: vaue of param

    dict: can be one (or more) of the following:
        + INPUT_STATE_PARAMS:<dict>
        + PARAMETER_STATE_PARAMS:<dict>
   [TBI + OUTPUT_STATE_PARAMS:<dict>]
        - each dict will be passed to the corresponding State
        - params can be any permissible executeParamSpecs for the corresponding State
        - dicts can contain the following embedded dicts:
            + FUNCTION_PARAMS:<dict>:
                 will be passed the State's execute method,
                     overriding its paramInstanceDefaults for that call
            + PROJECTION_PARAMS:<dict>:
                 entry will be passed to all of the State's Projections, and used by
                 by their execute methods, overriding their paramInstanceDefaults for that call
            + MAPPING_PROJECTION_PARAMS:<dict>:
                 entry will be passed to all of the State's MappingProjections,
                 along with any in a PROJECTION_PARAMS dict, and override paramInstanceDefaults
            + LEARNING_PROJECTION_PARAMS:<dict>:
                 entry will be passed to all of the State's LearningProjections,
                 along with any in a PROJECTION_PARAMS dict, and override paramInstanceDefaults
            + CONTROL_PROJECTION_PARAMS:<dict>:
                 entry will be passed to all of the State's ControlProjections,
                 along with any in a PROJECTION_PARAMS dict, and override paramInstanceDefaults
            + GATING_PROJECTION_PARAMS:<dict>:
                 entry will be passed to all of the State's GatingProjections,
                 along with any in a PROJECTION_PARAMS dict, and override paramInstanceDefaults
            + <ProjectionName>:<dict>:
                 entry will be passed to the State's Projection with the key's name,
                 along with any in the PROJECTION_PARAMS and MappingProjection or ControlProjection dicts
COMMENT

.. _Mechanism_Class_Reference:

Class Reference
---------------

"""

import inspect
import logging
import numbers

from collections import Iterable, OrderedDict
from inspect import isclass

import numpy as np
import typecheck as tc

from psyneulink.components.component import Component, ExecutionStatus, InitStatus, function_type, method_type
from psyneulink.components.shellclasses import Function, Mechanism, Projection, State
from psyneulink.components.states.inputstate import InputState
from psyneulink.components.states.modulatorysignals.modulatorysignal import _is_modulatory_spec
from psyneulink.components.states.outputstate import OutputState
from psyneulink.components.states.parameterstate import ParameterState
from psyneulink.components.states.state import ADD_STATES, REMOVE_STATES, _parse_state_spec
from psyneulink.globals.keywords import \
    CHANGED, COMMAND_LINE, EVC_SIMULATION, EXECUTING, FUNCTION, FUNCTION_PARAMS, \
    INITIALIZING, INIT_FUNCTION_METHOD_ONLY, INIT__EXECUTE__METHOD_ONLY, INPUT_STATES, INPUT_STATE_VARIABLES, \
    INPUT_STATE_PARAMS, LEARNING, MONITOR_FOR_CONTROL, MONITOR_FOR_LEARNING, \
    OUTPUT_STATES, OUTPUT_STATE_PARAMS, OWNER_VALUE, OWNER_VARIABLE, PARAMETER_STATES, PARAMETER_STATE_PARAMS, \
    PROCESS_INIT, REFERENCE_VALUE, SEPARATOR_BAR, SET_ATTRIBUTE, SYSTEM_INIT, UNCHANGED, \
    VALIDATE, VALUE, VARIABLE, kwMechanismComponentCategory, kwMechanismExecuteFunction
from psyneulink.globals.preferences.preferenceset import PreferenceLevel
from psyneulink.globals.registry import register_category, remove_instance_from_registry
from psyneulink.globals.context import ContextStatus
from psyneulink.globals.utilities import ContentAddressableList, append_type_to_name, convert_to_np_array, iscompatible, kwCompatibilityNumeric

import ctypes
from llvmlite import ir

__all__ = [
    'Mechanism_Base', 'MechanismError'
]

logger = logging.getLogger(__name__)
MechanismRegistry = {}


class MechanismError(Exception):
    def __init__(self, error_value):
        self.error_value = error_value

    def __str__(self):
        return repr(self.error_value)


from collections import UserDict
class MechParamsDict(UserDict):
    """Subclass for validation of dicts used to pass Mechanism parameters to OutputState for variable specification."""
    pass


class Mechanism_Base(Mechanism):
    """Base class for Mechanism.

    .. note::
       Mechanism is an abstract class and should **never** be instantiated by a direct call to its constructor.
       It should be instantiated using the :class:`mechanism` command (see it for description of parameters),
       by calling the constructor for a subclass, or using other methods for specifying a Mechanism in context
       (see `Mechanism_Creation`).

    COMMENT:
        Description
        -----------
            Mechanism is a Category of the Component class.
            A Mechanism is associated with a name and:
            - one or more input_states:
                two ways to get multiple input_states, if supported by Mechanism subclass being instantiated:
                    • specify 2d variable for Mechanism (i.e., without explicit InputState specifications)
                        once the variable of the Mechanism has been converted to a 2d array, an InputState is assigned
                        for each item of axis 0, and the corresponding item is assigned as the InputState's variable
                    • explicitly specify input_states in params[*INPUT_STATES*] (each with its own variable
                        specification); those variables will be concantenated into a 2d array to create the Mechanism's
                        variable
                if both methods are used, they must generate the same sized variable for the mechanims
                ?? WHERE IS THIS CHECKED?  WHICH TAKES PRECEDENCE: InputState SPECIFICATION (IN _instantiate_state)??
            - an execute method:
                coordinates updating of input_states, parameter_states (and params), execution of the function method
                implemented by the subclass, (by calling its _execute method), and updating of the OutputStates
            - one or more parameters, each of which must be (or resolve to) a reference to a ParameterState
                these determine the operation of the function of the Mechanism subclass being instantiated
            - one or more OutputStates:
                the variable of each receives the corresponding item in the output of the Mechanism's function
                the value of each is passed to corresponding MappingProjections for which the Mechanism is a sender
                * Notes:
                    by default, a Mechanism has only one OutputState, assigned to <Mechanism>.outputState;  however:
                    if params[OUTPUT_STATES] is a list (of names) or specification dict (of MechanismOuput State
                    specs), <Mechanism>.output_states (note plural) is created and contains a list of OutputStates,
                    the first of which points to <Mechanism>.outputState (note singular)
                [TBI * each OutputState maintains a list of Projections for which it serves as the sender]

        Constraints
        -----------
            - the number of input_states must correspond to the length of the variable of the Mechanism's execute method
            - the value of each InputState must be compatible with the corresponding item in the
                variable of the Mechanism's execute method
            - the value of each ParameterState must be compatible with the corresponding parameter of  the Mechanism's
                 execute method
            - the number of OutputStates must correspond to the length of the output of the Mechanism's execute method,
                (self.value)
            - the value of each OutputState must be compatible with the corresponding item of the self.value
                 (the output of the Mechanism's execute method)

        Class attributes
        ----------------
            + componentCategory = kwMechanismFunctionCategory
            + className = componentCategory
            + suffix = " <className>"
            + className (str): kwMechanismFunctionCategory
            + suffix (str): " <className>"
            + registry (dict): MechanismRegistry
            + classPreference (PreferenceSet): Mechanism_BasePreferenceSet, instantiated in __init__()
            + classPreferenceLevel (PreferenceLevel): PreferenceLevel.CATEGORY
            + ClassDefaults.variable (list)
            + paramClassDefaults (dict):
                + [TBI: kwMechanismExecutionSequenceTemplate (list of States):
                    specifies order in which types of States are executed;  used by self.execute]
            + default_mechanism (str): Currently DDM_MECHANISM (class reference resolved in __init__.py)

        Class methods
        -------------
            - _validate_variable(variable, context)
            - _validate_params(request_set, target_set, context)
            - terminate_execute(self, context=None): terminates execution of Mechanism (for TimeScale = time_step)
            - adjust(params, context)
                modifies specified Mechanism params (by calling Function._instantiate_defaults)
                returns output
            - plot(): generates a plot of the Mechanism's function using the specified parameter values

        MechanismRegistry
        -----------------
            All Mechanisms are registered in MechanismRegistry, which maintains a dict for each subclass,
              a count for all instances of that type, and a dictionary of those instances
    COMMENT

    Attributes
    ----------

    variable : at least ndarray : default self.instance_defaults.variable
        used as input to the Mechanism's `function <Mechanism_Base.function>`.  It is always at least a 2d np.array,
        with each item of axis 0 corresponding to a `value <InputState.value>` of one of the Mechanism's `InputStates
        <InputState>` (in the order they are listed in its `input_states <Mechanism_Base.input_states>` attribute), and
        the first item (i.e., item 0) corresponding to the `value <InputState.value>` of the `primary InputState
        <InputState_Primary>`.  When specified in the **variable** argument of the constructor for the Mechanism,
        it is used as a template to define the format (shape and type of elements) of the input the Mechanism's
        `function <Mechanism_Base.function>`.

        .. _receivesProcessInput (bool): flags if Mechanism (as first in Pathway) receives Process input Projection

    input_state : InputState : default default InputState
        `primary InputState <InputState_Primary>` for the Mechanism;  same as first entry of its `input_states
        <Mechanism_Base.input_states>` attribute.  Its `value <InputState.value>` is assigned as the first item of the
        Mechanism's `variable <Mechanism_Base.variable>`.

    input_states : ContentAddressableList[str, InputState]
        a list of the Mechanism's `InputStates <Mechanism_InputStates>`. The first (and possibly only) entry is always
        the Mechanism's `primary InputState <InputState_Primary>` (i.e., the one in the its `input_state
        <Mechanism_Base.input_state>` attribute).

    input_values : List[List or 1d np.array] : default self.instance_defaults.variable
        each item in the list corresponds to the `value <InputState.value>` of one of the Mechanism's `InputStates
        <Mechanism_InputStates>` listed in its `input_states <Mechanism_Base.input_states>` attribute.  The value of
        each item is the same as the corresponding item in the Mechanism's `variable <Mechanism_Base.variable>`
        attribute.  The latter is a 2d np.array; the `input_values <Mechanism_Base.input_values>` attribute provides
        this information in a simpler list format.

    parameter_states : ContentAddressableList[str, ParameterState]
        a read-only list of the Mechanism's `ParameterStates <Mechanism_ParameterStates>`, one for each of its
        `configurable parameters <ParameterState_Configurable_Parameters>`, including those of its `function
        <Mechanism_Base.function>`.  The value of the parameters of the Mechanism and its `function
        <Mechanism_Base.function>` are also accessible as (and can be modified using) attributes of the Mechanism
        (see `Mechanism_ParameterStates`).

    COMMENT:
       MOVE function and function_params (and add user_params) to Component docstring
    COMMENT

    function : Function, function or method
        the primary function for the Mechanism, called when it is `executed <Mechanism_Execution>`.  It takes the
        Mechanism's `variable <Mechanism_Base.variable>` attribute as its input, and its result is assigned to the
        Mechanism's `value <Mechanism_Base.value>` attribute.

    function_params : Dict[str, value]
        contains the parameters for the Mechanism's `function <Mechanism_Base.function>`.  The key of each entry is the
        name of a parameter of the function, and its value is the parameter's value.

    value : ndarray
        output of the Mechanism's `function <Mechanism_Base.function>`.  It is always at least a 2d np.array, with the
        items of axis 0 corresponding to the values referenced by the corresponding `index <OutputState.index>`
        attribute of the Mechanism's `OutputStates <OutputState>`.  The first item is generally referenced by the
        Mechanism's `primary OutputState <OutputState_Primary>` (i.e., the one in the its `output_state
        <Mechanism_Base.output_state>` attribute).  The `value <Mechanism_Base.value>` is `None` until the Mechanism
        has been executed at least once.

        .. note::
           the `value <Mechanism_Base.value>` of a Mechanism is not necessarily the same as its
           `output_values <Mechanism_Base.output_values>` attribute, which lists the `values <OutputState.value>`
           of its `OutputStates <Mechanism_Base.outputStates>`.

    output_state : OutputState
        `primary OutputState <OutputState_Primary>` for the Mechanism;  same as first entry of its `output_states
        <Mechanism_Base.output_states>` attribute.

    output_states : ContentAddressableList[str, OutputState]
        list of the Mechanism's `OutputStates <Mechanism_OutputStates>`.

        There is always
        at least one entry, which identifies the Mechanism's `primary OutputState <OutputState_Primary>`.

        a list of the Mechanism's `OutputStates <Mechanism_OutputStates>`. The first (and possibly only) entry is always
        the Mechanism's `primary OutputState <OutputState_Primary>` (i.e., the one in the its `output_state
        <Mechanism_Base.output_state>` attribute).

    output_values : List[value]
        each item in the list corresponds to the `value <OutputState.value>` of one of the Mechanism's `OutputStates
        <Mechanism_OutputStates>` listed in its `output_states <Mechanism_Base.output_states>` attribute.

        .. note:: The `output_values <Mechanism_Base.output_values>` of a Mechanism is not necessarily the same as its
                  `value <Mechanism_Base.value>` attribute, since an OutputState's
                  `function <OutputState.OutputState.function>` and/or its `assign <Mechanism_Base.assign>`
                  attribute may use the Mechanism's `value <Mechanism_Base.value>` to generate a derived quantity for
                  the `value <OutputState.OutputState.value>` of that OutputState (and its corresponding item in the
                  the Mechanism's `output_values <Mechanism_Base.output_values>` attribute).

        COMMENT:
            EXAMPLE HERE
        COMMENT

        .. _outputStateValueMapping : Dict[str, int]:
               contains the mappings of OutputStates to their indices in the output_values list
               The key of each entry is the name of an OutputState, and the value is its position in the
                    :py:data:`OutputStates <Mechanism_Base.output_states>` ContentAddressableList.
               Used in ``_update_output_states`` to assign the value of each OutputState to the correct item of
                   the Mechanism's ``value`` attribute.
               Any Mechanism with a function that returns a value with more than one item (i.e., len > 1) MUST implement
                   self.execute rather than just use the params[FUNCTION].  This is so that _outputStateValueMapping
                   can be implemented.
               TBI: if the function of a Mechanism is specified only by params[FUNCTION]
                   (i.e., it does not implement self.execute) and it returns a value with len > 1
                   it MUST also specify kwFunctionOutputStateValueMapping.

    is_finished : bool : default False
        set by a Mechanism to signal completion of its `execution <Mechanism_Execution>`; used by `Component-based
        Conditions <Conditions_Component_Based>` to predicate the execution of one or more other Components on the
        Mechanism.

    COMMENT:
        phaseSpec : int or float :  default 0
            determines the `TIME_STEP` (s) at which the Mechanism is executed as part of a System
            (see :ref:`Process_Mechanisms` for specification, and :ref:`System Phase <System_Execution_Phase>`
            for how phases are used).
    COMMENT

    states : ContentAddressableList
        a list of all of the Mechanism's `States <State>`, composed from its `input_states
        <Mechanism_Base.input_states>`, `parameter_states <Mechanism_Base.parameter_states>`, and
        `output_states <Mechanism_Base.output_states>` attributes.

    projections : ContentAddressableList
        a list of all of the Mechanism's `Projections <Projection>`, composed from the
        `path_afferents <InputStates.path_afferents>` of all of its `input_states <Mechanism_Base.input_states>`,
        the `mod_afferents` of all of its `input_states <Mechanism_Base.input_states>`,
        `parameter_states <Mechanism)Base.parameter_states>`, and `output_states <Mechanism_Base.output_states>`,
        and the `efferents <OutputState.efferents>` of all of its `output_states <Mechanism_Base.output_states>`.

    afferents : ContentAddressableList
        a list of all of the Mechanism's afferent `Projections <Projection>`, composed from the
        `path_afferents <InputStates.path_afferents>` of all of its `input_states <Mechanism_Base.input_states>`,
        and the `mod_afferents` of all of its `input_states <Mechanism_Base.input_states>`,
        `parameter_states <Mechanism)Base.parameter_states>`, and `output_states <Mechanism_Base.output_states>`.,

    path_afferents : ContentAddressableList
        a list of all of the Mechanism's afferent `PathwayProjections <PathwayProjection>`, composed from the
        `path_afferents <InputStates.path_afferents>` attributes of all of its `input_states
        <Mechanism_Base.input_states>`.

    mod_afferents : ContentAddressableList
        a list of all of the Mechanism's afferent `ModulatoryProjections <ModulatoryProjection>`, composed from the
        `mod_afferents` attributes of all of its `input_states <Mechanism_Base.input_states>`, `parameter_states
        <Mechanism)Base.parameter_states>`, and `output_states <Mechanism_Base.output_states>`.

    efferents : ContentAddressableList
        a list of all of the Mechanism's efferent `Projections <Projection>`, composed from the `efferents
        <OutputState.efferents>` attributes of all of its `output_states <Mechanism_Base.output_states>`.

    senders : ContentAddressableList
        a list of all of the Mechanisms that send `Projections <Projection>` to the Mechanism (i.e., the senders of
        its `afferents <Mechanism_Base.afferents>`; this includes both `ProcessingMechanisms <ProcessingMechanism>`
        (that send `MappingProjections <MappingProjection>` and `AdaptiveMechanisms <AdaptiveMechanism>` (that send
        `ModulatoryProjections <ModulatoryProjection>` (also see `modulators <Mechanism_Base.modulators>`).

    modulators : ContentAddressableList
        a list of all of the `AdapativeMechanisms <AdaptiveMechanism>` that send `ModulatoryProjections
        <ModulatoryProjection>` to the Mechanism (i.e., the senders of its `mod_afferents
        <Mechanism_Base.mod_afferents>` (also see `senders <Mechanism_Base.senders>`).

    receivers : ContentAddressableList
        a list of all of the Mechanisms that receive `Projections <Projection>` from the Mechanism (i.e.,
        the receivers of its `efferents <Mechanism_Base.efferents>`.

    processes : Dict[Process, str]
        a dictionary of the `Processes <Process>` to which the Mechanism belongs, that designates its  `role
        <Mechanism_Role_In_Processes_And_Systems>` in each.  The key of each entry is a Process to which the Mechansim
        belongs, and its value is the Mechanism's `role in that Process <Process_Mechanisms>`.

    systems : Dict[System, str]
        a dictionary of the `Systems <System>` to which the Mechanism belongs, that designates its `role
        <Mechanism_Role_In_Processes_And_Systems>` in each. The key of each entry is a System to which the Mechanism
        belongs, and its value is the Mechanism's `role in that System <System_Mechanisms>`.

    name : str
        the name of the Mechanism; if it is not specified in the **name** argument of the constructor, a default is
        assigned by MechanismRegistry (see `Naming` for conventions used for default and duplicate names).

    prefs : PreferenceSet or specification dict
        the `PreferenceSet` for the Mechanism; if it is not specified in the **prefs** argument of the
        constructor, a default is assigned using `classPreferences` defined in __init__.py (see :doc:`PreferenceSet
        <LINK>` for details).

        .. _stateRegistry : Registry
               registry containing dicts for each State type (InputState, OutputState and ParameterState) with instance
               dicts for the instances of each type and an instance count for each State type in the Mechanism.
               Note: registering instances of State types with the Mechanism (rather than in the StateRegistry)
                     allows the same name to be used for instances of a State type belonging to different Mechanisms
                     without adding index suffixes for that name across Mechanisms
                     while still indexing multiple uses of the same base name within a Mechanism.

    """

    #region CLASS ATTRIBUTES
    componentCategory = kwMechanismComponentCategory
    className = componentCategory
    suffix = " " + className

    class ClassDefaults(Mechanism.ClassDefaults):
        variable = np.array([[0]])

    registry = MechanismRegistry

    classPreferenceLevel = PreferenceLevel.CATEGORY
    # Any preferences specified below will override those specified in CategoryDefaultPreferences
    # Note: only need to specify setting;  level will be assigned to CATEGORY automatically
    # classPreferences = {
    #     kwPreferenceSetName: 'MechanismCustomClassPreferences',
    #     kp<pref>: <setting>...}

    # Class-specific loggable items
    @property
    def _loggable_items(self):
        # States, afferent Projections are loggable for a Mechanism
        #     - this allows the value of InputStates and OutputStates to be logged
        #     - for MappingProjections, this logs the value of the Projection's matrix parameter
        #     - for ModulatoryProjections, this logs the value of the Projection
        # IMPLEMENTATION NOTE: this needs to be a property as Projections may be added after instantiation
        try:
            # return list(self.states) + list(self.afferents)
            return list(self.states)
        except:
            return []

    #FIX:  WHEN CALLED BY HIGHER LEVEL OBJECTS DURING INIT (e.g., PROCESS AND SYSTEM), SHOULD USE FULL Mechanism.execute
    # By default, init only the _execute method of Mechanism subclass objects when their execute method is called;
    #    that is, DO NOT run the full Mechanism execute Process, since some components may not yet be instantiated
    #    (such as OutputStates)
    initMethod = INIT__EXECUTE__METHOD_ONLY

    # Note:  the following enforce encoding as 2D np.ndarrays,
    #        to accomodate multiple States:  one 1D np.ndarray per state
    variableEncodingDim = 2
    valueEncodingDim = 2

    stateListAttr = {InputState:INPUT_STATES,
                       ParameterState:PARAMETER_STATES,
                       OutputState:OUTPUT_STATES}

    # Category specific defaults:
    paramClassDefaults = Component.paramClassDefaults.copy()
    paramClassDefaults.update({
        INPUT_STATES:None,
        OUTPUT_STATES:None,
        MONITOR_FOR_CONTROL: NotImplemented,  # This has to be here to "register" it as a valid param for the class
                                              # but is set to NotImplemented so that it is ignored if it is not
                                              # assigned;  setting it to None actively disallows assignment
                                              # (see EVCControlMechanism_instantiate_input_states for more details)
        MONITOR_FOR_LEARNING: None,
        # TBI - kwMechanismExecutionSequenceTemplate: [
        #     Components.States.InputState.InputState,
        #     Components.States.ParameterState.ParameterState,
        #     Components.States.OutputState.OutputState]
        })

    # def __new__(cls, *args, **kwargs):
    # def __new__(cls, name=NotImplemented, params=NotImplemented, context=None):
    #endregion

    @tc.typecheck
    def __init__(self,
                 default_variable=None,
                 size=None,
                 input_states=None,
                 output_states=None,
                 params=None,
                 name=None,
                 prefs=None,
                 context=None):
        """Assign name, category-level preferences, and variable; register Mechanism; and enforce category methods

        This is an abstract class, and can only be called from a subclass;
           it must be called by the subclass with a context value

        NOTES:
        * Since Mechanism is a subclass of Component, it calls super.__init__
            to validate size and default_variable and param_defaults, and assign params to paramInstanceDefaults;
            it uses INPUT_STATE as the default_variable
        * registers Mechanism with MechanismRegistry

        """
        from psyneulink.components.states.inputstate import InputState

        # Forbid direct call to base class constructor
        # this context stuff is confusing: when do I use super().__init__(context=self)
        # and when do I use super().__init__(context=context)?
        if context is None or (not isinstance(context, type(self)) and not VALIDATE in context): # cxt-test
            raise MechanismError("Direct call to abstract class Mechanism() is not allowed; "
                                 "use a subclass")

        # IMPLEMENT **kwargs (PER State)


        # Ensure that all input_states and output_states, whether from paramClassDefaults or constructor arg,
        #    have been included in user_params and implemented as properties
        #    (in case the subclass did not include one and/or the other as an argument in its constructor)

        kwargs = {}

        # input_states = []
        # if INPUT_STATES in self.paramClassDefaults and self.paramClassDefaults[INPUT_STATES]:
        #     input_states.extend(self.paramClassDefaults[INPUT_STATES])
        # if INPUT_STATES in self.user_params and self.user_params[INPUT_STATES]:
        #     input_states.extend(self.user_params[INPUT_STATES])
        # if input_states:
        #     kwargs[INPUT_STATES] = input_states
        #
        # output_states = []
        # if OUTPUT_STATES in self.paramClassDefaults and self.paramClassDefaults[OUTPUT_STATES]:
        #     output_states.extend(self.paramClassDefaults[OUTPUT_STATES])
        # if OUTPUT_STATES in self.user_params and self.user_params[OUTPUT_STATES]:
        #     output_states.extend(self.user_params[OUTPUT_STATES])
        # if output_states:
        #     kwargs[OUTPUT_STATES] = output_states
        #
        # kwargs[PARAMS] = params
        #
        # params = self._assign_args_to_param_dicts(**kwargs)

        self._execution_id = None
        self._is_finished = False
        # Register with MechanismRegistry or create one
        if not context is VALIDATE: # cxt-test
            register_category(entry=self,
                              base_class=Mechanism_Base,
                              name=name,
                              registry=MechanismRegistry,
                              context=context)

        # Create Mechanism's _stateRegistry and state type entries
        from psyneulink.components.states.state import State_Base
        self._stateRegistry = {}

        # InputState
        from psyneulink.components.states.inputstate import InputState
        register_category(entry=InputState,
                          base_class=State_Base,
                          registry=self._stateRegistry,
                          context=context)
        # ParameterState
        from psyneulink.components.states.parameterstate import ParameterState
        register_category(entry=ParameterState,
                          base_class=State_Base,
                          registry=self._stateRegistry,
                          context=context)
        # OutputState
        from psyneulink.components.states.outputstate import OutputState
        register_category(entry=OutputState,
                          base_class=State_Base,
                          registry=self._stateRegistry,
                          context=context)

        default_variable = self._handle_default_variable(default_variable, size, input_states, params)
        if isinstance(output_states, tuple):
            output_states = list(output_states)

        # Mark initialization in context
        self.context.status = ContextStatus.INITIALIZATION
        if not context or isinstance(context, object) or inspect.isclass(context): # cxt-test
            context = INITIALIZING + self.name + SEPARATOR_BAR + self.__class__.__name__ # cxt-done
            self.context.string = INITIALIZING + self.name + SEPARATOR_BAR + self.__class__.__name__
        else:
            context = context + SEPARATOR_BAR + INITIALIZING + self.name # cxt-done
            self.context.string = context + SEPARATOR_BAR + INITIALIZING + self.name # cxt-done

        super(Mechanism_Base, self).__init__(default_variable=default_variable,
                                             size=size,
                                             param_defaults=params,
                                             prefs=prefs,
                                             name=name,
                                             context=context)

        # FUNCTIONS:

# IMPLEMENTATION NOTE:  REPLACE THIS WITH ABC (ABSTRACT CLASS)
        # Assign class functions
        self.classMethods = {
            kwMechanismExecuteFunction: self.execute,
            # kwMechanismAdjustFunction: self.adjust_function,
            # kwMechanismTerminateFunction: self.terminate_execute
        }
        self.classMethodNames = self.classMethods.keys()

        #  Validate class methods:
        #    make sure all required ones have been implemented in (i.e., overridden by) subclass
        for name, method in self.classMethods.items():
            try:
                method
            except (AttributeError):
                raise MechanismError("{0} is not implemented in Mechanism class {1}".
                                     format(name, self.name))

        try:
            self.instance_defaults.value = self.value.copy()
        except AttributeError:
            self.instance_defaults.value = self.value
        self.value = self._old_value = None
        # FIX: 10/3/17 - IS THIS CORRECT?  SHOULD IT BE INITIALIZED??
        self._status = INITIALIZING
        self._receivesProcessInput = False
        self.phaseSpec = None
        self.processes = {}
        self.systems = {}

    # ------------------------------------------------------------------------------------------------------------------
    # Parsing methods
    # ------------------------------------------------------------------------------------------------------------------
    # ---------------------------------------------------------
    # Argument parsers
    # ---------------------------------------------------------

    def _parse_arg_variable(self, variable):
        if variable is None:
            return None

        return super()._parse_arg_variable(convert_to_np_array(variable, dimension=2))

    # ------------------------------------------------------------------------------------------------------------------
    # Handlers
    # ------------------------------------------------------------------------------------------------------------------

    def _handle_default_variable(self, default_variable=None, size=None, input_states=None, params=None):
        '''
            Finds whether default_variable can be determined using **default_variable** and **size**
            arguments.

            Returns
            -------
                a default variable if possible
                None otherwise
        '''
        default_variable_from_input_states = None

        # handle specifying through params dictionary
        try:
            default_variable_from_input_states, input_states_variable_was_specified = self._handle_arg_input_states(params[INPUT_STATES])
        except (TypeError, KeyError):
            pass

        if default_variable_from_input_states is None:
            # fallback to standard arg specification
            default_variable_from_input_states, input_states_variable_was_specified = self._handle_arg_input_states(input_states)

        if default_variable_from_input_states is not None:
            if default_variable is None:
                if size is None:
                    default_variable = default_variable_from_input_states
                else:
                    if input_states_variable_was_specified:
                        size_variable = self._handle_size(size, None)
                        if iscompatible(size_variable, default_variable_from_input_states):
                            default_variable = default_variable_from_input_states
                        else:
                            raise MechanismError(
                                'default variable determined from the specified input_states spec ({0}) '
                                'is not compatible with the default variable determined from size parameter ({1})'.
                                    format(default_variable_from_input_states, size_variable,
                                )
                            )
                    else:
                        # do not pass input_states variable as default_variable, fall back to size specification
                        pass
            else:
                if input_states_variable_was_specified:
                    if not iscompatible(self._parse_arg_variable(default_variable), default_variable_from_input_states):
                        raise MechanismError(
                            'default variable determined from the specified input_states spec ({0}) '
                            'is not compatible with the specified default variable ({1})'.format(
                                default_variable_from_input_states,
                                default_variable
                            )
                        )
                else:
                    # do not pass input_states variable as default_variable, fall back to default_variable specification
                    pass

        return super()._handle_default_variable(default_variable=default_variable, size=size)

    def _handle_arg_input_states(self, input_states):
        '''
        Takes user-inputted argument **input_states** and returns an instance_defaults.variable-like
        object that it represents

        Returns
        -------
            A, B where
            A is an instance_defaults.variable-like object
            B is True if **input_states** contained an explicit variable specification, False otherwise
        '''

        if input_states is None:
            return None, False

        default_variable_from_input_states = []
        variable_was_specified = False

        if not isinstance(input_states, Iterable):
            input_states = [input_states]

        for i, s in enumerate(input_states):
            # default if not determined later
            variable = InputState.ClassDefaults.variable

            parsed_spec = _parse_state_spec(
                owner=self,
                state_type=InputState,
                state_spec=s,
                context='_handle_arg_input_states'
            )
            variable = None

            if isinstance(parsed_spec, dict):
                try:
                    # MODIFIED 2/21/18 OLD:
                    variable = parsed_spec[VALUE]
                    # # MODIFIED 2/21/18 NEW [JDC - as per devel]:
                    # variable = parsed_spec[VARIABLE]
                    # # MODIFIED 2/21/18 END
                except KeyError:
                    pass
            elif isinstance(parsed_spec, (Projection, Mechanism, State)):
                if parsed_spec.init_status is InitStatus.DEFERRED_INITIALIZATION:
                    args = parsed_spec.init_args
                    # MODIFIED 2/21/18 OLD:
                    if REFERENCE_VALUE in args and args[REFERENCE_VALUE] is not None:
                        variable = args[REFERENCE_VALUE]
                    elif VALUE in args and args[VALUE] is not None:
                        variable = args[VALUE]
                    elif VARIABLE in args and args[VARIABLE] is not None:
                        variable = args[VARIABLE]
                    # # MODIFIED 2/21/18 NEW [JDC]:
                    # if VARIABLE in args and args[VARIABLE] is not None:
                    #     variable = args[VARIABLE]
                    # elif VALUE in args and args[VALUE] is not None:
                    #     variable = args[VALUE]
                    # elif REFERENCE_VALUE in args and args[REFERENCE_VALUE] is not None:
                    #     variable = args[REFERENCE_VALUE]
                    # # MODIFIED 2/21/18 END
                else:
                    # MODIFIED 2/21/18 OLD:
                    try:
                        variable = parsed_spec.value
                    # # MODIFIED 2/21/18 NEW [JDC]:
                    # try:
                    #     variable = parsed_spec.variable
                    # MODIFIED 2/21/18 END
                    except AttributeError:
                        variable = parsed_spec.instance_defaults.variable
            else:
                variable = parsed_spec.instance_defaults.variable

            if variable is None:
                variable = InputState.ClassDefaults.variable
            elif not InputState._state_spec_allows_override_variable(s):
                variable_was_specified = True

            default_variable_from_input_states.append(variable)

        return default_variable_from_input_states, variable_was_specified

    # ------------------------------------------------------------------------------------------------------------------
    # Validation methods
    # ------------------------------------------------------------------------------------------------------------------

    def _validate_variable(self, variable, context=None):
        """Convert variable to 2D np.array: one 1D value for each InputState

        # VARIABLE SPECIFICATION:                                        ENCODING:
        # Simple value variable:                                         0 -> [array([0])]
        # Single state array (vector) variable:                         [0, 1] -> [array([0, 1])
        # Multiple state variables, each with a single value variable:  [[0], [0]] -> [array[0], array[0]]

        :param variable:
        :param context:
        :return:
        """

        variable = self._update_variable(super(Mechanism_Base, self)._validate_variable(variable, context))

        # Force Mechanism variable specification to be a 2D array (to accomodate multiple InputStates - see above):
        variable = self._update_variable(convert_to_np_array(variable, 2))

        return variable

    def _filter_params(self, params):
        """Add rather than override INPUT_STATES and/or OUTPUT_STATES

        Allows specification of INPUT_STATES or OUTPUT_STATES in params dictionary to be added to,
        rather than override those in paramClassDefaults (the default behavior)
        """

        import copy

        # INPUT_STATES:

        # Check if input_states is in params (i.e., was specified in arg of constructor)
        if not INPUT_STATES in params or params[INPUT_STATES] is None:
            # If it wasn't, assign from paramClassDefaults (even if it is None) to force creation of input_states attrib
            if self.paramClassDefaults[INPUT_STATES] is not None:
                params[INPUT_STATES] = copy.deepcopy(self.paramClassDefaults[INPUT_STATES])
            else:
                params[INPUT_STATES] = None
        # Convert input_states_spec to list if it is not one
        if params[INPUT_STATES] is not None and not isinstance(params[INPUT_STATES], (list, dict)):
            params[INPUT_STATES] = [params[INPUT_STATES]]
        self.user_params.__additem__(INPUT_STATES, params[INPUT_STATES])

        # OUTPUT_STATES:

        # Check if OUTPUT_STATES is in params (i.e., was specified in arg of contructor)
        if not OUTPUT_STATES in params or params[OUTPUT_STATES] is None:
            if self.paramClassDefaults[OUTPUT_STATES] is not None:
                params[OUTPUT_STATES] = copy.deepcopy(self.paramClassDefaults[OUTPUT_STATES])
            else:
                params[OUTPUT_STATES] = None
        # Convert OUTPUT_STATES_spec to list if it is not one
        if params[OUTPUT_STATES] is not None and not isinstance(params[OUTPUT_STATES], (list, dict)):
            params[OUTPUT_STATES] = [params[OUTPUT_STATES]]
        self.user_params.__additem__(OUTPUT_STATES, params[OUTPUT_STATES])

        # try:
        #     input_states_spec = params[INPUT_STATES]
        # except KeyError:
        #     pass
        # else:
        #     # Convert input_states_spec to list if it is not one
        #     if not isinstance(input_states_spec, list):
        #         input_states_spec = [input_states_spec]
        #     # # Get input_states specified in paramClassDefaults
        #     # if self.paramClassDefaults[INPUT_STATES] is not None:
        #     #     default_input_states = self.paramClassDefaults[INPUT_STATES].copy()
        #     # else:
        #     #     default_input_states = None
        #     # # Convert input_states from paramClassDefaults to a list if it is not one
        #     # if default_input_states is not None and not isinstance(default_input_states, list):
        #     #     default_input_states = [default_input_states]
        #     # # Add InputState specified in params to those in paramClassDefaults
        #     # #    Note: order is important here;  new ones should be last, as paramClassDefaults defines the
        #     # #          the primary InputState which must remain first for the input_states ContentAddressableList
        #     # default_input_states.extend(input_states_spec)
        #     # # Assign full set back to params_arg
        #     # params[INPUT_STATES] = default_input_states
        #
        #     # Get inputStates specified in paramClassDefaults
        #     if self.paramClassDefaults[INPUT_STATES] is not None:
        #         default_input_states = self.paramClassDefaults[INPUT_STATES].copy()
        #         # Convert inputStates from paramClassDefaults to a list if it is not one
        #         if not isinstance(default_input_states, list):
        #             default_input_states = [default_input_states]
        #         # Add input_states specified in params to those in paramClassDefaults
        #         #    Note: order is important here;  new ones should be last, as paramClassDefaults defines the
        #         #          the primary InputState which must remain first for the input_states ContentAddressableList
        #         default_input_states.extend(input_states_spec)
        #         # Assign full set back to params_arg
        #         params[INPUT_STATES] = default_input_states

        # # OUTPUT_STATES:
        # try:
        #     output_states_spec = params[OUTPUT_STATES]
        # except KeyError:
        #     pass
        # else:
        #     # Convert output_states_spec to list if it is not one
        #     if not isinstance(output_states_spec, list):
        #         output_states_spec = [output_states_spec]
        #     # Get OutputStates specified in paramClassDefaults
        #     default_output_states = self.paramClassDefaults[OUTPUT_STATES].copy()
        #     # Convert OutputStates from paramClassDefaults to a list if it is not one
        #     if not isinstance(default_output_states, list):
        #         default_output_states = [default_output_states]
        #     # Add output_states specified in params to those in paramClassDefaults
        #     #    Note: order is important here;  new ones should be last, as paramClassDefaults defines the
        #     #          the primary OutputState which must remain first for the output_states ContentAddressableList
        #     default_output_states.extend(output_states_spec)
        #     # Assign full set back to params_arg
        #     params[OUTPUT_STATES] = default_output_states

    def _validate_params(self, request_set, target_set=None, context=None):
        """validate TimeScale, INPUT_STATES, FUNCTION_PARAMS, OUTPUT_STATES and MONITOR_FOR_CONTROL

        Go through target_set params (populated by Component._validate_params) and validate values for:
            + INPUT_STATES:
                <MechanismsInputState or Projection object or class,
                specification dict for one, 2-item tuple, or numeric value(s)>;
                if it is missing or not one of the above types, it is set to self.instance_defaults.variable
            + FUNCTION_PARAMS:  <dict>, every entry of which must be one of the following:
                ParameterState or Projection object or class, specification dict for one, 2-item tuple, or numeric
                value(s);
                if invalid, default (from paramInstanceDefaults or paramClassDefaults) is assigned
            + OUTPUT_STATES:
                <MechanismsOutputState object or class, specification dict, or numeric value(s);
                if it is missing or not one of the above types, it is set to None here;
                    and then to default value of self.value (output of execute method) in instantiate_output_state
                    (since execute method must be instantiated before self.value is known)
                if OUTPUT_STATES is a list or OrderedDict, it is passed along (to instantiate_output_states)
                if it is a OutputState class ref, object or specification dict, it is placed in a list
            + MONITORED_STATES:
                ** DOCUMENT

        Note: PARAMETER_STATES are validated separately -- ** DOCUMENT WHY

        TBI - Generalize to go through all params, reading from each its type (from a registry),
                                   and calling on corresponding subclass to get default values (if param not found)
                                   (as PROJECTION_TYPE and PROJECTION_SENDER are currently handled)
        """

        from psyneulink.components.states.state import _parse_state_spec
        from psyneulink.components.states.inputstate import InputState

        # Perform first-pass validation in Function.__init__():
        # - returns full set of params based on subclass paramClassDefaults
        super(Mechanism, self)._validate_params(request_set,target_set,context)

        params = target_set

        # VALIDATE INPUT STATE(S)

        # INPUT_STATES is specified, so validate:
        if INPUT_STATES in params and params[INPUT_STATES] is not None:
            for state_spec in params[INPUT_STATES]:
                _parse_state_spec(owner=self, state_type=InputState, state_spec=state_spec)
        # INPUT_STATES is not specified
        else:
            # pass if call is from assign_params (i.e., not from an init method)
            if any(context_string in context for context_string in {COMMAND_LINE, SET_ATTRIBUTE}): # cxt-test
                pass
            else:
                # INPUT_STATES not specified:
                # - set to None, so it is set to default (self.instance_defaults.variable) in instantiate_inputState
                # - if in VERBOSE mode, warn in instantiate_inputState, where default value is known
                params[INPUT_STATES] = None

        # VALIDATE FUNCTION_PARAMS
        try:
            function_param_specs = params[FUNCTION_PARAMS]
        except KeyError:
            if any(context_string in context for context_string in {COMMAND_LINE, SET_ATTRIBUTE}): # cxt-test
                pass
            elif self.prefs.verbosePref:
                print("No params specified for {0}".format(self.__class__.__name__))
        else:
            if not (isinstance(function_param_specs, dict)):
                raise MechanismError("{0} in {1} must be a dict of param specifications".
                                     format(FUNCTION_PARAMS, self.__class__.__name__))
            # Validate params

            from psyneulink.components.states.parameterstate import ParameterState
            for param_name, param_value in function_param_specs.items():
                try:
                    self.instance_defaults.value = self.paramInstanceDefaults[FUNCTION_PARAMS][param_name]
                except KeyError:
                    raise MechanismError("{0} not recognized as a param of execute method for {1}".
                                         format(param_name, self.__class__.__name__))
                if not ((isclass(param_value) and
                             (issubclass(param_value, ParameterState) or
                                  issubclass(param_value, Projection))) or
                        isinstance(param_value, ParameterState) or
                        isinstance(param_value, Projection) or
                        isinstance(param_value, dict) or
                        iscompatible(param_value, self.instance_defaults.value)):
                    params[FUNCTION_PARAMS][param_name] = self.instance_defaults.value
                    if self.prefs.verbosePref:
                        print("{0} param ({1}) for execute method {2} of {3} is not a ParameterState, "
                              "projection, tuple, or value; default value ({4}) will be used".
                              format(param_name,
                                     param_value,
                                     self.execute.__self__.componentName,
                                     self.__class__.__name__,
                                     self.instance_defaults.value))

        # VALIDATE OUTPUT STATE(S)

        # OUTPUT_STATES is specified, so validate:
        if OUTPUT_STATES in params and params[OUTPUT_STATES] is not None:

            param_value = params[OUTPUT_STATES]

            # If it is a single item or a non-OrderedDict, place in list (for use here and in instantiate_output_state)
            if not isinstance(param_value, (ContentAddressableList, list, OrderedDict)):
                param_value = [param_value]
            # Validate each item in the list or OrderedDict
            i = 0
            for key, item in param_value if isinstance(param_value, dict) else enumerate(param_value):
                from psyneulink.components.states.outputstate import OutputState
                # If not valid...
                if not ((isclass(item) and issubclass(item, OutputState)) or # OutputState class ref
                            isinstance(item, OutputState) or            # OutputState object
                            isinstance(item, dict) or                   # OutputState specification dict
                            isinstance(item, str) or                    # Name (to be used as key in OutputStates list)
                            isinstance(item, tuple) or                  # Projection specification tuple
                            _is_modulatory_spec(item) or                # Modulatory specification for the OutputState
                            iscompatible(item, **{kwCompatibilityNumeric: True})):  # value
                    # set to None, so it is set to default (self.value) in instantiate_output_state
                    param_value[key] = None
                    if self.prefs.verbosePref:
                        print("Item {0} of {1} param ({2}) in {3} is not a"
                              " OutputState, specification dict or value, nor a list of dict of them; "
                              "output ({4}) of execute method for {5} will be used"
                              " to create a default OutputState for {3}".
                              format(i,
                                     OUTPUT_STATES,
                                     param_value,
                                     self.__class__.__name__,
                                     self.value,
                                     self.execute.__self__.name))
                i += 1
            params[OUTPUT_STATES] = param_value

        # OUTPUT_STATES is not specified
        else:
            # pass if call is from assign_params (i.e., not from an init method)
            if any(context_string in context for context_string in {COMMAND_LINE, SET_ATTRIBUTE}): # cxt-test
                pass
            else:
                # OUTPUT_STATES not specified:
                # - set to None, so that it is set to default (self.value) in instantiate_output_state
                # Notes:
                # * if in VERBOSE mode, warning will be issued in instantiate_output_state, where default value is known
                # * number of OutputStates is validated against length of owner Mechanism's execute method output (EMO)
                #     in instantiate_output_state, where an OutputState is assigned to each item (value) of the EMO
                params[OUTPUT_STATES] = None

    def _validate_inputs(self, inputs=None):
        # Only ProcessingMechanism supports run() method of Function;  ControlMechanism and LearningMechanism do not
        raise MechanismError("{} does not support run() method".format(self.__class__.__name__))

    def _instantiate_attributes_before_function(self, context=None):

        self._instantiate_input_states(context=context)
        self._instantiate_parameter_states(context=context)
        super()._instantiate_attributes_before_function(context=context)

    def _instantiate_function(self, context=None):
        """Assign weights and exponents if specified in input_states
        """

        super()._instantiate_function(context=context)

        if self.input_states and any(input_state.weight is not None for input_state in self.input_states):

            # Construct defaults:
            #    from function_object.weights if specified else 1's
            try:
                default_weights = self.function_object.weights
            except AttributeError:
                default_weights = None
            if default_weights is None:
                default_weights = default_weights or [1.0] * len(self.input_states)

            # Assign any weights specified in input_state spec
            weights = [[input_state.weight if input_state.weight is not None else default_weight]
                       for input_state, default_weight in zip(self.input_states, default_weights)]
            self.function_object._weights = weights

        if self.input_states and any(input_state.exponent is not None for input_state in self.input_states):

            # Construct defaults:
            #    from function_object.weights if specified else 1's
            try:
                default_exponents = self.function_object.exponents
            except AttributeError:
                default_exponents = None
            if default_exponents is None:
                default_exponents = default_exponents or [1.0] * len(self.input_states)

            # Assign any exponents specified in input_state spec
            exponents = [[input_state.exponent if input_state.exponent is not None else default_exponent]
                       for input_state, default_exponent in zip(self.input_states, default_exponents)]
            self.function_object._exponents = exponents

    def _instantiate_attributes_after_function(self, context=None):

        self._instantiate_output_states(context=context)
        super()._instantiate_attributes_after_function(context=context)

    def _instantiate_input_states(self, input_states=None, reference_value=None, context=None):
        """Call State._instantiate_input_states to instantiate orderedDict of InputState(s)

        This is a stub, implemented to allow Mechanism subclasses to override _instantiate_input_states
            or process InputStates before and/or after call to _instantiate_input_states
        """
        from psyneulink.components.states.inputstate import _instantiate_input_states
        return _instantiate_input_states(owner=self,
                                         input_states=input_states or self.input_states,
                                         reference_value=reference_value,
                                         context=context)

    def _instantiate_parameter_states(self, context=None):
        """Call State._instantiate_parameter_states to instantiate a ParameterState for each parameter in user_params

        This is a stub, implemented to allow Mechanism subclasses to override _instantiate_parameter_states
            or process InputStates before and/or after call to _instantiate_parameter_states
        """
        from psyneulink.components.states.parameterstate import _instantiate_parameter_states
        _instantiate_parameter_states(owner=self, context=context)

    def _instantiate_output_states(self, context=None):
        """Call State._instantiate_output_states to instantiate orderedDict of OutputState(s)

        This is a stub, implemented to allow Mechanism subclasses to override _instantiate_output_states
            or process InputStates before and/or after call to _instantiate_output_states
        """
        from psyneulink.components.states.outputstate import _instantiate_output_states
        # self._update_parameter_states(context=context)
        self._update_params_dicts(context=context)
        _instantiate_output_states(owner=self, output_states=self.output_states, context=context)

    def _add_projection_to_mechanism(self, state, projection, context=None):
        from psyneulink.components.projections.projection import _add_projection_to
        _add_projection_to(receiver=self, state=state, projection_spec=projection, context=context)

    def _add_projection_from_mechanism(self, receiver, state, projection, context=None):
        """Add projection to specified state
        """
        from psyneulink.components.projections.projection import _add_projection_from
        _add_projection_from(sender=self, state=state, projection_spec=projection, receiver=receiver, context=context)

    def reinitialize(self, *args):
        """
            If the mechanism's `function <Mechanism.function>` is an `Integrator`, or if the mechanism has and
            `integrator_function <TransferMechanism.integrator_function>` (see `TransferMechanism`), this method
            effectively begins the function's accumulation over again at the specified value, and updates related
            attributes on the mechanism.

            If the mechanism's `function <Mechanism_Base.function>` is an `Integrator`:

                `reinitialize <Mechanism_Base.reinitialize>` first calls the function's own `reinitialize <Integrator.reinitialize>` method, which
                typically sets:

                - `previous_value <Integrator.previous_value>`
                - `initializer <Integrator.initial_value>`
                - `value <Integrator.value>`

                to the quantity specified. For specific types of Integrator functions, additional values, such as
                initial time, must be specified, and additional attributes are reset. See individual functions for
                details.

                Then, the mechanism sets its `value <Mechanism_Base.value>` to the quantity specified, and updates its
                `output states <Mechanism_Base.output_state>`.

            If the mechanism has an `integrator_function <TransferMechanism.integrator_function>`:

                `reinitialize <Mechanism_Base.reinitialize>` first calls the `integrator_function's <TransferMechanism.integrator_function>` own
                `reinitialize <Integrator.reinitialize>` method, which typically sets:

                - `previous_value <Integrator.previous_value>`
                - `initializer <Integrator.initial_value>`
                - `value <Integrator.value>`

                to the quantity specified. For specific types of Integrator functions, additional values, such as
                initial time, must be specified, and additional attributes are reset. See individual functions for
                details.

                Then, the mechanism executes its `function <Mechanism_Base.function>` using the quantity specified as the
                function's variable. The mechanism's `value <Mechanism_Base.value>` is set to the output of its function.
                Finally, the mechanism updates its `output states <Mechanism_Base.output_state>`.
        """
        from psyneulink.components.functions.function import Integrator

        # If the primary function of the mechanism is an integrator:
        # (1) reinitialize it, (2) update value, (3) update output states
        if isinstance(self.function_object, Integrator):
            new_value = self.function_object.reinitialize(*args)
            self.value = np.atleast_2d(new_value)
            self._update_output_states(context="REINITIALIZING")

        # If the mechanism has an auxiliary integrator function:
        # (1) reinitialize it, (2) run the primary function with the new "previous_value" as input
        # (3) update value, (4) update output states
        elif hasattr(self, "integrator_function"):
            if isinstance(self.integrator_function, Integrator):
                new_input = self.integrator_function.reinitialize(*args)
                if hasattr(self, "initial_value"):
                    self.initial_value = np.atleast_2d(*args)
                self.value = self.function(new_input, context="REINITIALIZING")
                self._update_output_states(context="REINITIALIZING")

            elif self.integrator_function is None:
                if hasattr(self, "integrator_mode"):
                    raise MechanismError("Reinitializing {} is not allowed because this Mechanism is not stateful. "
                                         "(It does not have an accumulator to reinitialize.) If this Mechanism "
                                         "should be stateful, try setting the integrator_mode argument to True. "
                                         .format(self.name))
                else:
                    raise MechanismError("Reinitializing {} is not allowed because this Mechanism is not stateful. "
                                         "(It does not have an accumulator to reinitialize).".format(self.name))

            else:
                raise MechanismError("Reinitializing {} is not allowed because its integrator_function is not an "
                                     "Integrator type function, therefore the Mechanism does not have an accumulator to"
                                     " reinitialize.".format(self.name))
        else:
            raise MechanismError("Reinitializing {} is not allowed because this Mechanism is not stateful. "
                                 "(It does not have an accumulator to reinitialize).".format(self.name))

    def get_current_mechanism_param(self, param_name):
        try:
            return self._parameter_states[param_name].value
        except (AttributeError, TypeError):
            return getattr(self, param_name)

    def execute(self,
                input=None,
                runtime_params=None,
                ignore_execution_id = False,
                context=None,
                bin_execute=False):
        """Carry out a single `execution <Mechanism_Execution>` of the Mechanism.


        COMMENT:
            Update InputState(s) and parameter(s), call subclass _execute, update OutputState(s), and assign self.value

            Execution sequence:
            - Call self.input_state.execute() for each entry in self.input_states:
                + execute every self.input_state.path_afferents.[<Projection>.execute()...]
                + aggregate results and/or gate state using self.input_state.function()
                + assign the result in self.input_state.value
            - Call every self.params[<ParameterState>].execute(); for each:
                + execute self.params[<ParameterState>].mod_afferents.[<Projection>.execute()...]
                    (usually this is just a single ControlProjection)
                + aggregate results for each ModulationParam or assign value from an OVERRIDE specification
                + assign the result to self.params[<ParameterState>].value
            - Call subclass' self.execute(params):
                - use self.input_state.value as its variable,
                - use self.params[<ParameterState>].value for each param of subclass' self.function
                - call self._update_output_states() to assign the output to each self.output_states[<OutputState>].value
                Note:
                * if execution is occurring as part of initialization, each output_state is reset to 0
                * otherwise, their values are left as is until the next update
        COMMENT

        Arguments
        ---------

        input : List[value] or ndarray : default self.instance_defaults.variable
            input to use for execution of the Mechanism.
            This must be consistent with the format of the Mechanism's `InputState(s) <Mechanism_InputStates>`:
            the number of items in the  outermost level of the list, or axis 0 of the ndarray, must equal the number
            of the Mechanism's `input_states  <Mechanism_Base.input_states>`, and each item must be compatible with the
            format (number and type of elements) of the `variable <InputState.InputState.variable>` of the
            corresponding InputState (see `Run Inputs <Run_Inputs>` for details of input
            specification formats).

        runtime_params : Optional[Dict[str, Dict[str, Dict[str, value]]]]:
            a dictionary that can include any of the parameters used as arguments to instantiate the Mechanism,
            its function, or `Projection(s) to any of its States <State_Projections>`.  Any value assigned to a
            parameter will override the current value of that parameter for the (and only the current) execution of
            the Mechanism, and will return to its previous value following execution (unless the
            `runtimeParamStickyAssignmentPref` is set for the Component to which the parameter belongs).  See
            `runtime_params <Mechanism_Runtime_Parameters>` above for details concerning specification.

        Returns
        -------

        Mechanism's output_values : List[value]
            list with the `value <OutputState.value>` of each of the Mechanism's `OutputStates
            <Mechanism_OutputStates>` after either one `TIME_STEP` or a `TRIAL`.

        """
        self.ignore_execution_id = ignore_execution_id
        context = context or COMMAND_LINE # cxt-done
        if self.context.status is ContextStatus.OFF or context is COMMAND_LINE:
            self.context.status = ContextStatus.COMMAND_LINE
            self.context.string = COMMAND_LINE
        else:
            # These need to be set for states to use as context
            if not INITIALIZING in context:
                self.context.status &= ~ContextStatus.INITIALIZATION
                if EXECUTING in context:
                    self.context.status |= ContextStatus.EXECUTION
                if EVC_SIMULATION in context:
                    self.context.status |= ContextStatus.SIMULATION
                if LEARNING in context:
                    self.context.status |= ContextStatus.LEARNING

        # IMPLEMENTATION NOTE: Re-write by calling execute methods according to their order in functionDict:
        #         for func in self.functionDict:
        #             self.functionsDict[func]()

        # Limit init to scope specified by context
        if INITIALIZING in context: # cxt-test
            if PROCESS_INIT in context or SYSTEM_INIT in context: # cxt-test
                # Run full execute method for init of Process and System
                pass
            # Only call subclass' _execute method and then return (do not complete the rest of this method)
            elif self.initMethod is INIT__EXECUTE__METHOD_ONLY:
                return_value =  self._execute(
                    variable=self.instance_defaults.variable,
                    runtime_params=runtime_params,
                    context=context,
                )

                # IMPLEMENTATION NOTE:  THIS IS HERE BECAUSE IF return_value IS A LIST, AND THE LENGTH OF ALL OF ITS
                #                       ELEMENTS ALONG ALL DIMENSIONS ARE EQUAL (E.G., A 2X2 MATRIX PAIRED WITH AN
                #                       ARRAY OF LENGTH 2), np.array (AS WELL AS np.atleast_2d) GENERATES A ValueError
                if (isinstance(return_value, list) and
                    (all(isinstance(item, np.ndarray) for item in return_value) and
                        all(
                                all(item.shape[i]==return_value[0].shape[0]
                                    for i in range(len(item.shape)))
                                for item in return_value))):

                        return return_value
                else:
                    converted_to_2d = np.atleast_2d(return_value)
                # If return_value is a list of heterogenous elements, return as is
                #     (satisfies requirement that return_value be an array of possibly multidimensional values)
                if converted_to_2d.dtype == object:
                    return return_value
                # Otherwise, return value converted to 2d np.array
                else:
                    return converted_to_2d

            # Call only subclass' function during initialization (not its full _execute method nor rest of this method)
            elif self.initMethod is INIT_FUNCTION_METHOD_ONLY:
                return_value = self.function(
                    variable=self.instance_defaults.variable,
                    params=runtime_params,
                    context=context,
                )
                return np.atleast_2d(return_value)


        # VALIDATE RUNTIME PARAMETER SETS
        # Insure that param set is for a States:
        if self.prefs.paramValidationPref:
            if runtime_params:
                # runtime_params can have entries for any of the the Mechanism's params, or
                #    one or more state keys, each of which should be for a params dictionary for the corresponding
                #    state type, and each of can contain only parameters relevant to that state
                state_keys = [INPUT_STATE_PARAMS, PARAMETER_STATE_PARAMS, OUTPUT_STATE_PARAMS]
                param_names = list({**self.user_params, **self.function_params})
                if not all(key in state_keys + param_names for key in runtime_params):
                        raise MechanismError("There is an invalid specification for a runtime parameter of {}".
                                             format(self.name))
                # for state_key in runtime_params:
                for state_key in [entry for entry in runtime_params if entry in state_keys]:
                    state_dict = runtime_params[state_key]
                    if not isinstance(state_dict, dict):
                        raise MechanismError("runtime_params entry for {} is not a dict".
                                             format(self.name, state_key))
                    for param_name in state_dict:
                        if not param_name in param_names:
                            raise MechanismError("{} entry in runtime_params for {} "
                                                 "contains an unrecognized parameter: {}".
                                                 format(state_key, self.name, param_name))


        # FIX: ??MAKE CONDITIONAL ON self.prefs.paramValidationPref??
        # VALIDATE INPUT STATE(S) AND RUNTIME PARAMS
        self._check_args(
            params=runtime_params,
            target_set=runtime_params,
        )

        # UPDATE VARIABLE and INPUT STATE(S)

        # Executing or simulating Process or System, get input by updating input_states
        if (input is None
            and (c in context for c in {EXECUTING, LEARNING, EVC_SIMULATION}) # cxt-test
            and (self.input_state.path_afferents != [])):
            variable = self._update_variable(self._update_input_states(runtime_params=runtime_params,
                                                                       context=context))

        # Direct call to execute Mechanism with specified input, so assign input to Mechanism's input_states
        else:
            # # MODIFIED 3/17/18 OLD:
            # if context is NO_CONTEXT: # cxt-test
            # MODIFIED 3/17/18 NEW:
            if context is COMMAND_LINE: # cxt-test
            # MODIFIED 3/17/18 END
                context = EXECUTING + ' ' + append_type_to_name(self) # cxt-done
                self.context.status = ContextStatus.EXECUTION
                self.context.string = EXECUTING + ' ' + append_type_to_name(self)
                self.execution_status = ExecutionStatus.EXECUTING
            if input is None:
                input = self.instance_defaults.variable
            variable = self._update_variable(self._get_variable_from_input(input))

        # UPDATE PARAMETER STATE(S)
        self._update_parameter_states(runtime_params=runtime_params, context=context) # cxt-pass ? cxt-push

        # CALL SUBCLASS _execute method AND ASSIGN RESULT TO self.value

        if bin_execute:
            value = self._bin_execute(
                variable=variable,
                runtime_params=runtime_params,
                context=context,
            )
        else:
        # IMPLEMENTATION NOTE: use value as buffer variable until it has been fully processed
        #                      to avoid multiple calls to (and potential log entries for) self.value property
<<<<<<< HEAD
            value = self._execute(
                variable=variable,
                runtime_params=runtime_params,
                context=context,
            )
=======
        value = self._execute(
            variable=variable,
            runtime_params=runtime_params,
            context=context # cxt-pass cxt-push
        )
>>>>>>> 4e370e63

        # IMPLEMENTATION NOTE:  THIS IS HERE BECAUSE IF return_value IS A LIST, AND THE LENGTH OF ALL OF ITS
        #                       ELEMENTS ALONG ALL DIMENSIONS ARE EQUAL (E.G., A 2X2 MATRIX PAIRED WITH AN
        #                       ARRAY OF LENGTH 2), np.array (AS WELL AS np.atleast_2d) GENERATES A ValueError
        if (isinstance(value, list) and
            (all(isinstance(item, np.ndarray) for item in value) and
                all(
                        all(item.shape[i]==value[0].shape[0]
                            for i in range(len(item.shape)))
                        for item in value))):
                pass
        else:
            converted_to_2d = np.atleast_2d(value)
            # If return_value is a list of heterogenous elements, return as is
            #     (satisfies requirement that return_value be an array of possibly multidimensional values)
            if converted_to_2d.dtype == object:
                pass
            # Otherwise, return value converted to 2d np.array
            else:
                # return converted_to_2d
                value = converted_to_2d

        # Set status based on whether self.value has changed
        self.status = value
        #endregion

        self.value = value

        #region UPDATE OUTPUT STATE(S)
        self._update_output_states(runtime_params=runtime_params, context=context) # cxt-pass cxt-push
        #endregion

        #region REPORT EXECUTION
        # if self.prefs.reportOutputPref and context and EXECUTING in context:
        if self.prefs.reportOutputPref and context and (c in context for c in {EXECUTING, LEARNING}): # cxt-test
            self._report_mechanism_execution(self.input_values, self.user_params, self.output_state.value)
        #endregion

        #region RE-SET STATE_VALUES AFTER INITIALIZATION
        # If this is (the end of) an initialization run, restore state values to initial condition
        if '_init_' in context: # cxt-test
            for state in self.input_states:
                self.input_states[state].value = self.input_states[state].instance_defaults.variable
            for state in self._parameter_states:
                self._parameter_states[state].value =  getattr(self, '_'+state)
            for state in self.output_states:
                # Zero OutputStates in case of recurrence:
                #    don't want any non-zero values as a residuum of initialization runs to be
                #    transmittted back via recurrent Projections as initial inputs
                self.output_states[state].value = self.output_states[state].value * 0.0
        #endregion

        #endregion

        self.current_execution_time = self._get_current_execution_time(context=context) # cxt-pass
        return self.value

    def run(
        self,
        inputs,
        num_trials=None,
        call_before_execution=None,
        call_after_execution=None,
    ):
        """Run a sequence of `executions <Mechanism_Execution>`.

        COMMENT:
            Call execute method for each in a sequence of executions specified by the `inputs` argument.
        COMMENT

        Arguments
        ---------

        inputs : List[input] or ndarray(input) : default default_variable
            the inputs used for each in a sequence of executions of the Mechanism (see `Run_Inputs` for a detailed
            description of formatting requirements and options).

        num_trials: int
            number of trials to execute.

        call_before_execution : function : default None
            called before each execution of the Mechanism.

        call_after_execution : function : default None
            called after each execution of the Mechanism.

        Returns
        -------

        Mechanism's output_values : List[value]
            list with the `value <OutputState.value>` of each of the Mechanism's `OutputStates
            <Mechanism_OutputStates>` for each execution of the Mechanism.

        """
        from psyneulink.globals.environment import run
        return run(
            self,
            inputs=inputs,
            num_trials=num_trials,
            call_before_trial=call_before_execution,
            call_after_trial=call_after_execution,
        )

    def _get_variable_from_input(self, input):

        input = np.atleast_2d(input)
        num_inputs = np.size(input, 0)
        num_input_states = len(self.input_states)
        if num_inputs != num_input_states:
            # Check if inputs are of different lengths (indicated by dtype == np.dtype('O'))
            num_inputs = np.size(input)
            if isinstance(input, np.ndarray) and input.dtype is np.dtype('O') and num_inputs == num_input_states:
                # Reduce input back down to sequence of arrays (to remove extra dim added by atleast_2d above)
                input = np.squeeze(input)
            else:
                num_inputs = np.size(input, 0)  # revert num_inputs to its previous value, when printing the error
                raise SystemError("Number of inputs ({0}) to {1} does not match "
                                  "its number of input_states ({2})".
                                  format(num_inputs, self.name,  num_input_states ))
        for i, input_state in enumerate(self.input_states):
            # input_state = list(self.input_states.values())[i]
            input_state = self.input_states[i]
            # input_item = np.ndarray(input[i])
            input_item = input[i]

            if len(input_state.instance_defaults.variable) == len(input_item):
                input_state.value = input_item
            else:
                raise MechanismError(
                    "Length ({}) of input ({}) does not match "
                    "required length ({}) for input to {} of {}".format(
                        len(input_item),
                        input[i],
                        len(input_state.instance_defaults.variable),
                        input_state.name,
                        self.name
                    )
                )

        return np.array(self.input_values)

    def _update_input_states(self, runtime_params=None, context=None):
        """ Update value for each InputState in self.input_states:

        Call execute method for all (MappingProjection) Projections in InputState.path_afferents
        Aggregate results (using InputState execute method)
        Update InputState.value
        """
        for i in range(len(self.input_states)):
            state = self.input_states[i]
            state.update(params=runtime_params, context=context)
        return np.array(self.input_values)

    def _update_parameter_states(self, runtime_params=None, context=None):

        for state in self._parameter_states:
            state.update(params=runtime_params, context=context) # cxt-pass
            # if state.name in self.user_params:
            #     self.user_params.__additem__(state.name, state.value)
            # if state.name in self.function_params:
            #     self.function_params.__additem__(state.name, state.value)
        self._update_params_dicts(context=context)

    def _update_params_dicts(self, context=None):
        from psyneulink.globals.keywords import NOISE
        for state in self._parameter_states: # cxt-test
            if NOISE in state.name and INITIALIZING in context:
                continue
            if state.name in self.user_params:
                self.user_params.__additem__(state.name, state.value)
            if state.name in self.function_params:
                self.function_params.__additem__(state.name, state.value)

    def _update_output_states(self, runtime_params=None, context=None):
        """Execute function for each OutputState and assign result of each to corresponding item of self.output_values

        """
        for state in self.output_states:
            state.update(params=runtime_params, context=context)

    def initialize(self, value):
        """Assign an initial value to the Mechanism's `value <Mechanism_Base.value>` attribute and update its
        `OutputStates <Mechanism_OutputStates>`.

        Arguments
        ---------

        value : List[value] or 1d ndarray
            value used to initialize the first item of the Mechanism's `value <Mechanism_Base.value>` attribute.

        """
        if self.paramValidationPref:
            if not iscompatible(value, self.value):
                raise MechanismError("Initialization value ({}) is not compatiable with value of {}".
                                     format(value, append_type_to_name(self)))
        self.value = np.atleast_1d(value)
        self._update_output_states(context="INITIAL_VALUE")


    def get_param_struct_type(self):
        param_type_list = [self.function_object.get_param_struct_type()]
        return ir.LiteralStructType(param_type_list)


    def get_context_struct_type(self):
        context_type_list = [self.function_object.get_context_struct_type()]
        return ir.LiteralStructType(context_type_list)


    def get_output_struct_type(self):
        vec_tys = [self.function_object.get_output_struct_type()]
        return ir.LiteralStructType(vec_tys)


    def get_input_struct_type(self):
        vec_tys = [self.function_object.get_input_struct_type()]
        return ir.LiteralStructType(vec_tys)


    def get_param_initializer(self):
        return tuple([self.function_object.get_param_initializer()]);


    def get_context_initializer(self):
        return tuple([self.function_object.get_context_initializer()]);


    def _bin_execute(self,
                 variable=None,
                 runtime_params=None,
                 context=None):


        bf = self._llvmBinFunction

        par_struct_ty, context_struct_ty, vi_ty, vo_ty = bf.byref_arg_types

        if self.nv_state is None:
            initializer = self.get_context_initializer()
            self.nv_state = context_struct_ty(*initializer)

        ct_context = self.nv_state

        ct_param = par_struct_ty(*self.get_param_initializer())

        vi_init = tuple([tuple(x) for x in variable])
        ct_vi = vi_ty(vi_init)

        # The output is the same size as input
        ret = np.zeros_like(variable, dtype=np.float64)
        # This is bit hacky because numpy can't cast to arrays
        ct_vo = ret.ctypes.data_as(ctypes.POINTER(vo_ty))

        bf(ctypes.byref(ct_param), ctypes.byref(ct_context),
           ctypes.byref(ct_vi), ct_vo)

        return ret

    def _report_mechanism_execution(self, input_val=None, params=None, output=None):

        if input_val is None:
            input_val = self.input_values
        if output is None:
            output = self.output_state.value
        params = params or self.user_params

        import re
        if 'mechanism' in self.name or 'Mechanism' in self.name:
            mechanism_string = ' '
        else:
            mechanism_string = ' mechanism'

        # kmantel: previous version would fail on anything but iterables of things that can be cast to floats
        #   if you want more specific output, you can add conditional tests here
        try:
            input_string = [float("{:0.3}".format(float(i))) for i in input_val].__str__().strip("[]")
        except TypeError:
            input_string = input_val

        print ("\n\'{}\'{} executed:\n- input:  {}".
               format(self.name,
                      mechanism_string,
                      input_string))

        if params:
            print("- params:")
            # Sort for consistency of output
            params_keys_sorted = sorted(params.keys())
            for param_name in params_keys_sorted:
                # No need to report:
                #    function_params here, as they will be reported for the function itself below;
                #    input_states or output_states, as these are not really params
                if param_name in {FUNCTION_PARAMS, INPUT_STATES, OUTPUT_STATES}:
                    continue
                param_is_function = False
                param_value = params[param_name]
                if isinstance(param_value, Function):
                    param = param_value.name
                    param_is_function = True
                elif isinstance(param_value, type(Function)):
                    param = param_value.__name__
                    param_is_function = True
                elif isinstance(param_value, (function_type, method_type)):
                    param = param_value.__self__.__class__.__name__
                    param_is_function = True
                else:
                    param = param_value
                print ("\t{}: {}".format(param_name, str(param).__str__().strip("[]")))
                if param_is_function:
                    # Sort for consistency of output
                    func_params_keys_sorted = sorted(self.function_object.user_params.keys())
                    for fct_param_name in func_params_keys_sorted:
                        print ("\t\t{}: {}".
                               format(fct_param_name,
                                      str(self.function_object.user_params[fct_param_name]).__str__().strip("[]")))

        # kmantel: previous version would fail on anything but iterables of things that can be cast to floats
        #   if you want more specific output, you can add conditional tests here
        try:
            output_string = re.sub(r'[\[,\],\n]', '', str([float("{:0.3}".format(float(i))) for i in output]))
        except TypeError:
            output_string = output

        print("- output: {}".format(output_string))

    def show_structure(self,
                       # direction = 'BT',
                       show_functions = False,
                       show_values = False,
                       show_headers = False,
                       output_fmt='pdf'
                       ):
        """Generate a detailed display of a the structure of a Mechanism.

        .. note::
           This method relies on `graphviz <http://www.graphviz.org>`_, which must be installed and imported
           (standard with PsyNeuLink pip install)

        Displays the structure of a Mechanism using the GraphViz `record
        <http://graphviz.readthedocs.io/en/stable/examples.html#structs-revisited-py>`_ shape.  This method is called
        by `System.show_graph` if its **show_mechanism_structure** argument is specified as `True` when it is called.

        Arguments
        ---------

        show_functions : bool : default False
            specifies whether or not to show the `function <Component.function>` of the Mechanism and each of its
            States in the record.

        show_values : bool : default False
            specifies whether or not to show the `value <Component.value>` of the Mechanism and each of its States
            in the record.

        show_headers : bool : default False
            specifies whether or not to show the Mechanism, InputState, ParameterState and OutputState headers.

        output_fmt : keyword : default 'pdf'
            'pdf': generate and open a pdf with the visualization;\n
            'jupyter': return the object (ideal for working in jupyter/ipython notebooks)\n
            'struct': return a string that specifies the structure of the record shape,
            for use in a GraphViz node specification.

        """

        open_bracket = r'{'
        pipe = r' | '
        close_bracket = r'}'
        mechanism_header = r'MECHANISM:\n'
        input_states_header = r'______INPUTSTATES______\n' \
                  r'/\ \ \ \ \ \ \ \ \ \ \ \ \ \ \ \ \ \ \ \ \ \ \ \ \ \ \ \ \ \ \ \ \ \ \ \ \ \ \ \ \ \ \ \ \ \ \ \ \\'
        parameter_states_header = r'PARAMETERSTATES:'
        output_states_header = r'\\______\ \ \ \ \ \ \ \ \ \ \ \ \ \ \ \ \ \ \ \ \ \ \ \ \ \ \ \ \ ______/' \
                               r'\nOUTPUTSTATES'

        def mech_string(mech):
            '''Return string with name of mechanism possibly with function and/or value
            Inclusion of function and value is determined by arguments of call to show_structure '''
            if show_headers:
                mech_header = mechanism_header
            else:
                mech_header = ''
            mech_name = r' <{0}> {1}{0}'.format(mech.name, mech_header)
            mech_function = ''
            if show_functions:
                mech_function = r'\n({})'.format(mech.function_object.__class__.__name__)
            mech_value = ''
            if show_values:
                mech_value = r'\n={}'.format(mech.value)
            return mech_name + mech_function + mech_value

        def states_string(state_list:ContentAddressableList,
                          state_type,
                          include_function:bool=False,
                          include_value:bool=False):
            '''Return string with name of states in ContentAddressableList with functions and/or values as specified'''
            states = open_bracket
            for i, state in enumerate(state_list):
                if i:
                    states += pipe
                function = ''
                if include_function:
                    function = r'\n({})'.format(state.function_object.__class__.__name__)
                value = ''
                if include_value:
                    value = r'\n={}'.format(state.value)
                states += r'<{0}-{1}> {1}{2}{3}'.format(state_type.__name__,
                                                        state.name,
                                                        function,
                                                        value)
            states += close_bracket
            return states

        # Construct Mechanism specification
        mech = mech_string(self)

        # Construct InputStates specification
        if len(self.input_states):
            if show_headers:
                input_states = input_states_header + pipe + states_string(self.input_states,
                                                                          InputState,
                                                                          include_function=show_functions,
                                                                          include_value=show_values)
            else:
                input_states = states_string(self.input_states,
                                             InputState,
                                             include_function=show_functions,
                                             include_value=show_values)
            input_states = pipe + input_states
        else:
            input_states = ''

        # Construct ParameterStates specification
        if len(self.parameter_states):
            if show_headers:
                parameter_states = parameter_states_header + pipe + states_string(self.parameter_states,
                                                                                  ParameterState,
                                                                                  include_function=show_functions,
                                                                                  include_value=show_values)
            else:
                parameter_states = states_string(self.parameter_states,
                                                 ParameterState,
                                                 include_function=show_functions,
                                                 include_value=show_values)
            parameter_states = pipe + parameter_states
        else:
            parameter_states = ''

        # Construct OutputStates specification
        if len(self.output_states):
            if show_headers:
                output_states = states_string(self.output_states,
                                              OutputState,
                                              include_function=show_functions,
                                              include_value=show_values) + pipe + output_states_header
            else:
                output_states = states_string(self.output_states,
                                              OutputState,
                                              include_function=show_functions,
                                              include_value=show_values)

            output_states = output_states + pipe
        else:
            output_states = ''

        m_node_struct = open_bracket + \
                        output_states + \
                        open_bracket + mech + parameter_states + close_bracket + \
                        input_states + \
                        close_bracket

        if output_fmt == 'struct':
            # return m.node
            return m_node_struct

        # Make node
        import graphviz as gv
        m = gv.Digraph(#'mechanisms',
                       #filename='mechanisms_revisited.gv',
                       node_attr={'shape': 'record'},
                       )
        m.node(self.name, m_node_struct, shape='record')

        if output_fmt == 'pdf':
            m.view(self.name.replace(" ", "-"), cleanup=True)

        elif output_fmt == 'jupyter':
            return m

    def plot(self, x_range=None):
        """Generate a plot of the Mechanism's `function <Mechanism_Base.function>` using the specified parameter values
        (see `DDM.plot <DDM.plot>` for details of the animated DDM plot).

        Arguments
        ---------

        x_range : List
            specify the range over which the `function <Mechanism_Base.function>` should be plotted. x_range must be
            provided as a list containing two floats: lowest value of x and highest value of x.  Default values
            depend on the Mechanism's `function <Mechanism_Base.function>`.

            - Logistic Function: default x_range = [-5.0, 5.0]
            - Exponential Function: default x_range = [0.1, 5.0]
            - All Other Functions: default x_range = [-10.0, 10.0]

        Returns
        -------
        Plot of Mechanism's `function <Mechanism_Base.function>` : Matplotlib window
            Matplotlib window of the Mechanism's `function <Mechanism_Base.function>` plotted with specified parameters
            over the specified x_range

        """

        import matplotlib.pyplot as plt

        if not x_range:
            if "Logistic" in str(self.function):
                x_range= [-5.0, 5.0]
            elif "Exponential" in str(self.function):
                x_range = [0.1, 5.0]
            else:
                x_range = [-10.0, 10.0]
        x_space = np.linspace(x_range[0],x_range[1])
        plt.plot(x_space, self.function(x_space), lw=3.0, c='r')
        plt.show()

    @tc.typecheck
    def add_states(self, states, context=ADD_STATES):
        """
        add_states(states)

        Add one or more `States <State>` to the Mechanism.  Only `InputStates <InputState> and `OutputStates
        <OutputState>` can be added; `ParameterStates <ParameterState>` cannot be added to a Mechanism after it has
        been constructed.

        If the `owner <State_Base.owner>` of a State specified in the **states** argument is not the same as the
        Mechanism to which it is being added, the user is given the option of reassigning the State to the `owner
        <State_Base.owner>`, making a copy of the State and assigning that to the `owner <State_Base.owner>`, or
        aborting.  If the name of a specified State is the same as an existing one with the same name, an index is
        appended to its name, and incremented for each State subsequently added with the same name (see :ref:`naming
        conventions <LINK>`).  If a specified State already belongs to the Mechanism, the request is ignored.

        .. note::
            Adding InputStates to a Mechanism changes the size of its `variable <Mechanism_Base.variable>` attribute,
            which may produce an incompatibility with its `function <Mechanism_Base.function>` (see
            `Mechanism InputStates <Mechanism_InputStates>` for a more detailed explanation).

        Arguments
        ---------

        states : State or List[State]
            one more `InputStates <InputState>` or `OutputStates <OutputState>` to be added to the Mechanism.
            State specification(s) can be an InputState or OutputState object, class reference, class keyword, or
            `State specification dictionary <State_Specification>` (the latter must have a *STATE_TYPE* entry
            specifying the class or keyword for InputState or OutputState).

        Returns a dictionary with two entries, containing the list of InputStates and OutputStates added.
        -------

        Dictionary with entries containing InputStates and/or OutputStates added

        """
        from psyneulink.components.states.state import _parse_state_type
        from psyneulink.components.states.inputstate import InputState, _instantiate_input_states
        from psyneulink.components.states.outputstate import OutputState, _instantiate_output_states
        # Put in list to standardize treatment below
        if not isinstance(states, list):
            states = [states]

        input_states = []
        output_states = []
        instantiated_input_states = None
        instantiated_output_states = None

        for state in states:
            # FIX: 11/9/17: REFACTOR USING _parse_state_spec
            state_type = _parse_state_type(self, state)
            if (isinstance(state_type, InputState) or
                    (inspect.isclass(state_type) and issubclass(state_type, InputState))):
                input_states.append(state)
            elif (isinstance(state_type, OutputState) or
                    (inspect.isclass(state_type) and issubclass(state_type, OutputState))):
                output_states.append(state)

        if input_states:
            # FIX: 11/9/17
            added_variable, added_input_state = self._handle_arg_input_states(input_states)
            if added_input_state:
                old_variable = self.instance_defaults.variable.tolist()
                old_variable.extend(added_variable)
                self.instance_defaults.variable = np.array(old_variable)
                self._update_variable(self.instance_defaults.variable)
            instantiated_input_states = _instantiate_input_states(self,
                                                                  input_states,
                                                                  added_variable,
                                                                  context=context)
            for state in instantiated_input_states:
                if state.name is state.componentName or state.componentName + '-' in state.name:
                        state._assign_default_state_name(context=context)
        if output_states:
            instantiated_output_states = _instantiate_output_states(self, output_states, context=context)

        return {INPUT_STATES: instantiated_input_states,
                OUTPUT_STATES: instantiated_output_states}

    @tc.typecheck
    def remove_states(self, states, context=REMOVE_STATES):
        """
        remove_states(states)

        Remove one or more `States <State>` from the Mechanism.  Only `InputStates <InputState> and `OutputStates
        <OutputState>` can be removed; `ParameterStates <ParameterState>` cannot be removed from a Mechanism.

        Each Specified state must be owned by the Mechanism, otherwise the request is ignored.

        .. note::
            Removing InputStates from a Mechanism changes the size of its `variable <Mechanism_Base.variable>`
            attribute, which may produce an incompatibility with its `function <Mechanism_Base.function>` (see
            `Mechanism InputStates <Mechanism_InputStates>` for more detailed information).

        Arguments
        ---------

        states : State or List[State]
            one more `InputStates <InputState>` or `OutputStates <OutputState>` to be removed from the Mechanism.
            State specification(s) can be an InputState or OutputState object or the name of one.

        """
        from psyneulink.components.states.inputstate import InputState, _instantiate_input_states, INPUT_STATE
        from psyneulink.components.states.outputstate import OutputState, _instantiate_output_states, OUTPUT_STATE

        # Put in list to standardize treatment below
        if not isinstance(states, list):
            states = [states]

        input_states = []
        output_states = []

        for state in states:

            if state in self.input_states:
                if isinstance(state, str):
                    state = self.input_states[state]
                index = self.input_states.index(state)
                del self.input_states[index]
                remove_instance_from_registry(registry=self._stateRegistry,
                                              category=INPUT_STATE,
                                              component=state)
                old_variable = self.instance_defaults.variable
                old_variable = np.delete(old_variable,index,0)
                self.instance_defaults.variable = old_variable
                self._update_variable(self.instance_defaults.variable)

            elif state in self.output_states:
                if isinstance(state, OutputState):
                    index = self.output_states.index(state)
                else:
                    index = self.output_states.index(self.output_states[state])
                del self.output_states[state]
                del self.output_values[index]
                remove_instance_from_registry(registry=self._stateRegistry,
                                              category=OUTPUT_STATE,
                                              component=state)

    def _get_mechanism_param_values(self):
        """Return dict with current value of each ParameterState in paramsCurrent
        :return: (dict)
        """
        from psyneulink.components.states.parameterstate import ParameterState
        return dict((param, value.value) for param, value in self.paramsCurrent.items()
                    if isinstance(value, ParameterState) )
    @property
    def is_finished(self):
        return self._is_finished

    @is_finished.setter
    def is_finished(self, value):
        self._is_finished = value

    @property
    def input_state(self):
        return self.input_states[0]

    @property
    def input_values(self):
        try:
            return self.input_states.values
        except (TypeError, AttributeError):
            return None

    @property
    def parameter_states(self):
        return self._parameter_states

    @parameter_states.setter
    def parameter_states(self, value):
        # This keeps parameter_states property readonly,
        #    but averts exception when setting paramsCurrent in Component (around line 850)
        pass

    @property
    def output_state(self):
        return self.output_states[0]

    @property
    def output_values(self):
        return self.output_states.values

    @property
    def status(self):
        return self._status

    @status.setter
    def status(self, current_value):
        # if current_value != self._old_value:
        try:
            if np.array_equal(current_value, self._old_value):
                self._status = UNCHANGED
            else:
                self._status = CHANGED
                self._old_value = current_value
        # FIX:  CATCHES ELEMENTWISE COMPARISON DEPRECATION WARNING/ERROR -- NEEDS TO BE FIXED AT SOME POINT
        except:
            self._status = CHANGED

    @property
    def states(self):
        """Return list of all of the Mechanism's States"""
        return ContentAddressableList(
                component_type=State,
                list=list(self.input_states) +
                     list(self.parameter_states) +
                     list(self.output_states))

    @property
    def path_afferents(self):
        """Return list of path_afferent Projections to all of the Mechanism's input_states"""
        projs = []
        for input_state in self.input_states:
            projs.extend(input_state.path_afferents)
        return ContentAddressableList(component_type=Projection, list=projs)

    @property
    def mod_afferents(self):
        """Return all of the Mechanism's afferent modulatory Projections"""
        projs = []
        for input_state in self.input_states:
            projs.extend(input_state.mod_afferents)
        for parameter_state in self.parameter_states:
            projs.extend(parameter_state.mod_afferents)
        for output_state in self.input_states:
            projs.extend(output_state.mod_afferents)
        return ContentAddressableList(component_type=Projection, list=projs)

    @property
    def afferents(self):
        """Return all afferent Projections"""
        return ContentAddressableList(component_type=Projection,
                                      list= list(self.path_afferents) + list(self.mod_afferents))

    @property
    def efferents(self):
        """Return list of all of the Mechanism's Projections"""
        projs = []
        for output_state in self.output_states:
            projs.extend(output_state.efferents)
        return ContentAddressableList(component_type=Projection, list=projs)

    @property
    def projections(self):
        """Return all Projections"""
        return ContentAddressableList(component_type=Projection,
                                      list=list(self.path_afferents) +
                                           list(self.mod_afferents) +
                                           list(self.efferents))

    @property
    def senders(self):
        """Return all Mechanisms that send Projections to self"""
        return ContentAddressableList(component_type=Mechanism,
                                      list=[p.sender.owner for p in self.afferents
                                            if isinstance(p.sender.owner, Mechanism_Base)])

    @property
    def receivers(self):
        """Return all Mechanisms that send Projections to self"""
        return ContentAddressableList(component_type=Mechanism,
                                      list=[p.receiver.owner for p in self.efferents
                                            if isinstance(p.sender.owner, Mechanism_Base)])

    @property
    def modulators(self):
        """Return all Mechanisms that send Projections to self"""
        return ContentAddressableList(component_type=Mechanism,
                                      list=[p.sender.owner for p in self.mod_afferents
                                            if isinstance(p.sender.owner, Mechanism_Base)])

    @property
    def _params_dict(self):
        params_dict = MechParamsDict(
                OWNER_VARIABLE = self.variable,
                OWNER_VALUE = self.value,
                INPUT_STATE_VARIABLES = [input_state.variable for input_state in self.input_states]
        )
        params_dict.update(self.user_params)
        del params_dict[FUNCTION]
        del params_dict[FUNCTION_PARAMS]
        del params_dict[INPUT_STATES]
        del params_dict[OUTPUT_STATES]
        params_dict.update(self.function_params)
        return params_dict


def _is_mechanism_spec(spec):
    """Evaluate whether spec is a valid Mechanism specification

    Return true if spec is any of the following:
    + Mechanism class
    + Mechanism object:
    Otherwise, return :keyword:`False`

    Returns: (bool)
    """
    if inspect.isclass(spec) and issubclass(spec, Mechanism):
        return True
    if isinstance(spec, Mechanism):
        return True
    return False

# MechanismTuple indices
# OBJECT_ITEM = 0
# # PARAMS_ITEM = 1
# # PHASE_ITEM = 2
#
# MechanismTuple = namedtuple('MechanismTuple', 'mechanism')

from collections import UserList
class MechanismList(UserList):
    """Provides access to items and their attributes in a list of :class:`MechanismTuples` for an owner.

    :class:`MechanismTuples` are of the form: (Mechanism object, runtime_params dict, phaseSpec int).

    Attributes
    ----------
    mechanisms : list of Mechanism objects

    names : list of strings
        each item is a Mechanism.name

    values : list of values
        each item is a Mechanism_Base.value

    outputStateNames : list of strings
        each item is an OutputState.name

    outputStateValues : list of values
        each item is an OutputState.value
    """

    def __init__(self, owner, components_list:list):
        super().__init__()
        self.mechs = components_list
        self.data = self.mechs
        self.owner = owner
        # for item in components_list:
        #     if not isinstance(item, MechanismTuple):
        #         raise MechanismError("The following item in the components_list arg of MechanismList()"
        #                              " is not a MechanismTuple: {}".format(item))

        self.process_tuples = components_list

    def __getitem__(self, item):
        """Return specified Mechanism in MechanismList
        """
        # return list(self.mechs[item])[MECHANISM]
        return self.mechs[item]

    def __setitem__(self, key, value):
        raise ("MechanismList is read only ")

    def __len__(self):
        return (len(self.mechs))

    # def _get_tuple_for_mech(self, mech):
    #     """Return first Mechanism tuple containing specified Mechanism from the list of mechs
    #     """
    #     if list(item for item in self.mechs).count(mech):
    #         if self.owner.verbosePref:
    #             print("PROGRAM ERROR:  {} found in more than one object_item in {} in {}".
    #                   format(append_type_to_name(mech), self.__class__.__name__, self.owner.name))
    #     return next((object_item for object_item in self.mechs if object_item is mech), None)

    @property
    def mechs_sorted(self):
        """Return list of mechs sorted by Mechanism name"""
        return sorted(self.mechs, key=lambda object_item: object_item.name)

    @property
    def mechanisms(self):
        """Return list of all mechanisms in MechanismList"""
        return list(self)

    @property
    def names(self):
        """Return names of all mechanisms in MechanismList"""
        return list(item.name for item in self.mechanisms)

    @property
    def values(self):
        """Return values of all mechanisms in MechanismList"""
        return list(item.value for item in self.mechanisms)

    @property
    def outputStateNames(self):
        """Return names of all OutputStates for all mechanisms in MechanismList"""
        names = []
        for item in self.mechanisms:
            for output_state in item.output_states:
                names.append(output_state.name)
        return names

    @property
    def outputStateValues(self):
        """Return values of OutputStates for all mechanisms in MechanismList"""
        values = []
        for item in self.mechanisms:
            for output_state in item.output_states:
                values.append(output_state.value)
        return values<|MERGE_RESOLUTION|>--- conflicted
+++ resolved
@@ -2101,19 +2101,11 @@
         else:
         # IMPLEMENTATION NOTE: use value as buffer variable until it has been fully processed
         #                      to avoid multiple calls to (and potential log entries for) self.value property
-<<<<<<< HEAD
             value = self._execute(
                 variable=variable,
                 runtime_params=runtime_params,
-                context=context,
+                context=context, # cxt-pass cxt-push
             )
-=======
-        value = self._execute(
-            variable=variable,
-            runtime_params=runtime_params,
-            context=context # cxt-pass cxt-push
-        )
->>>>>>> 4e370e63
 
         # IMPLEMENTATION NOTE:  THIS IS HERE BECAUSE IF return_value IS A LIST, AND THE LENGTH OF ALL OF ITS
         #                       ELEMENTS ALONG ALL DIMENSIONS ARE EQUAL (E.G., A 2X2 MATRIX PAIRED WITH AN
