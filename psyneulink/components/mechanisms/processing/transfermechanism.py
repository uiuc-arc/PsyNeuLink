# Princeton University licenses this file to You under the Apache License, Version 2.0 (the "License");
# you may not use this file except in compliance with the License.  You may obtain a copy of the License at:
#     http://www.apache.org/licenses/LICENSE-2.0
# Unless required by applicable law or agreed to in writing, software distributed under the License is distributed
# on an "AS IS" BASIS, WITHOUT WARRANTIES OR CONDITIONS OF ANY KIND, either express or implied.
# See the License for the specific language governing permissions and limitations under the License.

# NOTES:
#  * COULD NOT IMPLEMENT integrator_function in paramClassDefaults (see notes below)
#  * NOW THAT NOISE AND SMOOTHING_FACTOR ARE PROPRETIES THAT DIRECTLY REFERERNCE integrator_function,
#      SHOULD THEY NOW BE VALIDATED ONLY THERE (AND NOT IN TransferMechanism)??
#  * ARE THOSE THE ONLY TWO integrator PARAMS THAT SHOULD BE PROPERTIES??

# ********************************************  TransferMechanism ******************************************************

"""
..
    Sections:
      * :ref:`Transfer_Overview`
      * :ref:`Transfer_Creation`
      * :ref:`Transfer_Execution`
      * :ref:`Transfer_Class_Reference`

.. _Transfer_Overview:

Overview
--------

A TransferMechanism transforms its input using a simple mathematical function, that maintains the form (dimensionality)
of its input.  The input can be a single scalar value, a multidimensional array (list or numpy array), or several
independent ones.

The function used to carry out the transformation can be selected from the following PsyNeuLink
`Functions <Function>`: `Linear`, `Exponential`, `Logistic`, or `SoftMax`.

The **integrator_mode** argument can switch the transformation from an "instantaneous"  to a "time averaged"
(integrated) manner of execution. When `integrator_mode <TransferMechanism.integrator_mode>` is set to True, the
mechanism's input is first transformed by its `integrator_function <TransferMechanism.integrator_function>` (the
`AdaptiveIntegrator`). That result is then transformed by the mechanism's `function <TransferMechanism.function>`.

.. _Transfer_Creation:

Creating a TransferMechanism
-----------------------------

A TransferMechanism is created by calling its constructor.

Its `function <TransferMechanism.function>` is specified in the **function** argument, which can be the name of a
`Function <Function>` class:

    >>> import psyneulink as pnl
    >>> my_linear_transfer_mechanism = pnl.TransferMechanism(function=pnl.Linear)

in which case all of the function's parameters will be set to their default values. Alternatively, the **function**
argument can be a call to a Function constructor, in which case values may be specified for the Function's parameters:

    >>> my_logistic_transfer_mechanism = pnl.TransferMechanism(function=pnl.Logistic(gain=1.0, bias=-4))

Next, the **integrator_mode** argument allows the TransferMechanism to operate in either an "instantaneous" or
"time averaged" manner. By default, `integrator_mode <TransferMechanism.integrator_mode>` is set to False, meaning
execution is instantaneous. In order to switch to time averaging, the **integrator_mode** argument of the constructor
must be set to True.

    >>> my_logistic_transfer_mechanism = pnl.TransferMechanism(function=pnl.Logistic(gain=1.0, bias=-4),
    ...                                                        integrator_mode=True)

When `integrator_mode <TransferMechanism.integrator_mode>` is True, the TransferMechanism has an `integrator_function
<TransferMechanism.integrator_function>` which it applies to its variable on each execution. The output of the
`integrator_function  <TransferMechanism.integrator_function>` is then used as the input to its `function
<TransferMechanism.function>`.

The `integrator_function <TransferMechanism.integrator_function>` of a TransferMechanism is always the
`AdaptiveIntegrator`. Two parameters of the `AdaptiveIntegrator` are exposed on the TransferMechanism. Specifying the
arguments **smoothing_factor** and/or **initial_value** in the mechanism's constructor will actually set the mechanism's
`integrator_function <TransferMechanism.integrator_function>` to an `AdaptiveIntegrator` with those values specified for
`rate <AdaptiveIntegrator.rate>` and `initializer <AdaptiveIntegrator.initializer>`, respectively.

    >>> my_logistic_transfer_mechanism = pnl.TransferMechanism(function=pnl.Logistic(gain=1.0, bias=-4),
    ...                                                        integrator_mode=True,
    ...                                                        smoothing_factor=0.1,
    ...                                                        initial_value=np.array([[0.2]]))

.. note::
    If `integrator_mode <TransferMechanism.integrator_mode>` is False, then the arguments **smoothing_factor** and
    **initial_value** are ignored, because the mechanism does not have an `integrator_function
    <TransferMechanism.integrator_function>` to construct.

Finally, the TransferMechanism has two arguments that can adjust the final result of the mechanism: **clip** and
**noise**. If `integrator_mode <TransferMechanism.integrator_mode>` is False, `clip <TransferMechanism.clip>` and
`noise <TransferMechanism.noise>` modify the value returned by the mechanism's `function <TransferMechanism.function>`
before setting it as the mechanism's value. If `integrator_mode <TransferMechanism.integrator_mode>` is True,
**noise** is simply handed to the mechanism's `integrator_function <TransferMechanism.integrator_function>` (in the same
manner as **smoothing_factor** and **initial_value**), whereas `clip <TransferMechanism.clip>` modifies the value
returned by the mechanism's `function <TransferMechanism.function>` before setting it as the mechanism's value.

.. _Transfer_Structure:

Structure
---------

.. _TransferMechanism_InputStates:

InputStates
~~~~~~~~~~~

By default, a TransferMechanism has a single `InputState`;  however, more than one can be specified
using the **default_variable** or **size** arguments of its constructor (see `Mechanism`).  The `value
<InputState.value>` of each InputState is used as a separate item of the Mechanism's `variable
<TransferMechanism.variable>`, and transformed independently by its `function <TransferMechanism.function>`.
Like any InputStates, the `value <OutputState.value>` of any or all of the TransferMechanism's InputStates can be
modulated by one or more `GatingSignals <GatingSignal_Modulation>` prior to transformation by its `function
<TransferMechanism.function>`.

.. _TransferMechanism_Function:

Function
~~~~~~~~

*Function*.  The default function for a TransferMechanism is `Linear`.  A custom function can be specified in the
**function** argument of the constructor.  This can be any PsyNeuLink `Function <Function>` that is a subtype of
either `TransferFunction` or `NormalizationFunction.` It can also be any python function or method, with the constraint
that it returns an output that is identical in shape to its input;  the function or method is "wrapped" as
`UserDefinedFunction`, and assigned as the TransferMechanism's `function <TransferMechanism.function>` attribute.

The result of the `function <TransferMechanism.function>` applied to the `value <InputState.value>` of each InputState
is:
    - appended to an array that represents the TransferMechanism's `value <TransferMechanism.value>`
    - assigned as the `value <OutputState.value>` of the TransferMechanism's corresponding `OutputState <OutputState>`

.. _TransferMechanism_OutputStates:

OutputStates
~~~~~~~~~~~~

By default, a TransferMechanism generates one `OutputState` for each of its `InputStates`.  The first (and `primary
<OutputState_Primary>`) OutputState is named *RESULT*; subsequent ones use that as the base name, suffixed with an
incrementing integer starting at '-1' for each additional OutputState (e.g., *RESULT-1*, *RESULT-2*, etc.; see
`Naming`). The `value <OutputState.value>` of each OutputState is assigned the result of the Mechanism's `function
<TransferMechanism.function>` applied to the `value <InputState.value>` of the corresponding InputState.

Additional OutputStates can be assigned using the TransferMechanism's `Standard OutputStates
<TransferMechanism_Standard_OutputStates>` (see `OutputState_Standard`) or by creating `custom OutputStates
<OutputState_Customization>` (but see note below).  Like any OutputStates, the `value <OutputState.value>` of any or
all of these can be modulated by one or more `GatingSignals <GatingSignal_Modulation>`.

    .. _TransferMechanism_OutputStates_Note:

    .. note::
       If any OutputStates are specified in the **output_states** argument of the TransferMechanism's constructor,
       then, `as with any Mechanism <Mechanism_Default_State_Suppression_Note>`, its default OutputStates are not
       automatically generated.  Therefore, an OutputState with the appropriate `index <OutputState.index>` must be
       explicitly specified for each and every item of the Mechanism's `value <TransferMechanism.value>` (corresponding
       to each InputState) for which an OutputState is needed.

.. _Transfer_Execution:

Execution
---------

COMMENT:
DESCRIBE AS TWO MODES (AKIN TO DDM):  INSTANTANEOUS AND TIME-AVERAGED
INSTANTANEOUS:
input transformed in a single `execution <Transfer_Execution>` of the Mechanism)
TIME-AVERAGED:
input transformed using `step-wise` integration, in which each execution returns the result of a subsequent step of the
integration process).
COMMENT

When a TransferMechanism is executed, it transforms its input using its `function <TransferMechanism.function>` and
the following parameters (in addition to any specified for the `function <TransferMechanism.function>`):


    * `integrator_mode <TransferMechanism.integrator_mode>`: determines whether the input will be time-averaged before
      passing through the function of the mechanism. When `integrator_mode <TransferMechanism.integrator_mode>` is set to
      True, the TransferMechanism exponentially time-averages its input, by executing its `integrator_function
      <TransferMechanism.integrator_function>`, before executing its `function <TransferMechanism.function>`. When
      `integrator_mode <TransferMechanism.integrator_mode>` is False, the `integrator_function
      <TransferMechanism.integrator_function>` is ignored, and time-averaging does not occur.

    * `smoothing_factor <TransferMechanism.smoothing_factor>`: if the `integrator_mode <TransferMechanism.integrator_mode>`
      attribute is set to True, the `smoothing_factor <TransferMechanism.smoothing_factor>` attribute is the rate of
      integration (a higher value specifies a faster rate); if `integrator_mode <TransferMechanism.integrator_mode>` is False,
      `smoothing_factor <TransferMechanism.smoothing_factor>` is ignored and time-averaging does not occur.

    * `noise <TransferMechanism.noise>`: applied element-wise to the output of its `integrator_function
      <TransferMechanism.integrator_function>` or its `function <TransferMechanism.function>`, depending on whether
      `integrator_mode <TransferMechanism.integrator_mode>` is True or False.

    * `clip <TransferMechanism.clip>`: caps all elements of the `function <TransferMechanism.function>` result by the
      lower and upper values specified by clip.

After each execution of the Mechanism the result of `function <TransferMechanism.function>` applied to each
`InputState` is assigned as an item of the Mechanism's `value <TransferMechanism.value>`, and the `value
<OutputState.value>` of each of its `OutputStates <OutputState>`, and to the 1st item of the Mechanism's
`output_values <TransferMechanism.output_values>` attribute.


.. _Transfer_Reinitialization:

Reinitialization
~~~~~~~~~~~~

In some cases, it may be useful to reset the accumulation of a mechanism back to its original starting point, or a new
starting point. This is done using the `reinitialize <AdaptiveIntegrator.reinitialize>` method on the mechanism's
`integrator_function <TransferMechanism.integrator_function>`, or the mechanisms's own `reinitialize
<TransferMechanism.reinitialize>` method.

The `reinitialize <AdaptiveIntegrator.reinitialize>` method of the `integrator_function
<TransferMechanism.integrator_function>` sets:

    - the integrator_function's `initializer <AdaptiveIntegrator.initializer>` attribute
    - the integrator_function's `previous_value <AdaptiveIntegrator.previous_value>` attribute
    - the integrator_function's `value <AdaptiveIntegrator.value>` attribute

    to the specified value.

The `reinitialize <TransferMechanism.reinitialize>` method of the `TransferMechanism` first sets:

    - the integrator_function's `initializer <AdaptiveIntegrator.initializer>` attribute
    - the integrator_function's `previous_value <AdaptiveIntegrator.previous_value>` attribute
    - the integrator_function's `value <AdaptiveIntegrator.value>` attribute
    - the TransferMechanism's `initial_value <TransferMechanism.initial_value>` attribute

    to the specified value. Then:

    - the specified value is passed into the mechanism's `function <TransferMechanism.function>` and the function is executed
    - the TransferMechanism's `value <TransferMechanism.value>` attribute is set to the output of the function
    - the TransferMechanism updates is `output_states <TransferMechanism.output_states>`

A use case for `reinitialize <AdaptiveIntegrator.reinitialize>` is demonstrated in the following example:

Create a `System` with a TransferMechanism in integrator_mode:

    >>> my_time_averaged_transfer_mechanism = pnl.TransferMechanism(function=pnl.Linear,        #doctest: +SKIP
    ...                                                        integrator_mode=True,            #doctest: +SKIP
    ...                                                        smoothing_factor=0.1,            #doctest: +SKIP
    ...                                                        initial_value=np.array([[0.2]])) #doctest: +SKIP
    >>> my_process = pnl.Process(pathway=[my_time_averaged_transfer_mechanism]) #doctest: +SKIP
    >>> my_system = pnl.System(processes=[my_process])  #doctest: +SKIP

Then run the system for 5 trials:

    >>> # RUN 1:
    >>> my_system.run(inputs={my_time_averaged_transfer_mechanism: [1.0]},        #doctest: +SKIP
    ...               num_trials=5)                                               #doctest: +SKIP
    >>> assert np.allclose(my_time_averaged_transfer_mechanism.value,  0.527608)  #doctest: +SKIP

After RUN 1, my_time_averaged_transfer_mechanism's integrator_function will preserve its state (its position along its
path of integration).

Run the system again to observe that my_time_averaged_transfer_mechanism's integrator_function continues accumulating
where it left off:

    >>> # RUN 2:
    >>> my_system.run(inputs={my_time_averaged_transfer_mechanism: [1.0]},          #doctest: +SKIP
    ...               num_trials=5)                                                 #doctest: +SKIP
    >>> assert np.allclose(my_time_averaged_transfer_mechanism.value,  0.72105725)  #doctest: +SKIP

The integrator_function's `reinitialize <AdaptiveIntegrator.reinitialize>` method and the TransferMechanism's
`reinitialize <TransferMechanism.reinitialize>` method are useful in cases when the integration should instead start
over at the original initial value, or a new one.

Use `reinitialize <AdaptiveIntegrator.reinitialize>` to re-start the integrator_function's accumulation at 0.2:

    >>> my_time_averaged_transfer_mechanism.integrator_function.reinitialize(np.array([[0.2]]))  #doctest: +SKIP

Run the system again to observe that my_time_averaged_transfer_mechanism's integrator_function will begin accumulating
at 0.2, following the exact same trajectory as in RUN 1:

    >>> # RUN 3
    >>> my_system.run(inputs={my_time_averaged_transfer_mechanism: [1.0]},        #doctest: +SKIP
    ...               num_trials=5)                                               #doctest: +SKIP
    >>> assert np.allclose(my_time_averaged_transfer_mechanism.value,  0.527608)  #doctest: +SKIP

Because `reinitialize <AdaptiveIntegrator.reinitialize>` was set to 0.2 (its original initial_value),
my_time_averaged_transfer_mechanism's integrator_function effectively started RUN 3 in the same state as it began RUN 1.
As a result, it arrived at the exact same value after 5 trials (with identical inputs).

In the examples above, `reinitialize <AdaptiveIntegrator.reinitialize>` was applied directly to the integrator function.
The key difference between the `integrator_function's reinitialize <AdaptiveIntegrator.reinitialize>` and the
`TransferMechanism's reinitialize <TransferMechanism.reinitialize>` is that the latter will also execute the mechanism's
function and update its output states. This is useful if the mechanism's value or any of its output state values will
be used or checked *before* the mechanism's next execution. (This may be true if, for example, the mechanism is
`recurrent <RecurrentTransferMechanism>`, the mechanism is responsible for `modulating <ModulatorySignal_Modulation`
other components, or if a `Scheduler` condition depends on the mechanism's activity.)

COMMENT:
.. _Transfer_Examples:

Examples
--------

EXAMPLES HERE
COMMENT

.. _Transfer_Class_Reference:

Class Reference
---------------

"""
import inspect
import numbers
from collections import Iterable

import numpy as np
import typecheck as tc

from psyneulink.components.component import Component, function_type, method_type
from psyneulink.components.functions.function import Function, TransferFunction, AdaptiveIntegrator, Linear, NormalizingFunction, DistributionFunction, UserDefinedFunction
from psyneulink.components.mechanisms.adaptive.control.controlmechanism import _is_control_spec
from psyneulink.components.mechanisms.mechanism import Mechanism, MechanismError
from psyneulink.components.mechanisms.processing.processingmechanism import ProcessingMechanism_Base
from psyneulink.components.states.inputstate import InputState
from psyneulink.components.states.outputstate import OutputState, PRIMARY, StandardOutputStates, standard_output_states
from psyneulink.globals.context import ContextFlags
from psyneulink.globals.keywords import FUNCTION, INITIALIZER, INITIALIZING, MAX_ABS_INDICATOR, MAX_ABS_VAL, MAX_INDICATOR, MAX_VAL, MEAN, MEDIAN, NAME, NOISE, NORMALIZING_FUNCTION_TYPE, OWNER_VALUE, PROB, RATE, RESULT, RESULTS, STANDARD_DEVIATION, TRANSFER_FUNCTION_TYPE, TRANSFER_MECHANISM, VARIABLE, VARIANCE
from psyneulink.globals.preferences.componentpreferenceset import is_pref_set
from psyneulink.globals.preferences.preferenceset import PreferenceLevel
from psyneulink.globals.utilities import append_type_to_name, iscompatible

__all__ = [
    'INITIAL_VALUE', 'CLIP', 'SMOOTHING_FACTOR', 'Transfer_DEFAULT_BIAS', 'Transfer_DEFAULT_GAIN',
    'Transfer_DEFAULT_LENGTH', 'Transfer_DEFAULT_OFFSET', 'TRANSFER_OUTPUT', 'TransferError', 'TransferMechanism',
]

import functools
import ctypes
import psyneulink.llvm as pnlvm
from llvmlite import ir

# TransferMechanism parameter keywords:
CLIP = "clip"
SMOOTHING_FACTOR = "smoothing_factor"
INITIAL_VALUE = 'initial_value'

# TransferMechanism default parameter values:
Transfer_DEFAULT_LENGTH = 1
Transfer_DEFAULT_GAIN = 1
Transfer_DEFAULT_BIAS = 0
Transfer_DEFAULT_OFFSET = 0
# Transfer_DEFAULT_RANGE = np.array([])

# This is a convenience class that provides list of standard_output_state names in IDE
class TRANSFER_OUTPUT():
    """
    .. _TransferMechanism_Standard_OutputStates:

    `Standard OutputStates <OutputState_Standard>` for `TransferMechanism`: \n

    .. _TRANSFER_MECHANISM_RESULT:

    *RESULT* : 1d np.array
      first item of TransferMechanism's `value <TransferMechanism.value>` (corresponding to input from its
      first InputState)

    *RESULTS* : 2d np.array
      each item of TransferMechanism's `value <TransferMechanism.value>` (corresponding to input from each
      of its `input_states <TransferMechanism.input_states>`) is assigned as the `value <OutputState.value>`
      of a corresponding OutputState of its `output_states <TransferMechanism.output_states>`.

    .. _TRANSFER_MECHANISM_MEAN:

    *MEAN* : float
      mean of `value <TransferMechanism.value>`.

    .. _TRANSFER_MECHANISM_MEDIAN:

    *MEDIAN* : float
      median of `value <TransferMechanism.value>`.

    .. _TRANSFER_MECHANISM_STD_DEV:

    *STANDARD_DEVIATION* : float
      standard deviation of `value <TransferMechanism.value>`.

    .. _TRANSFER_MECHANISM_VARIANCE:

    *VARIANCE* : float
      variance of `output_state.value`.

    *MECHANISM_VALUE* : list
      TransferMechanism's `value <TransferMechanism.value>` used as OutputState's value.

    COMMENT:
    *COMBINE* : scalar or numpy array
      linear combination of the `value <TransferMechanism.value>` of all items of the TransferMechanism's `value
      <TransferMechanism.value>` (requires that they all have the same dimensionality).
    COMMENT

    """

    RESULTS=RESULTS
    RESULT=RESULT
    MEAN=MEAN
    MEDIAN=MEDIAN
    STANDARD_DEVIATION=STANDARD_DEVIATION
    VARIANCE=VARIANCE
    MAX_VAL=MAX_VAL
    MAX_ABS_VAL=MAX_ABS_VAL
    MAX_INDICATOR=MAX_INDICATOR
    MAX_ABS_INDICATOR=MAX_ABS_INDICATOR
    PROB=PROB

# THE FOLLOWING WOULD HAVE BEEN NICE, BUT IDE DOESN'T EXECUTE IT, SO NAMES DON'T SHOW UP
# for item in [item[NAME] for item in DDM_standard_output_states]:
#     setattr(DDM_OUTPUT.__class__, item, item)

class TransferError(Exception):
    def __init__(self, error_value):
        self.error_value = error_value

    def __str__(self):
        return repr(self.error_value)

# IMPLEMENTATION NOTE:  IMPLEMENTS OFFSET PARAM BUT IT IS NOT CURRENTLY BEING USED
class TransferMechanism(ProcessingMechanism_Base):
    """
    TransferMechanism(           \
    default_variable=None,       \
    size=None,                   \
    input_states=None,           \
    function=Linear,             \
    initial_value=None,          \
    noise=0.0,                   \
    smoothing_factor=0.5,        \
    integrator_mode=False,       \
    clip=[float:min, float:max], \
    output_states=RESULTS        \
    params=None,                 \
    name=None,                   \
    prefs=None)

    Subclass of `ProcessingMechanism <ProcessingMechanism>` that performs a simple transform of its input.

    COMMENT:
        Description
        -----------
            TransferMechanism is a Subtype of the ProcessingMechanism Type of the Mechanism Category of the
                Component class
            It implements a Mechanism that transforms its input variable based on FUNCTION (default: Linear)

        Class attributes
        ----------------
            + componentType (str): TransferMechanism
            + classPreference (PreferenceSet): Transfer_PreferenceSet, instantiated in __init__()
            + classPreferenceLevel (PreferenceLevel): PreferenceLevel.SUBTYPE
            + ClassDefaults.variable (value):  Transfer_DEFAULT_BIAS

        Class methods
        -------------
            None

        MechanismRegistry
        -----------------
            All instances of TransferMechanism are registered in MechanismRegistry, which maintains an
              entry for the subclass, a count for all instances of it, and a dictionary of those instances
    COMMENT

    Arguments
    ---------

    default_variable : number, list or np.ndarray : default Transfer_DEFAULT_BIAS
        specifies the input to the Mechanism to use if none is provided in a call to its
        `execute <Mechanism_Base.execute>` or `run <Mechanism_Base.run>` method;
        also serves as a template to specify the length of `variable <TransferMechanism.variable>` for
        `function <TransferMechanism.function>`, and the `primary outputState <OutputState_Primary>`
        of the Mechanism.

    size : int, list or np.ndarray of ints
        specifies default_variable as array(s) of zeros if **default_variable** is not passed as an argument;
        if **default_variable** is specified, it takes precedence over the specification of **size**.
        As an example, the following mechanisms are equivalent::
            T1 = TransferMechanism(size = [3, 2])
            T2 = TransferMechanism(default_variable = [[0, 0, 0], [0, 0]])

    input_states : str, list or np.ndarray
        specifies the InputStates for the TransferMechanism; by default, a single InputState is created using the
        value of default_variable as its `variable <InputState.variable>`;  if more than one is specified, the number
        and, if specified, their values must be compatible with any specifications in **default_variable** or
        **size** (see `Mechanism_InputStates`);  see `input_states <TransferMechanism.output_states>` for additional
        details.

    function : TransferFunction : default Linear
        specifies the function used to transform the input;  can be `Linear`, `Logistic`, `Exponential`,
        or a custom function.

    initial_value :  value, list or np.ndarray : default Transfer_DEFAULT_BIAS
        specifies the starting value for time-averaged input (only relevant if `integrator_mode
        <TransferMechanism.integrator_mode>` is True).
        COMMENT:
            Transfer_DEFAULT_BIAS SHOULD RESOLVE TO A VALUE
        COMMENT

    noise : float or function : default 0.0
        specifies a value to be added to the result of the TransferMechanism's `function <TransferMechanism.function>`
        or its `integrator_function <TransferMechanism.integrator_function>`, depending on whether `integrator_mode
        <TransferMechanism.integrator_mode>` is `True` or `False`. See `noise <TransferMechanism.noise>` for details.

    smoothing_factor : float : default 0.5
        specifies the smoothing factor used for exponential time averaging of input when the TransferMechanism is
        executed with `integrator_mode` set to `True`.

    integrator_mode : bool : False
        specifies whether or not the TransferMechanism should be executed using its `integrator_function
        <TransferMechanism>` to integrate (exponentialy time-average) its `variable <TransferMechanism.variable>` (
        when set to `True`), or simply report the asymptotic value of the output of its `function
        <TransferMechanism.function>` (when set to `False`).

    clip : list [float, float] : default None (Optional)
        specifies the allowable range for the result of `function <TransferMechanism.function>`. The item in index 0
        specifies the minimum allowable value of the result, and the item in index 1 specifies the maximum allowable
        value; any element of the result that exceeds the specified minimum or maximum value is set to the value of
        `clip <TransferMechanism.clip>` that it exceeds.

    output_states : str, list or np.ndarray : default RESULTS
        specifies the OutputStates for the TransferMechanism; by default, one is created for each InputState
        specified in **input_states**;  see `note <TransferMechanism_OutputStates_Note>`, and `output_states
        <TransferMechanism.output_states>` for additional details).

    params : Dict[param keyword: param value] : default None
        a `parameter dictionary <ParameterState_Specification>` that can be used to specify the parameters for
        the Mechanism, its `function <Mechanism_Base.function>`, and/or a custom function and its parameters.  Values
        specified for parameters in the dictionary override any assigned to those parameters in arguments of the
        constructor.

    name : str : default see `name <TransferMechanism.name>`
        specifies the name of the TransferMechanism.

    prefs : PreferenceSet or specification dict : default Mechanism.classPreferences
        specifies the `PreferenceSet` for the TransferMechanism; see `prefs <TransferMechanism.prefs>` for details.

    context : str : default componentType+INITIALIZING
        string used for contextualization of instantiation, hierarchical calls, executions, etc.

    Returns
    -------
    instance of TransferMechanism : TransferMechanism


    Attributes
    ----------

    variable : value
        the input to Mechanism's `function <TransferMechanism.function>`.
        COMMENT:
            :py:data:`Transfer_DEFAULT_BIAS <LINK->SHOULD RESOLVE TO VALUE>`
        COMMENT

    input_states : *ContentAddressableList[InputState]*
        list of Mechanism's `InputStates <InputStates>` (see `TransferMechanism_InputStates` for additional details).

    function : Function
        the Function used to transform the input.

    COMMENT:
       THE FOLLOWING IS THE CURRENT ASSIGNMENT
    COMMENT

    initial_value :  value, list or np.ndarray
        specifies the starting value for time-averaged input (only relevant if `integrator_mode
        <TransferMechanism.integrator_mode>` is `True` and `smoothing_factor <TransferMechanism.smoothing_factor>` is
        not 1.0).
        COMMENT:
            Transfer_DEFAULT_BIAS SHOULD RESOLVE TO A VALUE
        COMMENT

    noise : float or function
        When `integrator_mode <TransferMechanism.integrator_mode>` is set to `True`, `noise <TransferMechanism.noise>`
        is passed into the `integrator_function <TransferMechanism.integrator_function>`. Otherwise, noise is added
        to the output of the `function <TransferMechanism.function>`.

        If `noise <TransferMechanism.noise>` is a list or array, it must be the same length as `variable
        <TransferMechanism.default_variable>`.

        If `noise <TransferMechanism.noise>` is specified as a single float or function, while `variable
        <TransferMechanism.variable>` is a list or array, `noise <TransferMechanism.noise>` will be applied to each
        element of `variable <TransferMechanism.variable>`. In the case that `noise <TransferMechanism.noise>` is
        specified as  a function, the function will be executed separately for each element of `variable
        <TransferMechanism.variable>`.

        .. note::
            In order to generate random noise, a probability distribution function should be used (see `Distribution
            Functions <DistributionFunction>` for details), that will generate a new noise value from its
            distribution on each execution. If `noise <TransferMechanism.noise>` is specified as a float or as a
            function with a fixed output, then the noise will simply be an offset that remains the same across all
            executions.

    smoothing_factor : float
        the smoothing factor used for exponential time averaging of the TransferMechanism's `variable
        <TransferMechanism>` when it is executed with `integrator_mode <TransferMechanism.integrator_mode>`
        set to True (see `integrator_mode <TransferMechanism.integrator_mode>` for details).

    integrator_mode : bool
        determines whether the TransferMechanism uses its `integrator_function <TransferMechanism.integrator_function>`
        to exponentially time average its `variable <TransferMechanism.variable>` when it executes.

        **If integrator_mode is set to** `True`:

            the TransferMechanism's `variable <TransferMechanism>` is first
            passed into the `AdaptiveIntegrator` Function, that carries out the following calculation:

            .. math::
                result = previous\\_value(1-smoothing\\_factor) + variable \\cdot smoothing\\_factor + noise

            where *previous_value* is set to the value of the TransferMechanism's `initial_value
            <TransferMechanism.initial_value>` attribute on the first execution, and *smoothing_factor* and *noise*
            are determined by the TransferMechanism's `smoothing_factor <TransferMechanism.smoothing_factor>` and
            `noise <TransferMechanism.noise>` attributes, respectively.  The result is then passed to the
            TransferMechanism's `function <TransferMechanism.function>` which computes the TransferMechanism's `value
            <TransferMechanism.value>`.

        **If integrator_mode is set to** `False`:

            the TransferMechanism's `variable <TransferMechanism>` is passed directly to its `function
            <TransferMechanism.function>` -- that is, its `integrator_function <TransferMechanism.integrator_function>`
            is bypassed, and all related attributes (`initial_value <TransferMechanism.initial_value>`, smoothing_factor
            <TransferMechanism.smoothing_factor>`, and `noise <TransferMechanism.noise>`) are ignored.
            COMMENT:
            leak and time_step_size were previoulsy mentioned, but don't appear in the integrator_mode equation above
            COMMENT

    integrator_function :  Function
        the `AdaptiveIntegrator` Function used when `integrator_mode <TransferMechanism.integrator_mode>` is set to
        `True` (see `integrator_mode <TransferMechanism.integrator_mode>` for details).

        .. note::
            The TransferMechanism's `smoothing_factor <TransferMechanism.smoothing_factor>` parameter
            specifies the `rate <AdaptiveIntegrator.rate>` of the `AdaptiveIntegrator` Function.

    clip : list [float, float]
        specifies the allowable range for the result of `function <TransferMechanism.function>`.  The 1st item (index
        0) specifies the minimum allowable value of the result, and the 2nd item (index 1) specifies the maximum
        allowable value; any element of the result that exceeds the specified minimum or maximum value is set to
        the value of `clip <TransferMechanism.clip>` that it exceeds.

    value : 2d np.array [array(float64)]
        result of executing `function <TransferMechanism.function>`.

    previous_value : float
        the `value <TransferMechanism.value>` on the previous execution of the Mechanism.

    delta : float
        the change in `value <TransferMechanism.value>` from the previous execution of the TransferMechanism
        (i.e., `value <TransferMechanism.value>` - `previous_value <TransferMechanism.previous_value>`).

    output_states : *ContentAddressableList[OutputState]*
        list of Mechanism's `OutputStates <OutputStates>`; by default there is one OutputState for each InputState,
        with the base name `RESULT` (see `TransferMechanism_OutputStates` for additional details).

    output_values : List[array(float64)]
        each item is the `value <OutputState.value>` of the corresponding OutputState in `output_states
        <TransferMechanism.output_states>`.  The default is a single item containing the result of the
        TransferMechanism's `function <TransferMechanism.function>`;  additional
        ones may be included, based on the specifications made in the
        **output_states** argument of the Mechanism's constructor (see `TransferMechanism Standard OutputStates
        <TransferMechanism_Standard_OutputStates>`).

    name : str
        the name of the TransferMechanism; if it is not specified in the **name** argument of the constructor, a
        default is assigned by MechanismRegistry (see `Naming` for conventions used for default and duplicate names).

    prefs : PreferenceSet or specification dict
        the `PreferenceSet` for the TransferMechanism; if it is not specified in the **prefs** argument of the
        constructor, a default is assigned using `classPreferences` defined in __init__.py (see :doc:`PreferenceSet
        <LINK>` for details).

    """

    componentType = TRANSFER_MECHANISM

    classPreferenceLevel = PreferenceLevel.SUBTYPE
    # These will override those specified in TypeDefaultPreferences
    # classPreferences = {
    #     kwPreferenceSetName: 'TransferCustomClassPreferences',
    #     # kpReportOutputPref: PreferenceEntry(False, PreferenceLevel.INSTANCE),
    #     kpRuntimeParamStickyAssignmentPref: PreferenceEntry(False, PreferenceLevel.INSTANCE)
    # }

    # TransferMechanism parameter and control signal assignments):
    paramClassDefaults = ProcessingMechanism_Base.paramClassDefaults.copy()
    paramClassDefaults.update({NOISE: None})

    standard_output_states = standard_output_states.copy()

    @tc.typecheck
    def __init__(self,
                 default_variable=None,
                 size=None,
                 input_states:tc.optional(tc.any(Iterable, Mechanism, OutputState, InputState))=None,
                 function=Linear,
                 initial_value=None,
                 noise=0.0,
                 smoothing_factor=0.5,
                 integrator_mode=False,
                 clip=None,
                 output_states:tc.optional(tc.any(str, Iterable))=RESULTS,
                 params=None,
                 name=None,
                 prefs:is_pref_set=None):
        """Assign type-level preferences and call super.__init__
        """

        # Default output_states is specified in constructor as a string rather than a list
        # to avoid "gotcha" associated with mutable default arguments
        # (see: bit.ly/2uID3s3 and http://docs.python-guide.org/en/latest/writing/gotchas/)
        if output_states is None or output_states is RESULTS:
            output_states = [RESULTS]

        initial_value = self._parse_arg_initial_value(initial_value)

        params = self._assign_args_to_param_dicts(function=function,
                                                  initial_value=initial_value,
                                                  input_states=input_states,
                                                  output_states=output_states,
                                                  noise=noise,
                                                  smoothing_factor=smoothing_factor,
                                                  integrator_mode=integrator_mode,
                                                  clip=clip,
                                                  params=params)

        self.integrator_function = None
        self.original_integrator_function = None

        if not isinstance(self.standard_output_states, StandardOutputStates):
            self.standard_output_states = StandardOutputStates(self,
                                                               self.standard_output_states,
                                                               indices=PRIMARY)

        super(TransferMechanism, self).__init__(
            default_variable=default_variable,
            size=size,
            params=params,
            name=name,
            prefs=prefs,
            context=ContextFlags.CONSTRUCTOR,
            input_states=input_states,
            function=function,
        )

    def _parse_arg_initial_value(self, initial_value):
        return self._parse_arg_variable(initial_value)

    def _validate_params(self, request_set, target_set=None, context=None):
        """Validate FUNCTION and Mechanism params

        """

        super()._validate_params(request_set=request_set, target_set=target_set, context=context)

        # Validate FUNCTION
        if FUNCTION in target_set:
            transfer_function = target_set[FUNCTION]
            transfer_function_class = None

            # FUNCTION is a Function
            if isinstance(transfer_function, Function):
                transfer_function_class = transfer_function.__class__
            # FUNCTION is a class
            elif inspect.isclass(transfer_function):
                transfer_function_class = transfer_function

            if issubclass(transfer_function_class, Function):
                if not issubclass(transfer_function_class, (TransferFunction, NormalizingFunction, UserDefinedFunction)):
                    raise TransferError("Function type specified as {} param of {} ({}) must be a {}".
                                        format(repr(FUNCTION), self.name, transfer_function_class.__name__,
                                               TRANSFER_FUNCTION_TYPE + ' or ' + NORMALIZING_FUNCTION_TYPE))
            elif not isinstance(transfer_function, (function_type, method_type)):
                raise TransferError("Unrecognized specification for {} param of {} ({})".
                                    format(repr(FUNCTION), self.name, transfer_function))

            # FUNCTION is a function or method, so test that shape of output = shape of input
            if isinstance(transfer_function, (function_type, method_type, UserDefinedFunction)):
                var_shape = self.instance_defaults.variable.shape
                if isinstance(transfer_function, UserDefinedFunction):
                    val_shape = transfer_function._execute(self.instance_defaults.variable).shape
                else:
                    val_shape = np.array(transfer_function(self.instance_defaults.variable)).shape

                if val_shape != var_shape:
                    raise TransferError("The shape ({}) of the value returned by the Python function, method, or UDF "
                                        "specified as the {} param of {} must be the same shape ({}) as its {}".
                                        format(val_shape, repr(FUNCTION), self.name, var_shape, repr(VARIABLE)))


        # Validate INITIAL_VALUE
        if INITIAL_VALUE in target_set:
            initial_value = target_set[INITIAL_VALUE]
            if initial_value is not None:
                if not iscompatible(initial_value, self.instance_defaults.variable):
                    raise TransferError(
                        "The format of the initial_value parameter for {} ({}) must match its variable ({})".format(
                            append_type_to_name(self),
                            initial_value,
                            self.instance_defaults.variable,
                        )
                    )

        # FIX: SHOULD THIS (AND SMOOTHING_FACTOR) JUST BE VALIDATED BY INTEGRATOR FUNCTION NOW THAT THEY ARE PROPERTIES??
        # Validate NOISE:
        if NOISE in target_set:
            noise = target_set[NOISE]
            # If assigned as a Function, set TransferMechanism as its owner, and assign its actual function to noise
            if isinstance(noise, DistributionFunction):
                noise.owner = self
                target_set[NOISE] = noise._execute
            self._validate_noise(target_set[NOISE])

        # Validate SMOOTHING_FACTOR:
        if SMOOTHING_FACTOR in target_set:
            smoothing_factor = target_set[SMOOTHING_FACTOR]
            if (not (isinstance(smoothing_factor, (int, float)) and 0 <= smoothing_factor <= 1)) and (smoothing_factor != None):
                raise TransferError("smoothing_factor parameter ({}) for {} must be a float between 0 and 1".
                                    format(smoothing_factor, self.name))

        # Validate CLIP:
        if CLIP in target_set and target_set[CLIP] is not None:
            clip = target_set[CLIP]
            if clip:
                if not (isinstance(clip, (list,tuple)) and len(clip)==2 and all(isinstance(i, numbers.Number)
                                                                                for i in clip)):
                    raise TransferError("clip parameter ({}) for {} must be a tuple with two numbers".
                                        format(clip, self.name))
                if not clip[0] < clip[1]:
                    raise TransferError("The first item of the clip parameter ({}) must be less than the second".
                                        format(clip, self.name))
            target_set[CLIP] = list(clip)

        # self.integrator_function = Integrator(
        #     # default_variable=self.default_variable,
        #                                       initializer = self.instance_defaults.variable,
        #                                       noise = self.noise,
        #                                       rate = self.smoothing_factor,
        #                                       integration_type= ADAPTIVE)

    def _validate_noise(self, noise):
        # Noise is a list or array

        if isinstance(noise, (np.ndarray, list)):
            if len(noise) == 1:
                pass
            # Variable is a list/array
            elif not iscompatible(np.atleast_2d(noise), self.instance_defaults.variable) and len(noise) > 1:
                raise MechanismError(
                    "Noise parameter ({}) does not match default variable ({}). Noise parameter of {} must be specified"
                    " as a float, a function, or an array of the appropriate shape ({})."
                    .format(noise, self.instance_defaults.variable, self.name, np.shape(np.array(self.instance_defaults.variable))))
            else:
                for i in range(len(noise)):
                    if isinstance(noise[i], DistributionFunction):
                        noise[i] = noise[i]._execute
                    if not isinstance(noise[i], (float, int)) and not callable(noise[i]):
                        raise MechanismError("The elements of a noise list or array must be floats or functions. "
                            "{} is not a valid noise element for {}".format(noise[i], self.name))

        elif _is_control_spec(noise):
            pass

        # Otherwise, must be a float, int or function
        elif not isinstance(noise, (float, int)) and not callable(noise):
            raise MechanismError("Noise parameter ({}) for {} must be a float, "
                                 "function, or array/list of these.".format(noise,
                                                                            self.name))

    def _try_execute_param(self, param, var):

        # param is a list; if any element is callable, execute it
        if isinstance(param, (np.ndarray, list)):
            # NOTE: np.atleast_2d will cause problems if the param has "rows" of different lengths
            param = np.atleast_2d(param)
            for i in range(len(param)):
                for j in range(len(param[i])):
                    if callable(param[i][j]):
                        param[i][j] = param[i][j]()

        # param is one function
        elif callable(param):
            # NOTE: np.atleast_2d will cause problems if the param has "rows" of different lengths
            new_param = []
            for row in np.atleast_2d(var):
                new_row = []
                for item in row:
                    new_row.append(param())
                new_param.append(new_row)
            param = new_param

        return param

    def _instantiate_parameter_states(self, function=None, context=None):

        from psyneulink.components.functions.function import Logistic
        # If function is a logistic, and clip has not been specified, bound it between 0 and 1
        if ((isinstance(self.function, Logistic) or
                 (inspect.isclass(self.function) and issubclass(self.function,Logistic))) and
                self.clip is None):
            self.clip = (0,1)

        super()._instantiate_parameter_states(function=function, context=context)

    def _instantiate_attributes_before_function(self, function=None, context=None):

        super()._instantiate_attributes_before_function(function=function, context=context)

        if self.initial_value is None:
            self.initial_value = self.instance_defaults.variable

    def _instantiate_output_states(self, context=None):
        # If user specified more than one item for variable, but did not specify any custom OutputStates
        # then assign one OutputState (with the default name, indexed by the number of them) per item of variable
        if len(self.instance_defaults.variable) > 1 and len(self.output_states) == 1 and self.output_states[0] == RESULTS:
            self.output_states = []
            for i, item in enumerate(self.instance_defaults.variable):
                self.output_states.append({NAME: RESULT, VARIABLE: (OWNER_VALUE, i)})
        super()._instantiate_output_states(context=context)

    def _get_instantaneous_function_input(self, function_variable, noise):

        noise = self._try_execute_param(noise, function_variable)
        if (np.array(noise) != 0).any():
            current_input = function_variable + noise
        else:
            current_input = function_variable

        return current_input

    def _get_integrated_function_input(self, function_variable, initial_value, noise, context, **kwargs):

        smoothing_factor = self.get_current_mechanism_param("smoothing_factor")

        if not self.integrator_function:

            self.integrator_function = AdaptiveIntegrator(function_variable,
                                                          initializer=initial_value,
                                                          noise=noise,
                                                          rate=smoothing_factor,
                                                          owner=self)

            self.original_integrator_function = self.integrator_function

        current_input = self.integrator_function.execute(function_variable,
                                                         # Should we handle runtime params?
                                                         runtime_params={INITIALIZER: self.initial_value,
                                                                         NOISE: self.noise,
                                                                         RATE: self.smoothing_factor},
                                                         context=context)

        return current_input

    def _clip_result(self, clip, current_input, runtime_params, context):

        outputs = super(Mechanism, self)._execute(function_variable=current_input,
                                                  runtime_params=runtime_params,
                                                  context=context)
        if clip is not None:
            minCapIndices = np.where(outputs < clip[0])
            maxCapIndices = np.where(outputs > clip[1])
            outputs[minCapIndices] = np.min(clip)
            outputs[maxCapIndices] = np.max(clip)
        return outputs

<<<<<<< HEAD
    def get_param_struct_type(self):
        input_param_list = []
        for state in self.input_states:
            input_param_list.append(state.get_param_struct_type())
        input_param_struct = ir.LiteralStructType(input_param_list)

        param_type_list = [self.function_object.get_param_struct_type()]
        if self.integrator_mode:
            assert self.integrator_function is not None
            param_type_list.append(self.integrator_function.get_param_struct_type())
        function_param_struct = ir.LiteralStructType(param_type_list)

        output_param_list = []
        for state in self.output_states:
            output_param_list.append(state.get_param_struct_type())
        output_param_struct = ir.LiteralStructType(output_param_list)

        return ir.LiteralStructType([input_param_struct, function_param_struct, output_param_struct])


    def get_context_struct_type(self):
        input_context_list = []
        for state in self.input_states:
            input_context_list.append(state.get_context_struct_type())
        input_context_struct = ir.LiteralStructType(input_context_list)

        context_type_list = [self.function_object.get_context_struct_type()]
        if self.integrator_mode:
           assert self.integrator_function is not None
           context_type_list.append(self.integrator_function.get_context_struct_type())

        function_context_struct = ir.LiteralStructType(context_type_list)

        output_context_list = []
        for state in self.output_states:
            output_context_list.append(state.get_context_struct_type())
        output_context_struct = ir.LiteralStructType(output_context_list)

        return ir.LiteralStructType([input_context_struct, function_context_struct, output_context_struct])


    def get_param_initializer(self):
        input_param_init_list = []
        for state in self.input_states:
            input_param_init_list.append(state.get_param_initializer())
        input_param_init = tuple(input_param_init_list)

        function_param_list = [self.function_object.get_param_initializer()]
        if self.integrator_mode:
            assert self.integrator_function is not None
            function_param_list.append(self.integrator_function.get_param_initializer())
        function_param_init = tuple(function_param_list)

        output_param_init_list = []
        for state in self.output_states:
            output_param_init_list.append(state.get_param_initializer())
        output_param_init = tuple(output_param_init_list)

        return tuple([input_param_init, function_param_init, output_param_init])


    def get_context_initializer(self):
        input_context_init_list = []
        for state in self.input_states:
            input_context_init_list.append(state.get_context_initializer())
        input_context_init = tuple(input_context_init_list)

        context_list = [self.function_object.get_context_initializer()]
        if self.integrator_mode:
            assert self.integrator_function is not None
            context_list.append(self.integrator_function.get_context_initializer())
        function_context_init = tuple(context_list)

        output_context_init_list = []
        for state in self.output_states:
            output_context_init_list.append(state.get_context_initializer())
        output_context_init = tuple(output_context_init_list)

        return tuple([input_context_init, function_context_init, output_context_init])


    def __gen_llvm_clamp(self, builder, index, ctx, vo, min_val, max_val):
        ptri = builder.gep(vo, [ctx.int32_ty(0), index])
        ptro = builder.gep(vo, [ctx.int32_ty(0), index])

        val = builder.load(ptri)
        val = pnlvm.helpers.fclamp_const(builder, val, min_val, max_val)

        builder.store(val, ptro)

    def _gen_llvm_function_body(self, ctx, builder):
        params, context, si, so = builder.function.args

        main_function = ctx.get_llvm_function(self.function_object.llvmSymbolName)
        if self.integrator_mode:
            assert self.integrator_function is not None
            integrator_function = ctx.get_llvm_function(self.integrator_function.llvmSymbolName)
            is_out_type = integrator_function.args[2].type.pointee
        else:
            is_out_type = main_function.args[2].type.pointee


        # Call input states
        is_out = builder.alloca(is_out_type, 1)

        for i, state in enumerate(self.input_states):
            is_params = builder.gep(params, [ctx.int32_ty(0), ctx.int32_ty(0), ctx.int32_ty(i)])
            is_context = builder.gep(context, [ctx.int32_ty(0), ctx.int32_ty(0), ctx.int32_ty(i)])
            is_input = builder.gep(si, [ctx.int32_ty(0), ctx.int32_ty(i)])
            is_output = builder.gep(is_out, [ctx.int32_ty(0), ctx.int32_ty(i)])
            is_function = ctx.get_llvm_function(state.llvmSymbolName)
            builder.call(is_function, [is_params, is_context, is_input, is_output])

        f_params = builder.gep(params, [ctx.int32_ty(0), ctx.int32_ty(1)])
        f_context = builder.gep(context, [ctx.int32_ty(0), ctx.int32_ty(1)])

        if self.integrator_mode:
            if_in = is_out
            if_out = builder.alloca(integrator_function.args[3].type.pointee, 1)
            if_params = builder.gep(f_params, [ctx.int32_ty(0), ctx.int32_ty(1)])
            if_context = builder.gep(f_context, [ctx.int32_ty(0), ctx.int32_ty(1)])
            builder.call(integrator_function, [if_params, if_context, if_in, if_out])
            mf_in = if_out
        else:
            mf_in = is_out

        mf_params = builder.gep(f_params, [ctx.int32_ty(0), ctx.int32_ty(0)])
        mf_context = builder.gep(f_context, [ctx.int32_ty(0), ctx.int32_ty(0)])

        if not isinstance(self.function_object, NormalizingFunction):
            mf_out = builder.alloca(main_function.args[3].type.pointee, 1)
            builder.call(main_function, [mf_params, mf_context, mf_in, mf_out])
        else:
            # Call for each input state separately
            mf_out = builder.alloca(ir.ArrayType(main_function.args[3].type.pointee, len(self.input_states)), 1)
            for i, state in enumerate(self.input_states):
                mf_in_local = builder.gep(mf_in, [ctx.int32_ty(0), ctx.int32_ty(i)])
                mf_out_local = builder.gep(mf_out, [ctx.int32_ty(0), ctx.int32_ty(i)])
                builder.call(main_function, [mf_params, mf_context, mf_in_local, mf_out_local])

        clip = self.get_current_mechanism_param("clip")
        if clip is not None:
            for i in range(mf_out.type.pointee.count):
                mf_out_local = builder.gep(mf_out, [ctx.int32_ty(0), ctx.int32_ty(i)])
                kwargs = {"ctx":ctx, "vo":mf_out_local, "min_val":clip[0], "max_val":clip[1]}
                inner = functools.partial(self.__gen_llvm_clamp, **kwargs)
                vector_length = ctx.int32_ty(mf_out_local.type.pointee.count)
                builder = pnlvm.helpers.for_loop_zero_inc(builder, vector_length, inner, "clip")

        for i, state in enumerate(self.output_states):
            os_params = builder.gep(params, [ctx.int32_ty(0), ctx.int32_ty(2), ctx.int32_ty(i)])
            os_context = builder.gep(context, [ctx.int32_ty(0), ctx.int32_ty(2), ctx.int32_ty(i)])
            os_output = builder.gep(so, [ctx.int32_ty(0), ctx.int32_ty(i)])
            os_input = builder.gep(mf_out, [ctx.int32_ty(0), ctx.int32_ty(i)])
            os_function = ctx.get_llvm_function(state.llvmSymbolName)
            builder.call(os_function, [os_params, os_context, os_input, os_output])

        return builder

    def _execute(
        self,
        variable=None,
        function_variable=None,
        runtime_params=None,
        context=None
    ):
=======
    def _execute(self,
                 variable=None,
                 function_variable=None,
                 runtime_params=None,
                 context=None):
>>>>>>> fb175957
        """Execute TransferMechanism function and return transform of input

        Execute TransferMechanism function on input, and assign to output_values:
            - Activation value for all units
            - Mean of the activation values across units
            - Variance of the activation values across units
        Return:
            value of input transformed by TransferMechanism function in outputState[TransferOuput.RESULT].value
            mean of items in RESULT outputState[TransferOuput.MEAN].value
            variance of items in RESULT outputState[TransferOuput.VARIANCE].value

        Arguments:

        # CONFIRM:
        variable (float): set to self.value (= self.input_value)
        - params (dict):  runtime_params passed from Mechanism, used as one-time value for current execution:
            + NOISE (float)
            + SMOOTHING_FACTOR (float)
            + RANGE ([float, float])
        - context (str)

        Returns the following values in self.value (2D np.array) and in
            the value of the corresponding outputState in the self.output_states list:
            - activation value (float)
            - mean activation value (float)
            - standard deviation of activation values (float)

        :param self:
        :param variable (float)
        :param params: (dict)
        :param context: (str)
        :rtype self.outputState.value: (number)
        """

        # FIX: ??CALL check_args()??

        # FIX: IS THIS CORRECT?  SHOULD THIS BE SET TO INITIAL_VALUE
        # FIX:     WHICH SHOULD BE DEFAULTED TO 0.0??
        # Use self.instance_defaults.variable to initialize state of input

        # FIX: NEED TO GET THIS TO WORK WITH CALL TO METHOD:
        integrator_mode = self.integrator_mode
        noise = self.get_current_mechanism_param("noise")
        initial_value = self.get_current_mechanism_param("initial_value")


        # EXECUTE TransferMechanism FUNCTION ---------------------------------------------------------------------

        # FIX: NOT UPDATING self.previous_input CORRECTLY
        # FIX: SHOULD UPDATE PARAMS PASSED TO integrator_function WITH ANY RUNTIME PARAMS THAT ARE RELEVANT TO IT

        # Update according to time-scale of integration
        if integrator_mode:
            current_input = self._get_integrated_function_input(function_variable,
                                                                    initial_value,
                                                                    noise,
                                                                    context)

        else:
            current_input = self._get_instantaneous_function_input(function_variable, noise)

        clip = self.get_current_mechanism_param("clip")

        if isinstance(self.function_object, NormalizingFunction):
            # Apply TransferMechanism's function to each input state separately
            outputs = []
            for elem in current_input:
                output_item = self._clip_result(clip, elem, runtime_params, context)
                outputs.append(output_item)

        else:
            outputs = self._clip_result(clip, current_input, runtime_params, context)

        return outputs

    def _report_mechanism_execution(self, input, params, output):
        """Override super to report previous_input rather than input, and selected params
        """
        # KAM Changed 8/29/17 print_input = self.previous_input --> print_input = input
        # because self.previous_input is not a valid attrib of TransferMechanism

        print_input = input
        print_params = params.copy()
        # Suppress reporting of range (not currently used)
        del print_params[CLIP]

        super()._report_mechanism_execution(input_val=print_input, params=print_params)


    # def terminate_function(self, context=None):
    #     """Terminate the process
    #
    #     called by process.terminate() - MUST BE OVERRIDDEN BY SUBCLASS IMPLEMENTATION
    #     returns output
    #
    #     :rtype CurrentStateTuple(state, confidence, duration, controlModulatedParamValues)
    #     """
    #     # IMPLEMENTATION NOTE:  TBI when time_step is implemented for TransferMechanism
    #
    @property
    def clip(self):
        return self._clip


    @clip.setter
    def clip(self, value):
        self._clip = value

    # # MODIFIED 4/17/17 NEW:
    # @property
    # def noise (self):
    #     return self._noise
    #
    # @noise.setter
    # def noise(self, value):
    #     self._noise = value
    #
    # @property
    # def smoothing_factor(self):
    #     return self._time_constant
    #
    # @smoothing_factor.setter
    # def smoothing_factor(self, value):
    #     self._time_constant = value
    # # # MODIFIED 4/17/17 END

    @property
    def previous_value(self):
        if self.integrator_function:
            return self.integrator_function.previous_value
        return None

    @property
    def delta(self):
        if self.integrator_function:
            return self.value - self.integrator_function.previous_value
        return None

    @property
    def integrator_mode(self):
        return self._integrator_mode

    @integrator_mode.setter
    def integrator_mode(self, val):
        if val is True:
            if self.integrator_function is None:
                self.integrator_function = self.original_integrator_function
                self._integrator_mode = True
        elif val is False:
            if self.integrator_function is not None:
                self.original_integrator_function = self.integrator_function
            self.integrator_function = None
            self._integrator_mode = False
        else:
            raise MechanismError("{}'s integrator_mode attribute may only be True or False.".format(self.name))


<|MERGE_RESOLUTION|>--- conflicted
+++ resolved
@@ -958,7 +958,6 @@
             outputs[maxCapIndices] = np.max(clip)
         return outputs
 
-<<<<<<< HEAD
     def get_param_struct_type(self):
         input_param_list = []
         for state in self.input_states:
@@ -1118,20 +1117,11 @@
 
         return builder
 
-    def _execute(
-        self,
-        variable=None,
-        function_variable=None,
-        runtime_params=None,
-        context=None
-    ):
-=======
     def _execute(self,
                  variable=None,
                  function_variable=None,
                  runtime_params=None,
                  context=None):
->>>>>>> fb175957
         """Execute TransferMechanism function and return transform of input
 
         Execute TransferMechanism function on input, and assign to output_values:
