--- conflicted
+++ resolved
@@ -932,17 +932,11 @@
         # Assign controller
         self._instantiate_controller(control_mech_spec=controller, context=context)
 
-<<<<<<< HEAD
-        # Not sure whye self.status = INITIALIZED is set before the controller is instantiated. Lets have a separate
-        # flag to indicate when the controller is initialized.
-        self.is_controller_initialized = True
-=======
         if self.scheduler_processing is None:
             self.scheduler_processing = Scheduler(system=self)
 
         if self.scheduler_learning is None:
             self.scheduler_learning = Scheduler(graph=self.learning_execution_graph)
->>>>>>> 4498677e
 
         # IMPLEMENT CORRECT REPORTING HERE
         # if self.prefs.reportOutputPref:
