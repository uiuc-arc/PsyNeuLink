
# Princeton University licenses this file to You under the Apache License, Version 2.0 (the "License");
# you may not use this file except in compliance with the License.  You may obtain a copy of the License at:
#     http://www.apache.org/licenses/LICENSE-2.0
# Unless required by applicable law or agreed to in writing, software distributed under the License is distributed
# on an "AS IS" BASIS, WITHOUT WARRANTIES OR CONDITIONS OF ANY KIND, either express or implied.
# See the License for the specific language governing permissions and limitations under the License.


# *****************************************    SYSTEM MODULE    ********************************************************

"""
..
    Sections:
      * `System_Overview`
      * `System_Creation`
      * `System_Structure`
         * `System_Graph`
         * `System_Mechanisms`
      * `System_Execution`
         * `System_Execution_Order`
         * `System_Execution_Phase`
         * `System_Execution_Input_And_Initialization`
         * `System_Execution_Learning`
         * `System_Execution_Control`
      * `System_Class_Reference`


.. _System_Overview:

Overview
--------

A System is a `Composition <Composition>` that is a collection of `Processes <Process>` all of which are executed
together. Executing a System executes all of the `Mechanisms <Mechanism>` in its Processes in a structured order.
`Projections <Projection>` between Mechanisms in different Processes within the System are permitted, as are recurrent
Projections, but Projections from Mechanisms in other Systems are ignored (PsyNeuLink does not support ESP).  A System
can also be assigned a `ControlMechanism <ControlMechanism>` as its `controller <System.controller>`, that can be
used to control parameters of other `Mechanisms <Mechanism>` (or their `functions <Mechanism_Base.function>` in the
System.

.. _System_Creation:

Creating a System
-----------------

Systems are created by instantiating the `System` class.  If no arguments are provided, a System with a single `Process`
containing a single `default_mechanism <Mechanism_Base.default_mechanism>` is created.  More commonly, a System is
created from one or more `Processes <Process>` that are specified in the **processes**  argument of the `System`
class, and listed in its `processes <System.processes>` attribute.

.. note::
   At present, only `Processes <Process>` can be assigned to a System; `Mechanisms <Mechanism>` cannot be assigned
   directly to a System.  They must be assigned to the `pathway <Process_Pathway>` of a Process, and then that Process
   must be included in the **processes** argument of the `System` class.

.. _System_Control_Specification:

Specifying Control
~~~~~~~~~~~~~~~~~~

A controller can also be specified for the System, in the **controller** argument of the `System`.  This can be an
existing `ControlMechanism`, a constructor for one, or a class of ControlMechanism in which case a default
instance of that class will be created.  If an existing ControlMechanism or the constructor for one is used, then
the `OutputStates it monitors <ControlMechanism_ObjectiveMechanism>` and the `parameters it controls
<ControlMechanism_Control_Signals>` can be specified using its `objective_mechanism
<ControlMechanism.objective_mechanism>` and `control_signals <ControlMechanism.control_signals>`
attributes, respectively.  In addition, these can be specified in the **monitor_for_control** and **control_signal**
arguments of the `System`, as described below.

* **monitor_for_control** argument -- used to specify OutputStates of Mechanisms in the System that should be
  monitored by the `ObjectiveMechanism` associated with the System's `controller <System.controller>` (see
  `ControlMechanism_ObjectiveMechanism`);  these are used in addition to any specified for the ControlMechanism or
  its ObjectiveMechanism.  These can be specified in the **monitor_for_control** argument of the `System` using
  any of the ways used to specify the *monitored_output_states* for an ObjectiveMechanism (see
  `ObjectiveMechanism_Monitored_Output_States`).  In addition, the **monitor_for_control** argument supports two
  other forms of specification:

  * **string** -- must be the `name <OutputState.name>` of an `OutputState` of a `Mechanism <Mechanism>` in the System
    (see third example under `System_Control_Examples`).  This can be used anywhere a reference to an OutputState can
    ordinarily be used (e.g., in an `InputState tuple specification <InputState_Tuple_Specification>`). Any OutputState
    with a name matching the string will be monitored, including ones with the same name that belong to different
    Mechanisms within the System. If an OutputState of a particular Mechanism is desired, and it shares its name with
    other Mechanisms in the System, then it must be referenced explicitly (see `InputState specification
    <InputState_Specification>`, and examples under `System_Control_Examples`).
  |
  * **MonitoredOutputStatesOption** -- must be a value of `MonitoredOutputStatesOption`, and must appear alone or as a
    single item in the list specifying the **monitor_for_control** argument;  any other specification(s) included in
    the list will take precedence.  The MonitoredOutputStatesOption applies to all of the Mechanisms in the System
    except its `controller <System.controller>` and `LearningMechanisms <LearningMechanism>`. The
    *PRIMARY_OUTPUT_STATES* value specifies that the `primary OutputState <OutputState_Primary>` of every Mechanism be
    monitored, whereas *ALL_OUTPUT_STATES* specifies that *every* OutputState of every Mechanism be monitored.
  |
  The default for the **monitor_for_control** argument is *MonitoredOutputStatesOption.PRIMARY_OUTPUT_STATES*.
  The OutputStates specified in the **monitor_for_control** argument are added to any already specified for the
  ControlMechanism's `objective_mechanism <ControlMechanism.objective_mechanism>`, and the full set is listed in
  the ControlMechanism's `monitored_output_states <EVCControlMechanism.monitored_output_states>` attribute, and its
  ObjectiveMechanism's `monitored_output_states <ObjectiveMechanism.monitored_output_states>` attribute).
..
* **control_signals** argument -- used to specify the parameters of Components in the System to be controlled. These
  can be specified in any of the ways used to `specify ControlSignals <ControlMechanism_Control_Signals>` in the
  *control_signals* argument of a ControlMechanism. These are added to any `ControlSignals <ControlSignal>` that have
  already been specified for the `controller <System.controller>` (listed in its `control_signals
  <ControlMechanism.control_signals>` attribute), and any parameters that have directly been `specified for
  control <ParameterState_Specification>` within the System (see `System_Control` below for additional details).

.. _System_Structure:

Structure
---------

The Components of a System are shown in the figure below and summarized in the sections that follow.

.. _System_Full_Fig:

.. figure:: _static/System_full_fig.svg
   :alt: Overview of major PsyNeuLink components
   :scale: 75 %

   Two `Processes <Process>` are shown, both belonging to the same System.  Each Process has a
   series of :doc:`ProcessingMechanisms <ProcessingMechanism>` linked by :doc:`MappingProjections <MappingProjection>`,
   that converge on a common final ProcessingMechanism.  Each ProcessingMechanism is labeled with its designation in
   the System.  The `TERMINAL` Mechanism for both Processes projects to an `ObjectiveMechanism` that is used to
   drive `learning <LearningProjection>` in Process B. It also projects to a separate ObjectiveMechanism that is used
   for control of ProcessingMechanisms in both Processes A and B.  Note that the Mechanisms and
   Projections responsible for learning and control belong to the System and can monitor and/or control Mechanisms
   belonging to more than one Process (as shown for control in this figure).

.. _System_Mechanisms:

Mechanisms
~~~~~~~~~~

The `Mechanisms <Mechanism>` in a System are assigned designations based on the position they occupy in the `graph
<System.graph>` and/or the role they play in a System:

    `ORIGIN`: receives input to the System (provided in the `execute <System.execute>` or `run
    <System.run> method), and does not receive a `Projection <Projection>` from any other `ProcessingMechanisms
    <ProcessingMechanism>`.

    `TERMINAL`: provides output from the System, and does not send Projections to any other ProcessingMechanisms.

    `SINGLETON`: both an `ORIGIN` and a `TERMINAL` Mechanism.

    `INITIALIZE_CYCLE`: sends a Projection that closes a recurrent loop; can be assigned an initial value.

    `CYCLE`: receives a Projection that closes a recurrent loop.

    `CONTROL`: monitors the value of another Mechanism for use in controlling parameter values.

    `LEARNING`: monitors the value of another Mechanism for use in learning.

    `TARGET`: ComparatorMechanism that monitors a `TERMINAL` Mechanism of a Process and compares it to a corresponding
    value provided in the `execute <System.execute>` or `run <System.run>` method.

    `INTERNAL`: ProcessingMechanism that does not fall into any of the categories above.

    .. note::
       Any `ORIGIN` and `TERMINAL` Mechanisms of a System must be, respectively, the `ORIGIN` or `TERMINAL` of any
       Process(es) to which they belong.  However, it is not necessarily the case that the `ORIGIN` and/or `TERMINAL`
       Mechanism of a Process is also the `ORIGIN` and/or `TERMINAL` of a System to which the Process belongs (see
       `example <LearningProjection_Target_vs_Terminal_Figure>`).

    .. note: designations are stored in the `systems <Mechanism.systems>` attribute of a `Mechanism <Mechanism>`.
    COMMENT:
    (see _instantiate_graph below)
    COMMENT

.. _System_Graph:

Graph
~~~~~

When a System is created, a graph is constructed that describes the `Projections <Projection>` (edges) among its
`Mechanisms <Mechanism>` (nodes). The graph is assigned to the System's `graph <System.graph>` attribute.  A
System's `graph <System.graph>` can be displayed using its `System.show_graph` method.  The `graph
<System.graph>` is stored as a dictionary of dependencies that can be passed to graph theoretical tools for
analysis.  A System can have recurrent Processing pathways, such as feedback loops;  that is, the System's `graph
<System.graph> can be *cyclic*.  PsyNeuLink also uses the `graph <System.graph>` to determine the order in
which its Mechanisms are executed.  To do so in an orderly manner, however, the graph must be *acyclic*.  To address
this, PsyNeuLink constructs an `execution_graph <System.execution_graph>` from the System's `graph
<System.graph>`. If the  System is acyclic, these are the same. If the System is cyclic, then the `execution_graph
<System.execution_graph>` is a subset of the `graph <System.graph>` in which the dependencies (edges)
associated with Projections that close a loop have been removed. Note that this only impacts the order of execution;
the Projections themselves remain in effect, and will be fully functional during the execution of the Mechanisms
to and from which they project (see `System_Execution` below for a more detailed description).

COMMENT:
    ADD FIGURE OF GRAPH FOR SYSTEM SHOWN IN FIGURE ABOVE
COMMENT

.. _System_Scheduler:

Scheduler
~~~~~~~~~

Every System has two `Schedulers <Scheduler>`, one that handles the ordering of execution of its Components for
`processing <System_Execution_Processing>` (assigned to its `scheduler_processing` attribute), and one that
does the same for `learning <System_Execution_Learning>` (assigned to its `scheduler_learning` attribute).
The `scheduler_processing` can be assigned in the **scheduler** argument of the System's constructor;  if it is not
specified, a default `Scheduler` is created automatically.   The `scheduler_learning` is always assigned automatically.
The System's Schedulers base the ordering of execution of its Components based on the order in which they are listed
in the `pathway <Process.pathway>`\\s of the `Processes <Process>` used to construct the System, constrained by any
`Conditions <Condition>` that have been created for individual Components and assigned to the System's Schedulers (see
`Scheduler`, `Condition <Condition_Creation>`, `System_Execution_Processing`, and `System_Execution_Learning` for
additional details).  Both schedulers maintain a `Clock` that can be used to access their current `time
<Time_Overview>`.

.. _System_Control:

Control
~~~~~~~

A System can be assigned a `ControlMechanism` as its `controller <System.controller>`, that can be  used to
control parameters of other `Mechanisms <Mechanism>` in the System. Although any number of ControlMechanism can be
assigned to and executed within a System, a System can have only one `controller <System.controller>`, that is
executed after all of the other Components in the System have been executed, including any other ControlMechanisms (see
`System Execution <System_Execution>`). When a ControlMechanism is assigned to or created by a System, it inherits
specifications made for the System as follows:

  * the OutputStates specified to be monitored in the System's **monitor_for_control** argument are added to those
    that may have already been specified for the ControlMechanism's `objective_mechanism
    <ControlMechanism.objective_mechanism>` (the full set is listed in the ControlMechanism's `monitored_output_states
    <EVCControlMechanism.monitored_output_states>` attribute, and its ObjectiveMechanism's `monitored_output_states
    <ObjectiveMechanism.monitored_output_states>` attribute); see `System_Control_Specification` for additional details of how
    to specify OutputStates to be monitored.

  * a `ControlSignal` and `ControlProjection` is assigned to the ControlMechanism for every parameter that has been
    `specified for control <ParameterState_Specification>` in the System;  these are added to any that the
    ControlMechanism may already have (listed in its `control_signals <ControlMechanism.control_signals>` attribute).

See `System_Control_Specification` above, `ControlMechanism <ControlMechanism>` and `ModulatorySignal_Modulation`
for details of how control operates, and `System_Execution_Control` below for a description of how it is engaged
when a System is executed. The control Components of a System can be displayed using the System's `show_graph
<System.show_graph>` method with its **show_control** argument assigned as `True`.

.. _System_Learning:

Learning
~~~~~~~~

A System cannot itself be specified for learning.  However, if learning has been specified for any of its `processes
<System.processes>`, then it will be `implemented <LearningMechanism_Learning_Configurations>` and `executed
<System_Execution_Learning>` as part of the System.  Note, however, that for the learning Components of a Process to
be implemented by a System, learning must be `specified for the entire Process <Process_Learning_Specification>`. The
learning Components of a System can be displayed using the System's `System.show_graph` method with its
**show_learning** argument assigned as `True` or *ALL*.


.. _System_Execution:

Execution
---------

A System can be executed by calling either its `execute <System.execute>` or `run <System.execute>` methods.
`execute <System.execute>` executes the System once; that is, it executes a single `TRIAL`.
`run <System.run>` allows a series of `TRIAL`\\s to be executed, one for each input in the **inputs** argument
of the call to `run <System.run>`.  For each `TRIAL`, it makes a series of calls to the `run <Scheduler.run>`
method of the relevant `Scheduler` (see `System_Execution_Processing` and `System_Execution_Learning` below), and
executes the Components returned by that Scheduler (constituting a `TIME_STEP` of execution), until every Component in
the System has been executed at least once, or another `termination condition <Scheduler_Termination_Conditions>` is
met.  The execution of each `TRIAL` occurs in four phases: `initialization <System_Execution_Input_And_Initialization>`,
`processing <System_Execution_Processing>`, `learning <System_Execution_Learning>`, and
`control <System_Execution_Control>`, each of which is described below.


.. _System_Execution_Input_And_Initialization:

Input and Initialization
~~~~~~~~~~~~~~~~~~~~~~~~

The input to a System is specified in the **input** argument of either its `execute <System.execute>` or
`run <System.run>` method. In both cases, the input for a single `TRIAL` must be a list or ndarray of values,
each of which is an appropriate input for the corresponding `ORIGIN` Mechanism (listed in the System's
`origin_mechanisms <System.origin_mechanisms>` attribute). If the `execute <System.execute>` method is used,
input for only a single `TRIAL` is provided, and only a single `TRIAL` is executed.  The `run <System.run>` method
can be used for a sequence of `TRIAL`\\s, by providing it with a list or ndarray of inputs, one for each `TRIAL`.  In
both cases, two other types of input can be provided in corresponding arguments of the `run <System.run>` method:
a list or ndarray of **initial_values**, and a list or ndarray of **target** values. The **initial_values** are
assigned at the start of a `TRIAL` as input to Mechanisms that close recurrent loops (designated as `INITIALIZE_CYCLE`,
and listed in the System's `recurrent_init_mechanisms <System.recurrent_init_mechanisms>` attribute), and
**target** values are assigned as the *TARGET* input of the System's `TARGET` Mechanisms (see
`System_Execution_Learning` below;  also, see `Run` for additional details of formatting input specifications).


.. _System_Execution_Processing:

Processing
~~~~~~~~~~

Once the relevant inputs have been assigned, the `ProcessingMechanisms <ProcessingMechanism>` of the System are executed
in the order they are listed in the `Processes <Process>` used to construct the System.  When a Mechanism is executed,
it receives input from any other Mechanisms that project to it within the System,  but not from any Mechanisms outside
the System (PsyNeuLink does not support ESP).  The order of execution is determined by the System's `execution_graph`
attribute, which is a subset of the System's `graph <System.graph>` that has been "pruned" to be acyclic (i.e.,
devoid of recurrent loops (see `System_Graph` above).  While the `execution_graph` is acyclic, all recurrent Projections
in the System remain intact during execution and can be `initialized <System_Execution_Input_And_Initialization>` at
the start of execution. The order in which Components are executed can also be customized, using the System's
`System_Scheduler` in combination with `Condition` specifications for individual Components, to execute different
Components at different time scales, or to introduce dependencies among them (e.g., require that a recurrent Mechanism
settle before another one execute -- see `example <Condition_Recurrent_Example>`).


.. _System_Execution_Learning:

Learning
~~~~~~~~

A System executes learning if it is specified for one or more `Processes <Process_Learning_Sequence>` in the System.
The System's `learning <System.learning>` attribute indicates whether learning is enabled for the System. Learning
is executed for any Components (individual Projections or Processes) for which it is `specified
<Process_Learning_Sequence>` after the  `processing <System_Execution_Processing>` of each `TRIAL` has completed, but
before the `controller <System.controller> is executed <System_Execution_Control>`.

The learning Components of a System can be displayed using the System's `show_graph <System.show_graph>` method with its
**show_learning** argument assigned `True` or *ALL*. The target values used for learning can be specified in either of
two formats: dictionary or function, which are described in the `Run` module (see `Run_Targets`). Both formats require
that a target value be provided for each `TARGET` Mechanism of the System (listed in its `target_mechanisms
<System.target_mechanisms>` attribute).

.. note::
   A `TARGET` Mechanism of a Process is not necessarily one of the `TARGET` Mechanisms of the System to which it belongs
   (see `TARGET Mechanisms <LearningMechanism_Targets>`).  Also, the changes to a System induced by learning are not
   applied until the Mechanisms that receive the Projections being learned are next executed; see :ref:`Lazy Evaluation
   <LINK>` for an explanation of "lazy" updating).


.. _System_Execution_Control:

Control
~~~~~~~

The System's `controller <System.controller>` is executed in the last phase of execution in a `TRIAL`, after all
other Mechanisms in the System have executed.  Although a System may have more than one `ControlMechanism`, only one
can be assigned as its `controller <System.controller>`;  all other ControlMechanisms are executed during the
`processing `System_Execution_Processing` phase of the `TRIAL` like any other Mechanism.  The `controller
<System.controller>` uses its `objective_mechanism <ControlMechanism.objective_mechanism>` to monitor and evaluate
the `OutputState(s) <OutputState>` of Mechanisms in the System; based on the information it receives from that
`ObjectiveMechanism`, it modulates the value of the parameters of Components in the System that have been `specified
for control <ControlMechanism_Control_Signals>`, which then take effect in the next `TRIAL` (see `System_Control` for
additional information about control). The control Components of a System can be displayed using the System's
`show_graph`method with its **show_control** argument assigned `True`.


.. _System_Examples:

Examples
--------
COMMENT
   XXX ADD EXAMPLES HERE FROM 'System Graph and Input Test Script'
   .. note::  All of the example Systems below use the following set of Mechanisms.  However, in practice, they must be
      created separately for each System;  using the same Mechanisms and Processes in multiple Systems can produce
      confusing results.

   Module Contents
   System: class definition
COMMENT

.. _System_Control_Examples:

Specifying Control for a System
~~~~~~~~~~~~~~~~~~~~~~~~~~~~~~~

The following example specifies an `EVCControlMechanism` as the controller for a System with two `Processes <Process>`
that include two `Mechanisms <Mechanism>` (not shown)::

    my_system = System(processes=[TaskExecutionProcess, RewardProcess],
                       controller=EVCControlMechanism(objective_mechanism=
                                                   ObjectiveMechanism(
                                                       monitored_output_states=[
                                                           Reward,
                                                           Decision.output_states[PROBABILITY_UPPER_THRESHOLD],
                                                           (Decision.output_states[RESPONSE_TIME], -1, 1)]))
                                                       function=LinearCombination(operation=PRODUCT))

A constructor is used to specify the EVCControlMechanism that includes a constructor specifying its `objective_mechanism
<ControlMechanism.objective_mechanism>`;  the **monitored_output_states** argument of the ObjectiveMechanism's constructor
is used to specify that it should monitor the `primary OutputState <OutputState_Primary>` of the Reward Mechanism
and the *PROBABILITY_UPPER_THRESHOLD* and *RESPONSE_TIME* and, specifying how it should combine them (see the `example
<ControlMechanism_Examples>` under ControlMechanism for an explanation). Note that the **function** argument for the
ObjectiveMechanism's constructor is also specified;  this is because an ObjectiveMechanism uses *SUM* as the default
for the `operation <LinearCombination.operation>` of its `LinearCombination` function, whereas as the EVCControlMechanism
requires *PRODUCT* -- in this case, to properly use the weight and exponents specified for the RESPONSE_TIME
OutputState of Decision (see `note <EVCControlMechanism_Objective_Mechanism_Function_Note>` in EVCControlMechanism for
a more complete explanation).  Note that both the EVCControlMechanism and/or the ObjectiveMechanism could have been
constructed separately, and then referenced in the **controller** argument of ``my_system`` and **objective_mechanism**
argument of the EVCControlMechanism, respectively.

The same configuration can be specified in a more concise, though less "transparent" form, as follows::

    my_system = System(processes=[TaskExecutionProcess, RewardProcess],
                       controller=EVCControlMechanism(objective_mechanism=[
                                                             Reward,
                                                             Decision.output_states[PROBABILITY_UPPER_THRESHOLD],
                                                             (Decision.output_states[RESPONSE_TIME], -1, 1)])))

Here, the constructor for the ObjectiveMechanism is elided, and the **objective_mechanism** argument for the
EVCControlMechanism is specified as a list of OutputStates (see `ControlMechanism_ObjectiveMechanism`).

The specification can be made even simpler, but with some additional considerations that must be kept in mind,
as follows::

    my_system = System(processes=[TaskExecutionProcess, RewardProcess],
                       controller=EVCControlMechanism,
                       monitor_for_control=[Reward,
                                            PROBABILITY_UPPER_THRESHOLD,
                                            RESPONSE_TIME, 1, -1)],

Here, the *controller** for ``my_system`` is specified as the EVCControlMechanism, which will created a default
EVCControlMechanism. The OutputStates to be monitored are specified in the **monitor_for_control** argument for
``my_system``.  Note that here they can be referenced simply by name; when ``my_system`` is created, it will search
all of its Mechanisms for OutputStates with those names, and assign them to the `monitored_output_states
<ObjectiveMechanism>` attribute of the EVCControlMechanism's `objective_mechanism
<EVCControlMechanism.objective_mechanism>` (see `System_Control_Specification` for a more detailed explanation of how
OutputStates are assigned to be monitored by a System's `controller <System.controller>`).  While this form of the
specification is much simpler, it less flexible (i.e., it can't be used to customize the ObjectiveMechanism used by
the EVCControlMechanism or its `function <ObjectiveMechanism.function>`.

.. _System_Class_Reference:

Class Reference
---------------

"""

import inspect
import logging
import math
import numbers
import re
import warnings

from collections import OrderedDict, namedtuple

import numpy as np
import typecheck as tc

from toposort import toposort, toposort_flatten

from psyneulink.components.component import Component, ExecutionStatus, InitStatus, function_type
from psyneulink.components.mechanisms.adaptive.control.controlmechanism import ControlMechanism, OBJECTIVE_MECHANISM
from psyneulink.components.mechanisms.adaptive.learning.learningauxilliary import _assign_error_signal_projections, _get_learning_mechanisms
from psyneulink.components.mechanisms.mechanism import MechanismList
from psyneulink.components.mechanisms.processing.objectivemechanism import DEFAULT_MONITORED_STATE_EXPONENT, DEFAULT_MONITORED_STATE_MATRIX, DEFAULT_MONITORED_STATE_WEIGHT, ObjectiveMechanism
from psyneulink.components.process import Process, ProcessList, ProcessTuple
from psyneulink.components.shellclasses import Mechanism, Process_Base, System_Base
from psyneulink.components.states.inputstate import InputState
from psyneulink.components.states.parameterstate import ParameterState
from psyneulink.components.states.state import _parse_state_spec
from psyneulink.globals.keywords import ALL, COMPONENT_INIT, CONROLLER_PHASE_SPEC, CONTROL, CONTROLLER, CYCLE, \
<<<<<<< HEAD
    CONTROL_SIMULATION, EXECUTING, EXPONENT, FUNCTION, IDENTITY_MATRIX, INITIALIZED, INITIALIZE_CYCLE, INITIALIZING, \
    INITIAL_VALUES, INTERNAL, LEARNING, LEARNING_SIGNAL, MATRIX, MONITOR_FOR_CONTROL, ORIGIN, PARAMS, PROJECTIONS, \
    SAMPLE, SEPARATOR_BAR, SINGLETON, SYSTEM, SYSTEM_INIT, TARGET, TERMINAL, WEIGHT, kwSeparator, \
=======
    EVC_SIMULATION, EXECUTING, EXPONENT, FUNCTION, FUNCTIONS, IDENTITY_MATRIX, INITIALIZED, INITIALIZE_CYCLE, \
    INITIALIZING, INITIAL_VALUES, INTERNAL, LEARNING, LEARNING_SIGNAL, MATRIX, MONITOR_FOR_CONTROL, ORIGIN, PARAMS, \
    PROJECTIONS, SAMPLE, SEPARATOR_BAR, SINGLETON, SYSTEM, SYSTEM_INIT, TARGET, TERMINAL, VALUES, WEIGHT, kwSeparator, \
>>>>>>> 4c132552
    kwSystemComponentCategory
from psyneulink.globals.log import Log
from psyneulink.globals.preferences.componentpreferenceset import is_pref_set
from psyneulink.globals.preferences.preferenceset import PreferenceLevel
from psyneulink.globals.registry import register_category
from psyneulink.globals.context import ContextStatus
from psyneulink.globals.utilities import AutoNumber, ContentAddressableList, append_type_to_name, convert_to_np_array, insert_list, iscompatible
from psyneulink.scheduling.scheduler import Scheduler
from psyneulink.components.mechanisms.processing.objectivemechanism import ObjectiveMechanism
from psyneulink.components.mechanisms.adaptive.learning.learningmechanism import LearningMechanism
from psyneulink.components.projections.pathway.mappingprojection import MappingProjection
from psyneulink.components.projections.projection import Projection

from psyneulink.scheduling.time import TimeScale

__all__ = [
    'CONTROL_MECHANISM', 'CONTROL_PROJECTION_RECEIVERS', 'defaultInstanceCount', 'INPUT_ARRAY', 'kwSystemInputState',
    'LEARNING_MECHANISMS', 'LEARNING_PROJECTION_RECEIVERS', 'MECHANISMS', 'MonitoredOutputStateTuple',
    'NUM_PHASES_PER_TRIAL', 'ORIGIN_MECHANISMS',
    'OUTPUT_STATE_NAMES', 'OUTPUT_VALUE_ARRAY', 'PROCESSES', 'RECURRENT_INIT_ARRAY', 'RECURRENT_MECHANISMS', 'SCHEDULER',
    'System', 'SYSTEM_TARGET_INPUT_STATE', 'SystemError', 'SystemInputState', 'SystemRegistry',
    'SystemWarning', 'TARGET_MECHANISMS', 'TERMINAL_MECHANISMS',
]

logger = logging.getLogger(__name__)

# ProcessRegistry ------------------------------------------------------------------------------------------------------

defaultInstanceCount = 0 # Number of default instances (used to index name)

# inspect() keywords
SCHEDULER = 'scheduler'
PROCESSES = 'processes'
MECHANISMS = 'mechanisms'
ORIGIN_MECHANISMS = 'origin_mechanisms'
INPUT_ARRAY = 'input_array'
RECURRENT_MECHANISMS = 'recurrent_mechanisms'
RECURRENT_INIT_ARRAY = 'recurrent_init_array'
TERMINAL_MECHANISMS = 'terminal_mechanisms'
OUTPUT_STATE_NAMES = 'output_state_names'
OUTPUT_VALUE_ARRAY = 'output_value_array'
NUM_PHASES_PER_TRIAL = 'num_phases'
TARGET_MECHANISMS = 'target_mechanisms'
LEARNING_PROJECTION_RECEIVERS = 'learning_projection_receivers'
LEARNING_MECHANISMS = 'learning_mechanisms'
CONTROL_MECHANISM = 'control_mechanism'
CONTROL_PROJECTION_RECEIVERS = 'control_projection_receivers'

SystemRegistry = {}

kwSystemInputState = 'SystemInputState'

class MonitoredOutputStatesOption(AutoNumber):
    """Specifies OutputStates to be monitored by a `ControlMechanism <ControlMechanism>`
    (see `ObjectiveMechanism_Monitored_Output_States` for a more complete description of their meanings."""
    ONLY_SPECIFIED_OUTPUT_STATES = ()
    """Only monitor explicitly specified Outputstates."""
    PRIMARY_OUTPUT_STATES = ()
    """Monitor only the `primary OutputState <OutputState_Primary>` of a Mechanism."""
    ALL_OUTPUT_STATES = ()
    """Monitor all OutputStates <Mechanism_Base.output_states>` of a Mechanism."""
    NUM_MONITOR_STATES_OPTIONS = ()

# Indices for items in tuple format used for specifying monitored_output_states using weights and exponents
OUTPUT_STATE_INDEX = 0
WEIGHT_INDEX = 1
EXPONENT_INDEX = 2
MATRIX_INDEX = 3
MonitoredOutputStateTuple = namedtuple("MonitoredOutputStateTuple", "output_state weight exponent matrix")


class SystemWarning(Warning):
     def __init__(self, error_value):
         self.error_value = error_value

class SystemError(Exception):
     def __init__(self, error_value):
         self.error_value = error_value

     def __str__(self):
         return repr(self.error_value)


# FIX:  IMPLEMENT DEFAULT PROCESS
# FIX:  NEED TO CREATE THE PROJECTIONS FROM THE PROCESS TO THE FIRST MECHANISM IN PROCESS FIRST SINCE,
# FIX:  ONCE IT IS IN THE GRAPH, IT IS NOT LONGER EASY TO DETERMINE WHICH IS WHICH IS WHICH (SINCE SETS ARE NOT ORDERED)

class System(System_Base):
    """

    System(                                  \
        default_variable=None,                    \
        processes=None,                           \
        initial_values=None,                      \
        controller=None,                          \
        enable_controller=:keyword:`False`,       \
        monitor_for_control=None,                 \
        control_signals=None,                     \
        learning_rate=None,                       \
        targets=None,                             \
        params=None,                              \
        name=None,                                \
        prefs=None)

    Base class for System.

    COMMENT:
        Description
        -----------
            System is a Category of the Component class.
            It implements a System that is used to execute a collection of processes.

       Class attributes
       ----------------
        + componentCategory (str): kwProcessFunctionCategory
        + className (str): kwProcessFunctionCategory
        + suffix (str): " <kwMechanismFunctionCategory>"
        + registry (dict): ProcessRegistry
        + classPreference (PreferenceSet): ProcessPreferenceSet, instantiated in __init__()
        + classPreferenceLevel (PreferenceLevel): PreferenceLevel.CATEGORY
        + ClassDefaults.variable = inputValueSystemDefault                     # Used as default input value to Process)
        + paramClassDefaults = {PROCESSES: [Mechanism_Base.default_mechanism],
                                CONTROLLER: None}
       Class methods
       -------------
        - _validate_variable(variable, context):  insures that variable is 3D np.array (one 2D for each Process)
        - _instantiate_attributes_before_function(context):  calls self._instantiate_graph
        - _instantiate_function(context): validates only if self.prefs.paramValidationPref is set
        - _instantiate_graph(input, context):  instantiates Processes in self.process and constructs execution_list
        - _instantiate_controller(): instantiates ControlMechanism in **controller** argument or assigned to attribute
        - identify_origin_and_terminal_mechanisms():  assign self.origin_mechanisms and self.terminalMechanisms
        - _assign_output_states():  assign OutputStates of System (currently = terminalMechanisms)
        - execute(input, context):  executes Mechanisms in order specified by execution_list
        - instance_defaults.variable(value):  setter for instance_defaults.variable;  does some kind of error checking??

       SystemRegistry
       --------------
        Register in SystemRegistry, which maintains a dict for the subclass, a count for all instances of it,
         and a dictionary of those instances

        TBI: MAKE THESE convenience lists, akin to self.terminalMechanisms
        + input (list): contains Process.input for each Process in self.processes
        + output (list): containts Process.ouput for each Process in self.processes
        [TBI: + input (list): each item is the Process.input object for the corresponding Process in self.processes]
        [TBI: + outputs (list): each item is the Process.output object for the corresponding Process in self.processes]
    COMMENT

    Attributes
    ----------

    componentType : SYSTEM

    processes : list of Process objects
        list of `Processes <Process>` in the System specified by the **processes** argument of the constructor.

        .. can be appended with prediction Processes by EVCControlMechanism
           used with self.input to constsruct self.process_tuples

        .. _processList : ProcessList
            Provides access to (process, input) tuples.
            Derived from self.input and self.processes.
            Used to construct :py:data:`execution_graph <System.execution_graph>` and execute the System

    controller : ControlMechanism : default SystemDefaultControlMechanism
        the `ControlMechanism <ControlMechanism>` used to monitor the `value <OutputState.value>` of the `OutputState(s)
        <OutputState>` and/or `Mechanisms <Mechanism>` specified in the **monitor_for_control** argument,
        and that controls the parameters specified in the **control_signals** argument of the System's constructor.

    enable_controller :  bool : default :keyword:`False`
        determines whether the `controller <System.controller>` is executed during System execution.

    learning : bool : default False
        indicates whether learning is enabled for the System;  is set to `True` if learning is specified for any
        `Processes <Process>` in the System.

    learning_rate : float : default None
        determines the learning_rate for all `LearningMechanisms <LearningMechanism>` in the System.  This overrides any
        values set for the function of individual LearningMechanisms or `LearningSignals <LearningSignal>`, and persists
        for all subsequent executions of the System.  If it is set to `None`, then the `learning_rate
        <System.learning_rate>` is determined by last value assigned to each LearningMechanism (either directly,
        or following the execution of any `Process` or System to which the LearningMechanism belongs and for which a
        `learning_rate <LearningMechanism.learning_rate>` was set).

    targets : 2d nparray
        used as template for the values of the System's `target_input_states`, and to represent the targets specified in
        the **targets** argument of System's `execute <System.execute>` and `run <System.run>` methods.

    graph : OrderedDict
        contains a graph of all of the Components in the System. Each entry specifies a set of <Receiver>: {sender,
        sender...} dependencies.  The key of each entry is a receiver Component, and the value is a set of Mechanisms
        that send Projections to that receiver. If a key (receiver) has no dependents, its value is an empty set.

    execution_graph : OrderedDict
        contains an acyclic subset of the System's `graph <System.graph>`, hierarchically organized by a
        `toposort <https://en.wikipedia.org/wiki/Topological_sorting>`_. Used to specify the order in which
        Components are `executed <System_Execution>`.

    execution_sets : list of sets
        contains a list of Component sets. Each set contains Components to be executed at the same time.
        The sets are ordered in the sequence with which they should be executed.

    execution_list : list of Mechanisms and/or Projections
        contains a list of Components in the order in which they are `executed <System_Execution>`.
        The list is a random sample of the permissible orders constrained by the `execution_graph` and produced by the
        `toposort <https://en.wikipedia.org/wiki/Topological_sorting>`_.

    mechanisms : list of Mechanism objects
        contains a list of all `Mechanisms <Mechanism>` in the System.

        .. property that points to _all_mechanisms.mechanisms (see below)

    mechanismsDict : Dict[Mechanism: Process]
        contains a dictionary of all Mechanisms in the System, listing the Processes to which they belong. The key of
        each entry is a `Mechanism <Mechanism>` object, and the value of each entry is a list of `Processes <Process>`.

        .. Note: the following attributes use lists of tuples (Mechanism, runtime_param, phaseSpec) and MechanismList
              xxx_mechs are lists of tuples defined in the Process pathways;
                  tuples are used because runtime_params and phaseSpec are attributes that need
                  to be able to be specified differently for the same Mechanism in different contexts
                  and thus are not easily managed as Mechanism attributes
              xxxMechanismLists point to MechanismList objects that provide access to information
                  about the Mechanism <type> listed in mechs (i.e., the Mechanisms, names, etc.)

        .. _all_mechs : list of (Mechanism, runtime_param, phaseSpec) tuples
            Tuples for all Mechanisms in the System (serve as keys in self.graph).

        .. _all_mechanisms : MechanismList
            Contains all Mechanisms in the System (based on _all_mechs).

        .. _origin_mechs : list of (Mechanism, runtime_param, phaseSpec) tuples
            Tuples for all ORIGIN Mechanisms in the System.

        .. _terminal_mechs : list of (Mechanism, runtime_param, phaseSpec) tuples
            Tuples for all TERMINAL Mechanisms in the System.

        .. _learning_mechs : list of (Mechanism, runtime_param, phaseSpec) tuples
            Tuples for all LearningMechanisms in the System.

        .. _target_mechs : list of (Mechanism, runtime_param, phaseSpec) tuples
            Tuples for all TARGET `ObjectiveMechanisms <ObjectiveMechanism>`  in the System that are a `TERMINAL`
            for at least one Process to which it belongs and that Process has learning enabled --  the criteria for
            being a target used in learning.

        .. _learning_mechs : list of (Mechanism, runtime_param, phaseSpec) tuples
            Tuples for all LearningMechanisms in the System (used for learning).

        .. _control_mechs : list of a single (Mechanism, runtime_param, phaseSpec) tuple
            Tuple for the controller in the System.

    origin_mechanisms : MechanismList
        all `ORIGIN` Mechanisms in the System (i.e., that don't receive `Projections <Projection>` from any other
        `Mechanisms <Mechanism>`, listed in ``origin_mechanisms.data``.

        .. based on _origin_mechs
           System.input contains the input to each `ORIGIN` Mechanism

    terminalMechanisms : MechanismList
        all `TERMINAL` Mechanisms in the System (i.e., that don't project to any other `ProcessingMechanisms
        <ProcessingMechanism>`), listed in ``terminalMechanisms.data``.

        .. based on _terminal_mechs
           System.ouput contains the output of each TERMINAL Mechanism

    recurrent_init_mechanisms : MechanismList
        `Mechanisms <Mechanism>` with recurrent `Projections <Projection>` that are candidates for `initialization
        <System_Execution_Input_And_Initialization>`, listed in ``recurrent_init_mechanisms.data``.

    learning_mechanisms : MechanismList
        all `LearningMechanisms <LearningMechanism>` in the System, listed in ``learning_mechanisms.data``.

    target_mechanisms : MechanismList
        all `TARGET` Mechanisms in the System (used for `learning <System_Execution_Learning>`), listed in
        ``target_mechanisms.data``.
        COMMENT:
            based on _target_mechs)
        COMMENT

    target_input_states : List[SystemInputState]
        one item for each `TARGET` Mechanism in the System (listed in its `target_mechanisms
        <System.target_mechansims>` attribute).  Used to represent the values specified in the **targets**
        argument of the System's `execute <System.execute>` and `run <System.run>` methods, and to provide
        thoese values to the the TARGET `InputState` of each `TARGET` Mechanism during `execution
        <System_Execution_Learning>`.


        .. control_mechanism : MechanismList
            contains the `ControlMechanism <ControlMechanism>` that is the `controller <System.controller>` of the
            System.
            COMMENT:
                ??and any other `ControlMechanisms <ControlMechanism>` in the System
                (based on _control_mechs).
            COMMENT

    value : 3D ndarray
        contains an array of 2D arrays, each of which is the `output_values <Mechanism_Base.output_values>` of a
        `TERMINAL` Mechanism in the System.

        .. _phaseSpecMax : int
            Maximum phase specified for any Mechanism in System.  Determines the phase of the last (set of)
            ProcessingMechanism(s) to be executed in the System.

        .. numPhases : int
            number of phases for System (read-only).

            .. implemented as an @property attribute; = _phaseSpecMax + 1

    initial_values : list or ndarray of values
        values used to initialize Mechanisms that close recurrent loops (designated as `INITIALIZE_CYCLE`).
        Length must equal the number of `INITIALIZE_CYCLE` Mechanisms listed in the System's
        `recurrent_init_mechanisms <System.recurrent_init_mechanisms>` attribute.

    results : List[OutputState.value]
        list of return values (OutputState.value) from the sequence of executions.

    name : str
        the name of the System; if it is not specified in the **name** argument of the constructor, a default is
        assigned by SystemRegistry (see `Naming` for conventions used for default and duplicate names).

    prefs : PreferenceSet or specification dict
        the `PreferenceSet` for the System; if it is not specified in the **prefs** argument of the
        constructor, a default is assigned using `classPreferences` defined in __init__.py (see :doc:`PreferenceSet
        <LINK>` for details).

    """

    componentCategory = kwSystemComponentCategory
    className = componentCategory
    suffix = " " + className
    componentType = "System"

    registry = SystemRegistry

    classPreferenceLevel = PreferenceLevel.CATEGORY
    # These will override those specified in CategoryDefaultPreferences
    # classPreferences = {
    #     kwPreferenceSetName: 'SystemCustomClassPreferences',
    #     kpReportOutputPref: PreferenceEntry(False, PreferenceLevel.INSTANCE)}

    # Use inputValueSystemDefault as default input to process
    class ClassDefaults(System_Base.ClassDefaults):
        variable = None

    paramClassDefaults = Component.paramClassDefaults.copy()
    paramClassDefaults.update({
        'outputStates': {},
        '_phaseSpecMax': 0,
        'stimulusInputStates': [],
        'inputs': [],
        'current_input': None,
        'target_input_states': [],
        'targets': None,
        'current_targets': None,
        'learning': False
    })

    # FIX 5/23/17: ADD control_signals ARGUMENT HERE (AND DOCUMENT IT ABOVE)
    @tc.typecheck
    def __init__(self,
                 default_variable=None,
                 size=None,
                 processes=None,
                 initial_values=None,
                 controller=None,
                 enable_controller=False,
                 monitor_for_control=None,
                 control_signals=None,
                 # learning=None,
                 learning_rate=None,
                 targets=None,
                 params=None,
                 name=None,
                 scheduler=None,
                 prefs:is_pref_set=None,
                 context=None):

        # A flag to indicate when the entire constructor has been run for the System
        self.is_controller_initialized = False

        # Required to defer assignment of self.controller by setter
        #     until the rest of the System has been instantiated
        self.status = INITIALIZING
        processes = processes or []
        if not isinstance(processes, list):
            processes = [processes]
        monitor_for_control = monitor_for_control or [MonitoredOutputStatesOption.PRIMARY_OUTPUT_STATES]
        self.control_signals_arg = control_signals or []

        # Assign args to params and functionParams dicts (kwConstants must == arg names)
        params = self._assign_args_to_param_dicts(processes=processes,
                                                  initial_values=initial_values,
                                                  # controller=controller,
                                                  enable_controller=enable_controller,
                                                  monitor_for_control=monitor_for_control,
                                                  # control_signals=control_signals,
                                                  learning_rate=learning_rate,
                                                  targets=targets,
                                                  params=params)

        self.function = self.execute
        self.scheduler_processing = scheduler
        self.scheduler_learning = None
        self.termination_processing = None
        self.termination_learning = None

        register_category(entry=self,
                          base_class=System,
                          name=name,
                          registry=SystemRegistry,
                          context=context)

        if not context: # cxt-test
            context = INITIALIZING + self.name + kwSeparator + SYSTEM_INIT # cxt-done
            self.context.status = ContextStatus.INITIALIZATION
            self.context.string = INITIALIZING + self.name + kwSeparator + SYSTEM_INIT
        super().__init__(default_variable=default_variable,
                         size=size,
                         param_defaults=params,
                         name=self.name,
                         prefs=prefs,
                         context=context)

        self.status = INITIALIZED
        self._execution_id = None

        # Assign controller
        self._instantiate_controller(control_mech_spec=controller, context=context)

        # Not sure whye self.status = INITIALIZED is set before the controller is instantiated. Lets have a separate
        # flag to indicate when the controller is initialized.
        self.is_controller_initialized = True

        # IMPLEMENT CORRECT REPORTING HERE
        # if self.prefs.reportOutputPref:
        #     print("\n{0} initialized with:\n- pathway: [{1}]".
        #           # format(self.name, self.pathwayMechanismNames.__str__().strip("[]")))
        #           format(self.name, self.names.__str__().strip("[]")))

    def _validate_variable(self, variable, context=None):
        """Convert variable to 2D np.array: \
        one 1D value for each input state
        """
        super(System, self)._validate_variable(variable, context)

        # Force System variable specification to be a 2D array (to accommodate multiple input states of 1st mech(s)):
        if variable is None:
            return

        return variable

    def _validate_params(self, request_set, target_set=None, context=None):
        """Validate controller, processes and initial_values
        """
        super()._validate_params(request_set=request_set, target_set=target_set, context=context)

        if CONTROLLER in target_set and target_set[CONTROLLER] is not None:
            controller = target_set[CONTROLLER]
            if (not isinstance(controller, ControlMechanism) and
                    not (inspect.isclass(controller) and issubclass(controller, ControlMechanism))):
                raise SystemError("{} (controller arg for \'{}\') is not a ControllerMechanism or subclass of one".
                                  format(controller, self.name))

        for process in target_set[PROCESSES]:
            if not isinstance(process, Process_Base):
                raise SystemError("{} (in processes arg for \'{}\') is not a Process object".format(process, self.name))

        if INITIAL_VALUES in target_set and target_set[INITIAL_VALUES] is not None:
            for mech, value in target_set[INITIAL_VALUES].items():
                if not isinstance(mech, Mechanism):
                    raise SystemError("{} (key for entry in initial_values arg for \'{}\') "
                                      "is not a Mechanism object".format(mech, self.name))

    def _instantiate_attributes_before_function(self, context=None):
        """Instantiate processes and graph

        These calls must be made before _instantiate_function as the latter may be called during init for validation
        """
        self._instantiate_processes(input=self.instance_defaults.variable, context=context)
        self._instantiate_graph(context=context)
        self._instantiate_learning_graph(context=context)

    def _instantiate_function(self, context=None):
        """Suppress validation of function

        This is necessary to:
        - insure there is no FUNCTION specified (not allowed for a System object)
        - suppress validation (and attendant execution) of System execute method (unless VALIDATE_PROCESS is set)
            since generally there is no need, as all of the mechanisms in PROCESSES have already been validated
        """

        if self.paramsCurrent[FUNCTION] != self.execute:
            print("System object ({0}) should not have a specification ({1}) for a {2} param;  it will be ignored").\
                format(self.name, self.paramsCurrent[FUNCTION], FUNCTION)
            self.paramsCurrent[FUNCTION] = self.execute

        # If validation pref is set, instantiate and execute the System
        if self.prefs.paramValidationPref:
            super(System, self)._instantiate_function(context=context)
        # Otherwise, just set System output info to the corresponding info for the last mechanism(s) in self.processes
        else:
            self.value = self.processes[-1].output_state.value

    def _instantiate_processes(self, input=None, context=None):
# FIX: ALLOW Projections (??ProjectionTiming TUPLES) TO BE INTERPOSED BETWEEN MECHANISMS IN PATHWAY
# FIX: AUGMENT LinearMatrix TO USE FULL_CONNECTIVITY_MATRIX IF len(sender) != len(receiver)
        """Instantiate processes of System

        Use self.processes (populated by self.paramsCurrent[PROCESSES] in Function._assign_args_to_param_dicts
        If self.processes is empty, instantiate default process by calling process()
        Iterate through self.processes, instantiating each (including the input to each input projection)
        If input is specified, check that it's length equals the number of processes
        If input is not specified, compose from the input for each Process (value specified or, if None, default)
        Note: specification of input for System takes precedence over specification for Processes

        # ??STILL THE CASE, OR MOVED TO _instantiate_graph:
        Iterate through Process._mechs for each Process;  for each sequential pair:
            - create set entry:  <receiving Mechanism>: {<sending Mechanism>}
            - add each pair as an entry in self.execution_graph
        """

        self.mechanismsDict = {}
        self._all_mechs = []
        self._all_mechanisms = MechanismList(self, self._all_mechs)

        # Get list of processes specified in arg to init,
        #    possibly appended by EVCControlMechanism (with prediction processes)
        processes_spec = self.processes

        # Assign default Process if PROCESS is empty, or invalid
        if not processes_spec:
            from psyneulink.components.process import Process
            processes_spec.append(ProcessTuple(Process(), None))

        # If input to system is specified, number of items must equal number of processes with origin mechanisms
        if input is not None and len(input) != len(self.origin_mechanisms):
            raise SystemError("Number of items in input ({}) must equal number of processes ({}) in {} ".
                              format(len(input), len(self.origin_mechanisms),self.name))

        #region VALIDATE EACH ENTRY, STANDARDIZE FORMAT AND INSTANTIATE PROCESS

        # Convert all entries to (process, input) tuples, with None as filler for absent input
        input_index = input_index_curr = 0
        for i in range(len(processes_spec)):

            # Get list of origin mechanisms for processes that have already been converted
            #   (for use below in assigning input)
            orig_mechs_already_processed = list(p[0].origin_mechanisms[0] for
                                                p in processes_spec if isinstance(p,ProcessTuple))

            # Entry is not a tuple
            #    presumably it is a process spec, so enter it as first item of ProcessTuple
            if not isinstance(processes_spec[i], tuple):
                processes_spec[i] = ProcessTuple(processes_spec[i], None)

            # Entry is a tuple but not a ProcessTuple, so convert it
            if isinstance(processes_spec[i], tuple) and not isinstance(processes_spec[i], ProcessTuple):
                processes_spec[i] = ProcessTuple(processes_spec[i][0], processes_spec[i][1])

            # Input was NOT provided on command line, so get it from the process
            if input is None:
                process = processes_spec[i].process
                process_input = []
                for process_input_state in process.process_input_states:
                    process_input.extend(process_input_state.value)
                processes_spec[i] = ProcessTuple(process, process_input)
            # Input was provided on command line, so assign that to input item of tuple
            else:
                # Assign None as input to processes implemented by controller (controller provides their input)
                #    (e.g., prediction processes implemented by EVCControlMechanism)
                if processes_spec[i].process._isControllerProcess:
                    processes_spec[i] = ProcessTuple(processes_spec[i].process, None)
                else:
                    # Replace input item in tuple with one from command line
                    # Note:  check if origin mechanism for current process is same as any previous one;
                    #        if it is, use that one (and don't increment index for input
                    #        otherwise, assign input and increment input_index
                    try:
                        input_index_curr = orig_mechs_already_processed.index(processes_spec[i][0].origin_mechanisms[0])
                    except ValueError:
                        input_index += 1
                    processes_spec[i] = ProcessTuple(processes_spec[i].process, input[input_index_curr])
                    input_index_curr = input_index

            # Validate input
            if (processes_spec[i].input is not None and
                    not isinstance(processes_spec[i].input,(numbers.Number, list, np.ndarray))):
                raise SystemError("Second item of entry {0} ({1}) must be an input value".
                                  format(i, processes_spec[i].input))

            process = processes_spec[i].process
            process_input = processes_spec[i].input

            # IMPLEMENT: THIS IS WHERE LEARNING SPECIFIED FOR A SYSTEM SHOULD BE IMPLEMENTED FOR EACH PROCESS IN THE
            #            SYSTEM;  NOTE:  IF THE PROCESS IS ALREADY INSTANTIATED WITHOUT LEARNING
            #            (FIRST CONDITIONAL BELOW), MAY NEED TO BE RE-INSTANTIATED WITH LEARNING
            #            (QUESTION:  WHERE TO GET SPECS FOR PROCESS FOR RE-INSTANTIATION??)

            # If process item is a Process object, assign process_input as default
            if isinstance(process, Process_Base):
                if process_input is not None:
                    process._instantiate_defaults(variable=process_input, context=context)

            # Otherwise, instantiate Process
            else:
                if inspect.isclass(process) and issubclass(process, Process_Base):
                    # FIX: MAKE SURE THIS IS CORRECT
                    # Provide self as context, so that Process knows it is part of a System (and which one)
                    # Note: this is used by Process._instantiate_pathway() when instantiating first Mechanism
                    #           in Pathway, to override instantiation of projections from Process.input_state
                    process = Process_Base(default_variable=process_input,
                                           learning_rate=self.learning_rate,
                                           context=self)
                elif isinstance(process, dict):
                    # IMPLEMENT:  HANDLE Process specification dict here;
                    #             include process_input as ??param, and context=self
                    raise SystemError("Attempt to instantiate process {0} in PROCESSES of {1} "
                                      "using a Process specification dict: not currently supported".
                                      format(process.name, self.name))
                else:
                    raise SystemError("Entry {0} of PROCESSES ({1}) must be a Process object, class, or a "
                                      "specification dict for a Process".format(i, process))

            # # process should now be a Process object;  assign to processList
            # self.processList.append(process)

            # Assign the Process a reference to this System
            process.systems.append(self)
            if process._learning_enabled:
                self.learning = True

            # Get max of Process phaseSpecs
            self._phaseSpecMax = int(max(math.floor(process._phaseSpecMax), self._phaseSpecMax))

            # Iterate through mechanism tuples in Process' mechs
            #     to construct self._all_mechs and mechanismsDict
            # FIX: ??REPLACE WITH:  for sender_object_item in Process._mechs
            for sender_object_item in process._mechs:

                sender_mech = sender_object_item

                # THIS IS NOW DONE IN _instantiate_graph
                # # Add system to the Mechanism's list of systems of which it is member
                # if not self in sender_object_item[MECHANISM].systems:
                #     sender_mech.systems[self] = INTERNAL

                # Assign sender mechanism entry in self.mechanismsDict, with object_item as key and its Process as value
                #     (this is used by Process._instantiate_pathway() to determine if Process is part of System)
                # If the sender is already in the System's mechanisms dict
                if sender_object_item in self.mechanismsDict:
                    # existing_object_item = self._all_mechanisms._get_tuple_for_mech(sender_mech)
                    # Add to entry's list
                    self.mechanismsDict[sender_mech].append(process)
                else:
                    # Add new entry
                    self.mechanismsDict[sender_mech] = [process]
                if not sender_object_item in self._all_mechs:
                    self._all_mechs.append(sender_object_item)

                # Add ObjectiveMechanism for ControlMechanism if the latter is not the System's controller
                if (isinstance(sender_object_item, ControlMechanism)
                    and (self.controller is None or not sender_object_item is self.controller)
                    and isinstance(sender_object_item.objective_mechanism, ObjectiveMechanism)
                    and not sender_object_item.objective_mechanism in self._all_mechs):
                    self._all_mechs.append(sender_object_item.objective_mechanism)

            process._all_mechanisms = MechanismList(process, components_list=process._mechs)

        # # Instantiate processList using process_tuples, and point self.processes to it
        # # Note: this also points self.params[PROCESSES] to self.processes
        self.process_tuples = processes_spec
        self._processList = ProcessList(self, self.process_tuples)
        self.processes = self._processList.processes

    def _instantiate_graph(self, context=None):
        """Construct graph (full) and execution_graph (acyclic) of System

        Instantate a graph of all of the Mechanisms in the System and their dependencies,
            designate a type for each Mechanism in the graph,
            instantiate the execution_graph, a subset of the graph with any cycles removed,
                and topologically sorted into a sequentially ordered list of sets
                containing mechanisms to be executed at the same time

        graph contains a dictionary of dependency sets for all Mechanisms in the System:
            reciever_object_item : {sender_object_item, sender_object_item...}
        execution_graph contains an acyclic subset of graph used to determine sequence of Mechanism execution;

        They are constructed as follows:
            sequence through self.processes;  for each Process:
                begin with process.first_mechanism (assign as `ORIGIN` if it doesn't receive any Projections)
                traverse all Projections
                for each Mechanism encountered (receiver), assign to its dependency set the previous (sender) Mechanism
                for each assignment, use toposort to test whether the dependency introduced a cycle; if so:
                    eliminate the dependent from execution_graph, and designate it as `CYCLE` (unless it is an `ORIGIN`)
                    designate the sender as `INITIALIZE_CYCLE` (it can receive and initial_value specification)
                if a Mechanism doe not project to any other ProcessingMechanisms (ignore learning and control mechs):
                    assign as `TERMINAL` unless it is already an `ORIGIN`, in which case assign as `SINGLETON`

        Construct execution_sets and exeuction_list

        Assign MechanismLists:
            allMechanisms
            origin_mechanisms
            terminalMechanisms
            recurrent_init_mechanisms (INITIALIZE_CYCLE)
            learning_mechanisms
            control_mechanism

        Validate initial_values

        """
        from psyneulink.components.mechanisms.adaptive.learning.learningmechanism import LearningMechanism

        def is_monitoring_mech(mech):
            if ((isinstance(mech, ObjectiveMechanism) and mech._role) or
                    isinstance(mech, (LearningMechanism, ControlMechanism))):
                return True
            else:
                return False

        # Use to recursively traverse processes
        def build_dependency_sets_by_traversing_projections(sender_mech):

            # DEAL WITH LEARNING AND CONTROL MECHANISMS -----------------------------------------------------------

            # # MODIFIED 9/18/17 OLD:
            # # If sender is an ObjectiveMechanism being used for learning or control,
            # #     or a LearningMechanism or a ControlMechanism,
            # # Assign as LEARNING and move on
            # if is_monitoring_mech(sender_mech):
            #     sender_mech.systems[self] = LEARNING
            # MODIFIED 9/18/17 NEW:
            # Label Mechanisms used for Learning and System's controller, then return
            #    (i.e., don't include their dependents in the System execution_graph;
            #     they will be added to the System's learning_graph or run as the controller)
            #    EXCEPT ObjectiveMechanisms used for control but not the System's controller
            if is_monitoring_mech(sender_mech):
                # LearningMechanisms or ObjectiveMechanism used for learning:  label as LEARNING and return
                if (isinstance(sender_mech, LearningMechanism) or
                        (isinstance(sender_mech, ObjectiveMechanism) and sender_mech._role is LEARNING)):
                    sender_mech.systems[self] = LEARNING
                    return
                # System's controller or ObjectiveMechanism that projects *only* to it:  label as CONTROL and return
                # IMPLEMENTATION NOTE:  This the permits an ObjectiveMechanism to project to other Mechanisms
                #                       that can be included in the System's execution_graph
                elif (sender_mech is self.controller or
                          (isinstance(sender_mech, ObjectiveMechanism) and
                               all(
                                   all(projection.receiver.owner is self.controller
                                       for projection in output_state.efferents)
                                   for output_state in sender_mech.output_states))):
                    sender_mech.systems[self] = CONTROL
                    return
                # If sender is a ControlMechanism that is not the controller for the System,
                #    assign its dependency to its ObjectiveMechanism and label as INTERNAL
                elif isinstance(sender_mech, ControlMechanism):
                    sender_mech.systems[self] = INTERNAL
                    # FIX:  ALLOW TO CONTINUE FROM ControlMechanism TO RECIPIENT OF ITS ControlProjections?
                    # FIX:  I.E., **DON'T** RETURN
            # MODIFIED 9/18/17 END


            # PRUNE ANY NON-SYSTEM COMPONENTS ---------------------------------------------------------------------

            # Delete any projections to mechanism from processes or mechanisms in processes not in current system
            for input_state in sender_mech.input_states:
                for projection in input_state.all_afferents:
                    sender = projection.sender.owner
                    system_processes = self.processes
                    if isinstance(sender, Process_Base):
                        if not sender in system_processes:
                            del projection
                    elif not all(sender_process in system_processes for sender_process in sender.processes):
                        del projection

            # If sender_mech has no projections left, raise exception
            if not any(any(projection for projection in input_state.all_afferents)
                       for input_state in sender_mech.input_states):
                raise SystemError("{} only receives Projections from other Processes or Mechanisms not"
                                  " in the current System ({})".format(sender_mech.name, self.name))

            # ASSIGN TERMINAL MECHANISM(S) -----------------------------------------------------------------------

            # Assign as TERMINAL (or SINGLETON) if it:
            #    - it is not a ControlMechanism and
            #    - it is not an Objective Mechanism used for Learning or Control and
            #    - it has no outgoing projections or
            #          only ones to ObjectiveMechanism(s) used for Learning or Control
            # Note:  SINGLETON is assigned if mechanism is already a TERMINAL;  indicates that it is both
            #        an ORIGIN AND A TERMINAL and thus must be the only mechanism in its process
            if (

                # # MODIFIED 9/18/17 OLD:
                # # It is not a ControlMechanism
                # not (isinstance(sender_mech, ControlMechanism) or
                # MODIFIED 9/18/17 NEW:
                # It is not the controller for the System
                # not (sender_mech is self.controller or
                not (isinstance(sender_mech, ControlMechanism) or
                # MODIFIED 9/18/17 END
                # FIX: ALLOW IT TO BE TERMINAL IF IT PROJECTS ONLY TO A ControlMechanism or ObjectiveMechanism for one
                    # It is not an ObjectiveMechanism used for Learning or for the controller of the System
                    (isinstance(sender_mech, ObjectiveMechanism) and sender_mech._role in (LEARNING,CONTROL)))

                    and
                        # All of its projections
                        all(
                            all(
                                # are to ControlMechanism(s)...
                                isinstance(projection.receiver.owner, (ControlMechanism, LearningMechanism))
                                    # or to ObjectiveMechanism(s) used for Learning or Control...
                                    or (isinstance(projection.receiver.owner, ObjectiveMechanism)
                                        and projection.receiver.owner._role in (LEARNING, CONTROL))
                                # or are to itself!
                                or projection.receiver.owner is sender_mech
                            for projection in output_state.efferents)
                        for output_state in sender_mech.output_states)):
                try:
                    if sender_mech.systems[self] is ORIGIN:
                        sender_mech.systems[self] = SINGLETON
                    else:
                        sender_mech.systems[self] = TERMINAL
                except KeyError:
                    sender_mech.systems[self] = TERMINAL
                # MODIFIED 9/19/17 OLD:
                # return
                # MODIFIED 9/19/17 NEW:
                # If sender_mech has projections to ControlMechanism and/or Objective Mechanisms used for control
                #    that are NOT the System's controller, then continue to track those projections
                #    for dependents to add to the execution_graph;
                if any(
                        any(
                            # Projection to a ControlMechanism that is not the System's controller
                                    (isinstance(projection.receiver.owner, ControlMechanism)
                                     and not projection.receiver.owner is self.controller)
                            # or Projection to an ObjectiveMechanism that is not for the System's controller
                            or (isinstance(projection.receiver.owner, ObjectiveMechanism)
                                and projection.receiver.owner._role is CONTROL
                                and (self.controller is None or (self.controller is not None
                                and not projection.receiver.owner is self.controller.objective_mechanism)))
                                    for projection in output_state.efferents)
                        for output_state in sender_mech.output_states):
                    pass

                # Otherwise, don't track any of the TERMINAL Mechanism's projections
                else:
                    return
                # MODIFIED 9/19/17 END


            # FIND DEPENDENTS AND ADD TO GRAPH ---------------------------------------------------------------------

            for output_state in sender_mech.output_states:

                for projection in output_state.efferents:
                    receiver = projection.receiver.owner
                    # receiver_tuple = self._all_mechanisms._get_tuple_for_mech(receiver)

                    # If receiver is not in system's list of mechanisms, must belong to a process that has
                    #    not been included in the system, so ignore it
                    # MODIFIED 7/28/17 CW: added a check for auto-recurrent projections (i.e. receiver is sender_mech)
                    if not receiver or (receiver is sender_mech):
                        continue
                    if is_monitoring_mech(receiver):
                        # # MODIFIED 9/18/19 OLD:
                        # continue
                        # MODIFIED 9/18/19 NEW:
                        # Don't include receiver if it is the controller for the System,
                        if (receiver is self.controller
                            or isinstance(receiver, LearningMechanism)
                            or self.controller is not None and isinstance(receiver, self.controller.objective_mechanism)
                            or (isinstance(receiver, ObjectiveMechanism) and receiver._role is LEARNING)):
                            continue
                        # MODIFIED 9/18/19 END
                    try:
                        self.graph[receiver].add(sender_mech)
                    except KeyError:
                        self.graph[receiver] = {sender_mech}

                    # Use toposort to test whether the added dependency produced a cycle (feedback loop)
                    # Do not include dependency (or receiver on sender) in execution_graph for this projection
                    #  and end this branch of the traversal if the receiver has already been encountered,
                    #  but do mark for initialization
                    # Notes:
                    # * This is because it is a feedback connection, which introduces a cycle into the graph
                    #     that precludes use of toposort to determine order of execution;
                    #     however, the feedback projection will still be used during execution
                    #     so the sending mechanism should be designated as INITIALIZE_CYCLE
                    # * Check for receiver mechanism and not its tuple,
                    #     since the same mechanism can appear in more than one tuple (e.g., with different phases)
                    #     and would introduce a cycle irrespective of the tuple in which it appears in the graph
                    # FIX: MODIFY THIS TO (GO BACK TO) USING if receiver_tuple in self.execution_graph
                    # FIX  BUT CHECK THAT THEY ARE IN DIFFERENT PHASES
                    if receiver in self.execution_graph:
                        # Try assigning receiver as dependent of current mechanism and test toposort
                        try:
                            # If receiver_tuple already has dependencies in its set, add sender_mech to set
                            if self.execution_graph[receiver]:
                                self.execution_graph[receiver].\
                                    add(sender_mech)
                            # If receiver set is empty, assign sender_mech to set
                            else:
                                self.execution_graph[receiver] = \
                                    {sender_mech}
                            # Use toposort to test whether the added dependency produced a cycle (feedback loop)
                            list(toposort(self.execution_graph))
                        # If making receiver dependent on sender produced a cycle (feedback loop), remove from graph
                        except ValueError:
                            self.execution_graph[receiver].\
                                remove(sender_mech)
                            # Assign sender_mech INITIALIZE_CYCLE as system status if not ORIGIN or not yet assigned
                            if not sender_mech.systems or not (sender_mech.systems[self] in {ORIGIN, SINGLETON}):
                                sender_mech.systems[self] = INITIALIZE_CYCLE
                            if not (receiver.systems[self] in {ORIGIN, SINGLETON}):
                                receiver.systems[self] = CYCLE
                            continue

                    else:
                        # Assign receiver as dependent on sender mechanism
                        try:
                            # FIX: THIS WILL ADD SENDER_MECH IF RECEIVER IS IN GRAPH BUT = set()
                            # FIX: DOES THAT SCREW UP ORIGINS?
                            self.execution_graph[receiver].\
                                add(sender_mech)
                        except KeyError:
                            self.execution_graph[receiver] = \
                                {sender_mech}

                    if not sender_mech.systems:
                        sender_mech.systems[self] = INTERNAL

                    # Traverse list of mechanisms in process recursively
                    build_dependency_sets_by_traversing_projections(receiver)

        self.graph = OrderedDict()
        self.execution_graph = OrderedDict()


        # Sort for consistency of output
        sorted_processes = sorted(self.processes, key=lambda process : process.name)

        for process in sorted_processes:
            first_mech = process.first_mechanism

            # Treat as ORIGIN if ALL projections to the first mechanism in the process are from:
            #    - the process itself (ProcessInputState)
            #    - another mechanism in the in process (i.e., feedback projections from *within* the process)
            #    - mechanisms from other process for which it is an origin
            # Notes:
            # * This precludes a mechanism that is an ORIGIN of a process from being an ORIGIN for the system
            #       if it receives any projections from any other mechanisms in the system (including other processes)
            #       other than ones in processes for which it is also their ORIGIN
            # * This does allow a mechanism to be the ORIGIN (but *only* the ORIGIN) for > 1 process in the system
            try:
                if all(
                        all(
                                # All projections must be from a process (i.e., ProcessInputState) to which it belongs
                                # # MODIFIED 2/8/17 OLD:
                                # #          [THIS CHECKED FOR PROCESS IN SYSTEM'S LIST OF PROCESSES
                                # #           IT CRASHED IF first_mech WAS ASSIGNED TO ANY PROCESS THAT WAS NOT ALSO
                                # #           ASSIGNED TO THE SYSTEM TO WHICH THE first_mech BELONGS
                                #  projection.sender.owner in sorted_processes or
                                # MODIFIED 2/8/17 NEW:
                                #      [THIS CHECKS THAT PROJECTION IS FROM A PROCESS IN first_mech's LIST OF PROCESSES]
                                #       PROBABLY ISN"T NECESSARY, AS IT SHOULD BE COVERED BY INITIAL ASSIGNMENT OF PROJ]
                                projection.sender.owner in first_mech.processes or
                                # MODIFIED 2/8/17 END
                                # or from mechanisms within its own process (e.g., [a, b, a])
                                projection.sender.owner in list(process.mechanisms) or
                                # or from Mechanisms in other processes for which it is also an ORIGIN ([a,b,a],[a,c,a])
                                all(ORIGIN in first_mech.processes[proc]
                                    for proc in projection.sender.owner.processes
                                    if isinstance(projection.sender.owner,Mechanism))
                            # For all the projections to each InputState
                            for projection in input_state.path_afferents)
                        # For all input_states for the first_mech
                        for input_state in first_mech.input_states):
                    # Assign its set value as empty, marking it as a "leaf" in the graph
                    object_item = first_mech
                    self.graph[object_item] = set()
                    self.execution_graph[object_item] = set()
                    first_mech.systems[self] = ORIGIN
            except KeyError as e:
                # IMPLEMENTATION NOTE:
                # This occurs if a Mechanism belongs to one (or more) Process(es) in the System but not ALL of them;
                #    it is because each Mechanism in the test above ("ORIGIN in first_mech.processes[proc]")
                #     is examined for all Processes in the System);
                # FIX: 10/3/17 - this should be factored into the tests above so that the exception does not occur
                if isinstance(e.args[0], Process_Base):
                    pass
                else:
                    raise SystemError(e)

            build_dependency_sets_by_traversing_projections(first_mech)

        # Print graph
        if self.verbosePref:
            warnings.warn("In the System graph for \'{}\':".format(self.name))
            for receiver_object_item, dep_set in self.execution_graph.items():
                mech = receiver_object_item
                if not dep_set:
                    print("\t'{}' is an {} Mechanism".
                          format(mech.name, mech.systems[self]))
                else:
                    status = mech.systems[self]
                    if status is TERMINAL:
                        status = 'a ' + status
                    elif status in {INTERNAL, INITIALIZE_CYCLE}:
                        status = 'an ' + status
                    print("\t'{}' is {} Mechanism that receives Projections from:".format(mech.name, status))
                    for sender_object_item in dep_set:
                        print("\t\t\'{}\'".format(sender_object_item.name))

        # For each mechanism (represented by its tuple) in the graph, add entry to relevant list(s)
        # Note: ignore mechanisms belonging to controllerProcesses (e.g., instantiated by EVCControlMechanism)
        #       as they are for internal use only;
        #       this also ignored learning-related mechanisms (they are handled below)
        self._origin_mechs = []
        self._terminal_mechs = []
        self._recurrent_init_mechs = []
        self._control_mechs = []

        for object_item in self.execution_graph:

            mech = object_item

            if mech.systems[self] in {ORIGIN, SINGLETON}:
                for process, status in mech.processes.items():
                    if process._isControllerProcess:
                        continue
                    self._origin_mechs.append(object_item)
                    break

            if object_item.systems[self] in {TERMINAL, SINGLETON}:
                for process, status in mech.processes.items():
                    if process._isControllerProcess:
                        continue
                    self._terminal_mechs.append(object_item)
                    break

            if object_item.systems[self] in {INITIALIZE_CYCLE}:
                for process, status in mech.processes.items():
                    if process._isControllerProcess:
                        continue
                    self._recurrent_init_mechs.append(object_item)
                    break

            if isinstance(object_item, ControlMechanism):
                if not object_item in self._control_mechs:
                    self._control_mechs.append(object_item)

        self.origin_mechanisms = MechanismList(self, self._origin_mechs)
        self.terminal_mechanisms = MechanismList(self, self._terminal_mechs)
        self.recurrent_init_mechanisms = MechanismList(self, self._recurrent_init_mechs)
        self.control_mechanisms = MechanismList(self, self._control_mechs) # Used for inspection and in case there
                                                                              # are multiple controllers in the future

        try:
            self.execution_sets = list(toposort(self.execution_graph))
        except ValueError as e:
            if 'Cyclic dependencies exist' in e.args[0]:
                # if self.verbosePref:
                # print('{} has feedback connections; be sure that the following items are properly initialized:'.
                #       format(self.name))
                raise SystemError("PROGRAM ERROR: cycle (feedback loop) in {} not detected by _instantiate_graph ".
                                  format(self.name))

        # Create instance of sequential (execution) list:
        self.execution_list = self._toposort_with_ordered_mechs(self.execution_graph)

        # MODIFIED 6/27/17 NEW: (CW)
        # changed "orig_mech_input.extend(input_state.value)" to "orig_mech_input.append(input_state.value)"
        # this is accompanied by a change to the code around line 1510 where a for loop was added.
        # MODIFIED 2/8/17 NEW:
        # Construct self.instance_defaults.variable from inputs to ORIGIN mechanisms
        self.instance_defaults.variable = []
        for mech in self.origin_mechanisms:
            orig_mech_input = []
            for input_state in mech.input_states:
                orig_mech_input.append(input_state.value)
            self.instance_defaults.variable.append(orig_mech_input)
        self.instance_defaults.variable = convert_to_np_array(self.instance_defaults.variable, 2)
        # should add Utility to allow conversion to 3D array
        # MODIFIED 2/8/17 END
        # An example: when input state values are vectors, then self.instance_defaults.variable is a 3D array because
        # an origin mechanism could have multiple input states if there is a recurrent input state. However,
        # if input state values are all non-vector objects, such as strings, then self.instance_defaults.variable
        # would be a 2D array. so we should convert that to a 3D array
        # MODIFIED 6/27/17 END

        # Instantiate StimulusInputStates
        self._instantiate_stimulus_inputs(context=context)

        # Validate initial values
        # FIX: CHECK WHETHER ALL MECHANISMS DESIGNATED AS INITIALIZE HAVE AN INITIAL_VALUES ENTRY
        # FIX: ONLY CHECKS FIRST ITEM OF self.instance_defaults.value (ASSUMES THAT IS ALL THAT WILL GET ASSIGNED)
        # FIX: ONLY CHECK ONES THAT RECEIVE PROJECTIONS
        if self.initial_values is not None:
            for mech, value in self.initial_values.items():
                if not mech in self.execution_graph:
                    raise SystemError("{} (entry in initial_values arg) is not a Mechanism in \'{}\'".
                                      format(mech.name, self.name))
                mech._update_value
                if not iscompatible(value, mech.instance_defaults.value[0]):
                    raise SystemError("{} (in initial_values arg for \'{}\') is not a valid value for {}".
                                      format(value, self.name, append_type_to_name(self)))

    def _instantiate_stimulus_inputs(self, context=None):

# FIX: ZERO VALUE OF ALL ProcessInputStates BEFORE EXECUTING
# FIX: RENAME SystemInputState -> SystemInputState

        # Create SystemInputState for each ORIGIN mechanism in origin_mechanisms and
        #    assign MappingProjection from the SystemInputState to the ORIGIN mechanism
        for i, origin_mech in zip(range(len(self.origin_mechanisms)), self.origin_mechanisms):

            # Skip if ORIGIN mechanism already has a projection from a SystemInputState in current system
            # (this avoids duplication from multiple passes through _instantiate_graph)
            if any(self is projection.sender.owner for projection in origin_mech.input_state.path_afferents):
                continue
            # added a for loop to iterate over origin_mech.input_states to allow for multiple input states in an
            # origin mechanism (useful only if the origin mechanism is a KWTA) Check, for each ORIGIN mechanism,
            # that the length of the corresponding item of self.instance_defaults.variable matches the length of the
            #  ORIGIN inputState's instance_defaults.variable attribute
            for j in range(len(origin_mech.input_states)):
                if len(self.instance_defaults.variable[i][j]) != \
                        len(origin_mech.input_states[j].instance_defaults.variable):
                    raise SystemError("Length of input {} ({}) does not match the length of the input ({}) for the "
                                      "corresponding ORIGIN Mechanism ()".
                                      format(i,
                                             len(self.instance_defaults.variable[i][j]),
                                             len(origin_mech.input_states[j].instance_defaults.variable),
                                             origin_mech.name))
                stimulus_input_state = SystemInputState(owner=self,
                                                        variable=origin_mech.input_states[j].instance_defaults.variable,
                                                        prefs=self.prefs,
                                                        name="System Input State to Mechansism {}, Input State {}".
                                                        format(origin_mech.name,j),
                                                        context=context)
                self.stimulusInputStates.append(stimulus_input_state)
                self.inputs.append(stimulus_input_state.value)

                # Add MappingProjection from stimulus_input_state to ORIGIN mechainsm's inputState
                from psyneulink.components.projections.pathway.mappingprojection import MappingProjection
                MappingProjection(sender=stimulus_input_state,
                        receiver=origin_mech.input_states[j],
                        name=self.name+' Input Projection to '+origin_mech.name+' Input State '+str(j))

    def _instantiate_learning_graph(self, context=None):
        """Build graph of LearningMechanism and LearningProjections
        """
        from psyneulink.components.mechanisms.adaptive.learning.learningmechanism import \
            LearningMechanism, ACTIVATION_INPUT, ACTIVATION_OUTPUT, ERROR_SIGNAL

        self.learningGraph = OrderedDict()
        self.learning_execution_graph = OrderedDict()

        def build_dependency_sets_by_traversing_projections(sender_mech, process):

            # MappingProjections are legal recipients of learning projections (hence the call)
            #  but do not send any projections, so no need to consider further
            from psyneulink.components.projections.pathway.mappingprojection import MappingProjection
            if isinstance(sender_mech, MappingProjection):
                return

            # All other sender_mechs must be either a LearningMechanism or a ComparatorMechanism with role=LEARNING
            elif not (isinstance(sender_mech, LearningMechanism) or
                          (isinstance(sender_mech, ObjectiveMechanism) and sender_mech._role is LEARNING)):
                raise SystemError("PROGRAM ERROR: {} is not a legal object for learning graph;"
                                  "must be a LearningMechanism or an ObjectiveMechanism".
                                  format(sender_mech))

            # MANAGE TARGET ObjectiveMechanism FOR INTERNAL or TERMINAL CONVERGENCE of PATHWAYS

            # If sender_mech is an ObjectiveMechanism, and:
            #    - none of the Mechanisms that project to it are are a TERMINAL Mechanism for the current Process, or
            #    - all of the Mechanisms that project to it already have an ObjectiveMechanism,
            # Then:
            #    - do not include the ObjectiveMechanism in the graph;
            #    - be sure that its outputState projects to the ERROR_SIGNAL inputState of a LearningMechanism
            #        (labelled "learning_mech" here -- raise an exception if it does not;
            #    - determine whether learning_mech's ERROR_SIGNAL inputState receives any other projections
            #        from another ObjectiveMechanism or LearningMechanism (labelled "error_signal_projection" here)
            #        -- if it does, be sure that it is from the same system and if so return;
            #           (note:  this shouldn't be true, but the test is here for completeness and sanity-checking)
            #    - if learning_mech's ERROR_SIGNAL inputState does not receive any projections from
            #        another objectiveMechanism and/or LearningMechanism in the system, then:
            #        - find the sender to the ObjectiveMechanism (labelled "error_source" here)
            #        - find the 1st projection from error_source that projects to the ACTIVATION_INPUT inputState of
            #            a LearningMechanism (labelled "error_signal" here)
            #        - instantiate a MappingProjection from error_signal to learning_mech
            #            projected
            # IMPLEMENTATION NOTE: Composition should allow 1st condition if user indicates internal TARGET is desired;
            #                  for now, however, assume this is not desired (i.e., only TERMINAL mechanisms
            #                  should project to ObjectiveMechanisms) and always replace internal
            #                  ObjectiveMechanism with projection from a LearningMechanism (if it is available)
            # Otherwise:
            #     - include it in the graph

            obj_mech_replaced = False

            if isinstance(sender_mech, ObjectiveMechanism):

                # For clarity, rename as obj_mech
                obj_mech = sender_mech

                # Get the LearningMechanism to which the obj_mech projected
                try:
                    learning_mech = obj_mech.output_state.efferents[0].receiver.owner
                    if not isinstance(learning_mech, LearningMechanism):
                        raise AttributeError
                except AttributeError:
                    raise SystemError("{} in {} does not project to a LearningMechanism".
                                      format(obj_mech.name, process.name))

                sample_mech = obj_mech.input_states[SAMPLE].path_afferents[0].sender.owner
                if sample_mech != learning_mech.output_source:
                    assert False

                # ObjectiveMechanism the 1st item in the learning_execution_graph, so could be for:
                #    - the last Mechanism in a learning sequence, or
                #    - a TERMINAL Mechanism of the System
                if len(self.learning_execution_graph) == 0:
                    # If is the last item in a learning sequence,
                    #    doesn't matter if it is a TERMINAL Mechanism;  needs to remain as a Target for the System
                    if not any(proj.has_learning_projection and self in proj.receiver.owner.systems
                               for proj in sample_mech.output_state.efferents):
                        pass
                    # If sample_mech is:
                    #    - NOT for a TERMINAL Mechanism of the current System
                    # Then:
                    #    - obj_mech should NOT be included in the learning_execution_graph and
                    #    - should be replaced with appropriate projections to sample_mechs's afferent LearningMechanisms
                    elif not sample_mech.systems[self] is TERMINAL:
                        _assign_error_signal_projections(sample_mech, self, obj_mech)
                        # Don't process ObjectiveMechanism any further (since its been replaced)
                        return

                # NOT 1st item in the learning_execution_graph, so it must be for the TERMINAL Mechanism of a Process
                else:

                    # TERMINAL CONVERGENCE
                    # All of the mechanisms that project to obj_mech
                    #    project to another ObjectiveMechanism already in the learning_graph
                    if all(
                            any((isinstance(receiver_mech, ObjectiveMechanism) and
                                 # its already in a dependency set in the learning_execution_graph
                                 receiver_mech in set.union(*list(self.learning_execution_graph.values())) and
                                 not receiver_mech is obj_mech)
                                # receivers of senders to obj_mech
                                for receiver_mech in [proj.receiver.owner for proj in
                                                      mech.output_state.efferents])
                            # senders to obj_mech
                            for mech in [proj.sender.owner
                                         for proj in obj_mech.input_states[SAMPLE].path_afferents]):

                        # Get the other ObjectiveMechanism to which the error_source projects (in addition to obj_mech)
                        other_obj_mech = next((projection.receiver.owner for projection in
                                               sample_mech.output_state.efferents if
                                               isinstance(projection.receiver.owner, ObjectiveMechanism)), None)
                        sender_mech = other_obj_mech

                    # INTERNAL CONVERGENCE
                    # None of the mechanisms that project to it are a TERMINAL mechanism
                    elif (not all(all(projection.sender.owner.processes[proc] is TERMINAL
                                     for proc in projection.sender.owner.processes)
                                 for projection in obj_mech.input_states[SAMPLE].path_afferents)
                          # and it is not for the last Mechanism in a learning sequence
                          and any(proj.has_learning_projection and self in proj.receiver.owner.systems
                                  for proj in sample_mech.output_state.efferents)
                    ):

                        _assign_error_signal_projections(sample_mech, self, obj_mech)
                        obj_mech_replaced = True

            # FIX: TEST FOR CROSSING:
            # FIX:  (LEARNINGMECHANISM FOR INTERNAL MECHANISM THAT HAS >1 PROJECTION TO MECHANISMS IN THE SAME SYSTEM
            #
            # - IDENTIFY ALL OF THE OUTGOING PROJECTIONS FROM THE MECHANISMS ABOVE THAT ARE:
            #     - BEING LEARNED
            #     - PROJECT TO A MECHANISM IN THE CURRENT SYSTEM
            # - ASSIGN MAPPING PROJECTION TO NEW ERROR_SIGNAL INPUT_STATE FOR sender_mech

            # sender_mech is a LearningMechanism:
            else:
                # For each of the ProcessingMechanisms that receive Projections being trained by sender_mech
                for processing_mech in [proj.receiver.owner for proj in sender_mech.learned_projections]:
                    # If it is an INTERNAL Mechanism for the System,
                    #    make sure that the LearningMechanisms for all of its afferent Projections being learned
                    #    receive error_signals from the LearningMechanisms of all it afferent Projections being learned.
                    if processing_mech.systems[self] == INTERNAL:
                        _assign_error_signal_projections(processing_mech, self)

            # If sender_mech has no Projections left, raise exception
            if not any(any(projection for projection in input_state.path_afferents)
                       for input_state in sender_mech.input_states):
                raise SystemError("{} only receives Projections from other Processes or Mechanisms not"
                                  " in the current System ({})".format(sender_mech.name, self.name))

            # For all of the sender_mech's ERROR_SIGNALs and LEARNING_SIGNALs
            for output_state in sender_mech.output_states:

                # Add them to the learning_graph
                for projection in output_state.efferents:
                    receiver = projection.receiver.owner

                    if obj_mech_replaced:
                        ignore, senders = _get_learning_mechanisms(sample_mech, self)
                    else:
                        senders = [sender_mech]

                    for sender_mech in senders:
                        try:
                            # FIX: 2/10/18 IF sender_mech IS A REPLACED OBJ_MECH,
                            # FIX:         THEN SHOULD ADD THE LM THAT PROJECTS TO RECEIVER AS THE SENDER, NOT THE OBJ_MECH
                            self.learningGraph[receiver].add(sender_mech)
                        except KeyError:
                            self.learningGraph[receiver] = {sender_mech}

                        # Use toposort to test whether the added dependency produced a cycle (feedback loop)
                        # Do not include dependency (or receiver on sender) in learning_execution_graph for this Projection
                        #  and end this branch of the traversal if the receiver has already been encountered,
                        #  but do mark for initialization
                        # Notes:
                        # * This is because it is a feedback connection, which introduces a cycle into the learningGraph
                        #     that precludes use of toposort to determine order of execution;
                        #     however, the feedback projection will still be used during execution
                        #     so the sending mechanism should be designated as INITIALIZE_CYCLE
                        # * Check for receiver mechanism and not its tuple,
                        #     since the same mechanism can appear in more than one tuple (e.g., with different phases)
                        #     and would introduce a cycle irrespective of the tuple in which it appears in the learningGraph

                        if receiver in self.learning_execution_graph:
                        # if receiver in self.learning_execution_graph_mechs:
                            # Try assigning receiver as dependent of current mechanism and test toposort
                            try:
                                # If receiver already has dependencies in its set, add sender_mech to set
                                if self.learning_execution_graph[receiver]:
                                    self.learning_execution_graph[receiver].add(sender_mech)
                                # If receiver set is empty, assign sender_mech to set
                                else:
                                    self.learning_execution_graph[receiver] = {sender_mech}
                                # Use toposort to test whether the added dependency produced a cycle (feedback loop)
                                list(toposort(self.learning_execution_graph))
                            # If making receiver dependent on sender produced a cycle, remove from learningGraph
                            except ValueError:
                                self.learning_execution_graph[receiver].remove(sender_mech)
                                receiver.systems[self] = CYCLE
                                continue

                        else:
                            # Assign receiver as dependent on sender mechanism
                            try:
                                # FIX: THIS WILL ADD SENDER_MECH IF RECEIVER IS IN GRAPH BUT = set()
                                # FIX: DOES THAT SCREW UP ORIGINS?
                                self.learning_execution_graph[receiver].add(sender_mech)
                            except KeyError:
                                self.learning_execution_graph[receiver] = {sender_mech}

                        if not sender_mech.systems:
                            sender_mech.systems[self] = LEARNING

                    # Traverse list of mechanisms in process recursively
                    build_dependency_sets_by_traversing_projections(receiver, process)

        # Sort for consistency of output
        sorted_processes = sorted(self.processes, key=lambda process : process.name)

        # This assumes that the first Mechanism in process.learning_mechanisms is the last in the learning sequence
        # (i.e., that the list is being traversed "backwards")
        # However, it does not assume any meaningful order for the Processes (other than alphabetical).
        for process in sorted_processes:
            if process.learning and process._learning_enabled:
                build_dependency_sets_by_traversing_projections(process.learning_mechanisms[0], process)

        # FIX: USE TOPOSORT TO FIND, OR AT LEAST CONFIRM, TARGET MECHANISMS, WHICH SHOULD EQUAL COMPARATOR MECHANISMS
        self.learning_execution_list = toposort_flatten(self.learning_execution_graph, sort=False)
        # self.learning_execution_list = self._toposort_with_ordered_mechs(self.learning_execution_graph)

        # Construct learning_mechanisms and target_mechanisms MechanismLists

        self._learning_mechs = []
        self._target_mechs = []

        from psyneulink.components.projections.pathway.mappingprojection import MappingProjection
        for item in self.learning_execution_list:
            if isinstance(item, MappingProjection):
                continue

            # If a learning_rate has been specified for the system, assign that to all LearningMechanism
            #    for which a mechanism-specific learning_rate has NOT been assigned
            if (isinstance(item, LearningMechanism) and
                        self.learning_rate is not None and
                        item.function_object.learning_rate is None):
                item.function_object.learning_rate = self.learning_rate

            if not item in self._learning_mechs:
                self._learning_mechs.append(item)
            if isinstance(item, ObjectiveMechanism) and not item in self._target_mechs:
                self._target_mechs.append(item)
        self.learning_mechanisms = MechanismList(self, self._learning_mechs)
        self.target_mechanisms = MechanismList(self, self._target_mechs)

        # Instantiate TargetInputStates
        self._instantiate_target_inputs(context=context)

    def _instantiate_target_inputs(self, context=None):

        if self.learning and self.targets is None:
            # MODIFIED CW and KM 1/29/18: changed below from error to warning
            if not self.target_mechanisms:
                if self.verbosePref:
                    warnings.warn("WARNING: Learning has been specified for {} but it has no target_mechanisms. This "
                                  "is okay if the learning (e.g. Hebbian learning) does not need a target.".
                                  format(self.name))
                return
            # # MODIFIED 6/25/17 OLD:
            # raise SystemError("Learning has been specified for {} so its \'targets\' argument must also be specified".
            #                   format(self.name))
            # MODIFIED 6/25/17 NEW:
            # target arg was not specified in System's constructor,
            #    so use the value of the TARGET InputState for the TARGET Mechanism(s) as the default
            self.targets = [target.input_states[TARGET].value for target in self.target_mechanisms]
            if self.verbosePref:
                warnings.warn("Learning has been specified for {} but its \'targets\' argument was not specified;"
                              "default will be used ({})".format(self.name, self.targets))
            # MODIFIED 6/25/17 END
        # Create SystemInputState for each TARGET mechanism in target_mechanisms and
        #    assign MappingProjection from the SystemInputState to the ORIGIN mechanism


        if isinstance(self.targets, dict):
            for target_mech in self.target_mechanisms:

                # Skip if TARGET input state already has a projection from a SystemInputState in current system
                if any(self is projection.sender.owner for projection in target_mech.input_states[TARGET].path_afferents):
                    continue

                sample_mechanism = target_mech.input_states[SAMPLE].path_afferents[0].sender.owner
                TARGET_input_state = target_mech.input_states[TARGET]

                if len(self.targets[sample_mechanism]) != len(TARGET_input_state.instance_defaults.variable):
                            raise SystemError("Length {} of target ({}, {}) does not match the length ({}) of the target "
                                              "expected for its TARGET Mechanism {}".
                                               format(len(self.targets[sample_mechanism]),
                                                      sample_mechanism.name,
                                                      self.targets[sample_mechanism],
                                                      len(TARGET_input_state.instance_defaults.variable),
                                                      target_mech.name))

                system_target_input_state = SystemInputState(owner=self,
                                                        variable=TARGET_input_state.instance_defaults.variable,
                                                        prefs=self.prefs,
                                                        name="System Target for {}".format(target_mech.name),
                                                        context=context)
                self.target_input_states.append(system_target_input_state)

                # Add MappingProjection from system_target_input_state to TARGET mechanism's target inputState
                from psyneulink.components.projections.pathway.mappingprojection import MappingProjection
                MappingProjection(sender=system_target_input_state,
                        receiver=TARGET_input_state,
                        name=self.name+' Input Projection to '+TARGET_input_state.name)

        elif isinstance(self.targets, list):

            # more than one target
            if len(self.target_mechanisms) > 1:
                if len(self.targets) != len(self.target_mechanisms):
                    raise SystemError("Number of target specifications provided ({}) does not match number of target "
                                      "mechanisms ({}) in {}".format(len(self.targets),
                                                                     len(self.target_mechanisms),
                                                                     self.name))

            # only one target, verify that it is wrapped in an outer list
            elif len(self.target_mechanisms) == 1:
                if len(np.shape(self.targets)) < 2:
                    self.targets = [self.targets]




            # Create SystemInputState for each TARGET mechanism in target_mechanisms and
            #    assign MappingProjection from the SystemInputState
            #    to the TARGET mechanism's TARGET inputSate
            #    (i.e., from the SystemInputState to the ComparatorMechanism)
            for i, target_mech in zip(range(len(self.target_mechanisms)), self.target_mechanisms):

                # Create ProcessInputState for each target and assign to targetMechanism's target inputState
                target_mech_TARGET_input_state = target_mech.input_states[TARGET]

                # Check, for each TARGET mechanism, that the length of the corresponding item of targets matches the length
                #    of the TARGET (ComparatorMechanism) target inputState's instance_defaults.variable attribute
                if len(self.targets[i]) != len(target_mech_TARGET_input_state.instance_defaults.variable):
                    raise SystemError("Length of target ({}: {}) does not match the length ({}) of the target "
                                      "expected for its TARGET Mechanism {}".
                                      format(len(self.targets[i]),
                                             self.targets[i],
                                             len(target_mech_TARGET_input_state.instance_defaults.variable),
                                             target_mech.name))

                system_target_input_state = SystemInputState(
                    owner=self,
                    variable=target_mech_TARGET_input_state.instance_defaults.variable,
                    prefs=self.prefs,
                    name="System Target {}".format(i),
                    context=context)
                self.target_input_states.append(system_target_input_state)

                # Add MappingProjection from system_target_input_state to TARGET mechanism's target inputState
                from psyneulink.components.projections.pathway.mappingprojection import MappingProjection
                MappingProjection(sender=system_target_input_state,
                                  receiver=target_mech_TARGET_input_state,
                                  name=self.name + ' Input Projection to ' + target_mech_TARGET_input_state.name)

    def _assign_output_states(self):
        """Assign OutputStates for System (the values of which will comprise System.value)

        Assign the outputs of terminal Mechanisms in the graph to the System's output_values

        Note:
        * Current implementation simply assigns TERMINAL Mechanisms as OutputStates
        * This method is included so that sublcasses and/or future versions can override it to make custom assignments

        """
        for mech in self.terminal_mechanisms.mechanisms:
            self.output_states[mech.name] = mech.output_states

    def _instantiate_controller(self, control_mech_spec, context=None):

        if control_mech_spec is None:
            return

        # Warn for request to assign the ControlMechanism already assigned
        if control_mech_spec is self.controller and self.prefs.verbosePref:
            warnings.warn("{} has already been assigned as the {} for {}; assignment ignored".
                          format(control_mech_spec, CONTROLLER, self.name))
            return

        # An existing ControlMechanism is being assigned, possibly one declared in the System's constructor
        if isinstance(control_mech_spec, ControlMechanism):
            control_mech_spec.assign_as_controller(self, context=context)
            controller = control_mech_spec

        # A ControlMechanism class or subclass is being used to specify the controller
        elif inspect.isclass(control_mech_spec) and issubclass(control_mech_spec, ControlMechanism):
            # Instantiate controller from class specification using:
            #   monitored_output_states for System to specify its objective_mechanism (as list of OutputStates to be monitored)
            #   ControlSignals for System returned by _get_system_control_signals()
            controller = control_mech_spec(
                    system=self,
                    objective_mechanism=self._get_monitored_output_states_for_system(context=context),
                    control_signals=self._get_control_signals_for_system(self.control_signals_arg, context=context))

        else:
            raise SystemError("Specification for {} of {} ({}) is not ControlMechanism".
                              format(CONTROLLER, self.name, control_mech_spec))

        # Warn if current one is being replaced
        if self.controller and self.prefs.verbosePref:
            warnings.warn("The existing {} for {} ({}) is being replaced by {}".
                          format(CONTROLLER, self.name, self.controller.name, controller.name))

        # Make assignment (and assign controller's ControlSignals to self.control_signals)
        self._controller = controller
        # if self.control_signals is None:
        #     self.control_signals = controller.control_signals
        # else:
        #     self.control_signals.append(controller.control_signals)

        # Add controller's ObjectiveMechanism to the System's execution_list and execution_graph
        self.execution_list.append(self.controller.objective_mechanism)
        self.execution_graph[self.controller.objective_mechanism] = set(self.execution_list[:-1])

        # Check whether controller has input, and if not then disable
        has_input_states = isinstance(self.controller.input_states, ContentAddressableList)

        if not has_input_states:
            # If controller was enabled (and verbose is set), warn that it has been disabled
            if self.enable_controller and self.prefs.verbosePref:
                print("{} for {} has no input_states, so controller will be disabled".
                      format(self.controller.name, self.name))
            self.enable_controller = False

        # Compare _phaseSpecMax with controller's phaseSpec, and assign default if it is not specified
        try:
            # Get phaseSpec from controller
            self._phaseSpecMax = max(self._phaseSpecMax, self.controller.phaseSpec)
        except (AttributeError, TypeError):
            # Controller phaseSpec not specified
            try:
                # Assign System specification of Controller phaseSpec if provided
                self.controller.phaseSpec = self.paramsCurrent[CONROLLER_PHASE_SPEC]
                self._phaseSpecMax = max(self._phaseSpecMax, self.controller.phaseSpec)
            except:
                # No System specification, so use System max as default
                self.controller.phaseSpec = self._phaseSpecMax

    def _get_monitored_output_states_for_system(self, controller=None, context=None):
        """
        Parse a list of OutputState specifications for System, controller, Mechanisms and/or their OutputStates:
            - if specification in output_state is None:
                 do NOT monitor this state (this overrides any other specifications)
            - if an OutputState is specified in *any* MONITOR_FOR_CONTROL, monitor it (this overrides any other specs)
            - if a Mechanism is terminal and/or specified in the System or `controller <Systsem_Base.controller>`:
                if MonitoredOutputStatesOptions is PRIMARY_OUTPUT_STATES:  monitor only its primary (first) OutputState
                if MonitoredOutputStatesOptions is ALL_OUTPUT_STATES:  monitor all of its OutputStates
            Note: precedence is given to MonitoredOutputStatesOptions specification in Mechanism > controller > System

        Notes:
        * MonitoredOutputStatesOption is an AutoNumbered Enum declared in ControlMechanism
            - it specifies options for assigning OutputStates of TERMINAL Mechanisms in the System
                to controller.monitored_output_states;  the options are:
                + PRIMARY_OUTPUT_STATES: assign only the `primary OutputState <OutputState_Primary>` for each
                  TERMINAL Mechanism
                + ALL_OUTPUT_STATES: assign all of the outputStates of each terminal Mechanism
            - precedence is given to MonitoredOutputStatesOptions specification in Mechanism > controller > System
        * controller.monitored_output_states is a list, each item of which is an OutputState from which a Projection
            will be instantiated to a corresponding InputState of the ControlMechanism
        * controller.input_states is the usual ordered dict of states,
            each of which receives a Projection from a corresponding OutputState in controller.monitored_output_states

        Returns list of MonitoredOutputStateTuples: (OutputState, weight, exponent, matrix)

        """
        # PARSE SPECS

        # Get OutputStates already being -- or specified to be -- monitored by controller
        if controller is not None and not inspect.isclass(controller):
            try:
                # Get from monitored_output_states attribute if controller is already implemented
                monitored_output_states = controller.monitored_output_states.copy() or []
                # Convert them to MonitoredOutputStateTuple specifications (for treatment below)
                monitored_output_state_specs = []
                for monitored_output_state, input_state in zip(monitored_output_states,
                                                               controller.objective_mechanism.input_states):
                    projection = input_state.path_afferents[0]
                    if not projection.sender is monitored_output_state:
                        raise SystemError("PROGRAM ERROR: Problem identifying projection ({}) for "
                                          "monitored_output_state ({}) specified for {} ({}) assigned to {}".
                                          format(projection.name,
                                                 monitored_output_state.name,
                                                 ControlMechanism.__name__,
                                                 controller.name,
                                                 self.name))
                    monitored_output_state_specs.append(MonitoredOutputStateTuple(monitored_output_state,
                                                                                  projection.weight,
                                                                                  projection.exponent,
                                                                                  projection.matrix))

                controller_specs = monitored_output_state_specs
            except AttributeError:
                # If controller has no monitored_output_states attribute, it has not yet been fully instantiated
                #    (i.e., the call to this method is part of its instantiation by a System)
                #    so, get specification from the **object_mechanism** argument
                if isinstance(controller.objective_mechanism, list):
                    # **objective_mechanism** argument was specified as a list
                    controller_specs = controller.objective_mechanism.copy() or []
                elif isinstance(controller.objective_mechanism, ObjectiveMechanism):
                    # **objective_mechanism** argument was specified as an ObjectiveMechanism, which has presumably
                    # already been instantiated, so use its monitored_output_states attribute
                    controller_specs = controller.objective_mechanism.monitored_output_states
        else:
            controller_specs = []

        # Get system's MONITOR_FOR_CONTROL specifications (specified in paramClassDefaults, so must be there)
        system_specs = self.monitor_for_control.copy()

        # If controller_specs has a MonitoredOutputStatesOption specification, remove any such spec from system specs
        if controller_specs:
            if (any(isinstance(item, MonitoredOutputStatesOption) for item in controller_specs)):
                option_item = next((item for item in system_specs if isinstance(item,MonitoredOutputStatesOption)),None)
                if option_item is not None:
                    del system_specs[option_item]
            for item in controller_specs:
                if item in system_specs:
                    del system_specs[system_specs.index(item)]

        # Combine controller and system specs
        # If there are none, assign PRIMARY_OUTPUT_STATES as default
        all_specs = controller_specs + system_specs or [MonitoredOutputStatesOption.PRIMARY_OUTPUT_STATES]

        # Convert references to Mechanisms and/or OutputStates in all_specs to MonitoredOutputStateTuples;
        # Each spec to be converted should be one of the following:
        #    - a MonitoredOutputStatesOption (parsed below);
        #    - a MonitoredOutputStatesTuple (returned by _get_monitored_states_for_system when
        #          specs were initially processed by the System to parse its *monitor_for_control* argument;
        #    - a specification for an existing Mechanism or OutputStates from the *monitor_for_control* arg of System.
        all_specs_extracted_from_tuples=[]
        all_specs_parsed=[]
        for i, spec in enumerate(all_specs):

            # Leave MonitoredOutputStatesOption and MonitoredOutputStatesTuple spec in place;
            #    these are parsed later on
            if isinstance(spec, MonitoredOutputStatesOption):
                all_specs_extracted_from_tuples.append(spec)
                all_specs_parsed.append(spec)
                continue
            if isinstance(spec, MonitoredOutputStateTuple):
                all_specs_extracted_from_tuples.append(spec.output_state)
                all_specs_parsed.append(spec)
                continue

            # spec is from *monitor_for_control* arg, so convert/parse into MonitoredOutputStateTuple(s)
            # Note:  assign parsed spec(s) to a list, as there may be more than one (that will be added to all_specs)
            monitored_output_state_tuples = []

            weight=DEFAULT_MONITORED_STATE_WEIGHT
            exponent=DEFAULT_MONITORED_STATE_EXPONENT
            matrix=DEFAULT_MONITORED_STATE_MATRIX

            # spec is a tuple
            # - put OutputState(s) in spec
            # - assign any weight, exponent, and/or matrix specified
            if isinstance(spec, tuple):
                # 2-item tuple (<OutputState(s) name(s)>, <Mechanism>)
                if len(spec) == 2:
                    # FIX: DO ERROR CHECK ON THE FOLLOWING / ALLOW LIST OF STATES
                    spec = spec[1].output_states[spec[0]]
                # 3-item tuple (<OutputState(s) spec>, weight, exponent)
                elif len(spec) == 3:
                    spec, weight, exponent = spec
                # 4-item tuple (<OutputState(s) spec>, weight, exponent, matrix)
                elif len(spec) == 4:
                    spec, weight, exponent, matrix = spec

            if not isinstance(spec, list):
                spec_list = [spec]

            for spec in spec_list:
                # spec is an OutputState or Mechanism
                if isinstance(spec, (OutputState, Mechanism)):
                    # spec is an OutputState, so use it
                    if isinstance(spec, OutputState):
                        output_states = [spec]
                    # spec is Mechanism, so use the State's owner, and get the relevant OutputState(s)
                    elif isinstance(spec, Mechanism):
                        if (MONITOR_FOR_CONTROL in spec.params
                            and spec.params[MONITOR_FOR_CONTROL] is MonitoredOutputStatesOption.ALL_OUTPUT_STATES):
                            output_states = spec.output_states
                        else:
                            output_states = [spec.output_state]
                    for output_state in output_states:
                        monitored_output_state_tuples.extend(
                                [MonitoredOutputStateTuple(output_state=output_state,
                                                           weight=weight,
                                                           exponent=exponent,
                                                           matrix=matrix)])
                # spec is a string
                elif isinstance(spec, str):
                    # Search System for Mechanisms with OutputStates with the string as their name
                    for mech in self.mechanisms:
                        for output_state in mech.output_states:
                            if output_state.name is spec:
                                monitored_output_state_tuples.extend(
                                        [MonitoredOutputStateTuple(output_state=output_state,
                                                                   weight=weight,
                                                                   exponent=exponent,
                                                                   matrix=matrix)])

                else:
                    raise SystemError("Specification of item in \'{}\' arg in constructor for {} ({}) "
                                      "is not a recognized specification for an {}".
                                      format(MONITOR_FOR_CONTROL, self.name, spec, OutputState.__name__))

                all_specs_parsed.extend(monitored_output_state_tuples)
                all_specs_extracted_from_tuples.extend([item.output_state for item in monitored_output_state_tuples])

        all_specs = all_specs_parsed

        try:
            all (isinstance(item, (OutputState, MonitoredOutputStatesOption))
                 for item in all_specs_extracted_from_tuples)
        except:
            raise SystemError("PROGRAM ERROR: Fail to parse items of \'{}\' arg ({}) in constructor for {}".
                              format(MONITOR_FOR_CONTROL, self.name, spec, OutputState.__name__))

        # Get MonitoredOutputStatesOptions if specified for controller or System, and make sure there is only one:
        option_specs = [item for item in all_specs_extracted_from_tuples
                        if isinstance(item, MonitoredOutputStatesOption)]
        if not option_specs:
            ctlr_or_sys_option_spec = None
        elif len(option_specs) == 1:
            ctlr_or_sys_option_spec = option_specs[0]
        else:
            raise SystemError("PROGRAM ERROR: More than one MonitoredOutputStatesOption specified "
                              "for OutputStates to be monitored in {}: {}".
                           format(self.name, option_specs))

        # Get MONITOR_FOR_CONTROL specifications for each Mechanism and OutputState in the System
        # Assign OutputStates to monitored_output_states
        monitored_output_states = []

        # Notes:
        # * Use all_specs to accumulate specs from all mechanisms and their outputStates
        #     (for use in generating exponents and weights below)
        # * Use local_specs to combine *only current* Mechanism's specs with those from controller and system specs;
        #     this allows the specs for each Mechanism and its OutputStates to be evaluated independently of any others
        controller_and_system_specs = all_specs_extracted_from_tuples.copy()

        for mech in self.mechanisms:

            # For each Mechanism:
            # - add its specifications to all_specs (for use below in generating exponents and weights)
            # - extract references to Mechanisms and outputStates from any tuples, and add specs to local_specs
            # - assign MonitoredOutputStatesOptions (if any) to option_spec, (overrides one from controller or system)
            # - use local_specs (which now has this Mechanism's specs with those from controller and system specs)
            #     to assign outputStates to monitored_output_states

            local_specs = controller_and_system_specs.copy()
            option_spec = ctlr_or_sys_option_spec

            # PARSE MECHANISM'S SPECS

            # Get MONITOR_FOR_CONTROL specification from Mechanism
            try:
                mech_specs = mech.paramsCurrent[MONITOR_FOR_CONTROL]

                if mech_specs is NotImplemented:
                    raise AttributeError

                # Setting MONITOR_FOR_CONTROL to None specifies Mechanism's OutputState(s) should NOT be monitored
                if mech_specs is None:
                    raise ValueError

            # Mechanism's MONITOR_FOR_CONTROL is absent or NotImplemented, so proceed to parse OutputState(s) specs
            except (KeyError, AttributeError):
                pass

            # Mechanism's MONITOR_FOR_CONTROL is set to None, so do NOT monitor any of its outputStates
            except ValueError:
                continue

            # Parse specs in Mechanism's MONITOR_FOR_CONTROL
            else:

                # Add mech_specs to all_specs
                all_specs.extend(mech_specs)

                # Extract refs from tuples and add to local_specs
                for item in mech_specs:
                    if isinstance(item, tuple):
                        local_specs.append(item[OUTPUT_STATE_INDEX])
                        continue
                    local_specs.append(item)

                # Get MonitoredOutputStatesOptions if specified for Mechanism, and make sure there is only one:
                #    if there is one, use it in place of any specified for controller or system
                option_specs = [item for item in mech_specs if isinstance(item, MonitoredOutputStatesOption)]
                if not option_specs:
                    option_spec = ctlr_or_sys_option_spec
                elif option_specs and len(option_specs) == 1:
                    option_spec = option_specs[0]
                else:
                    raise SystemError("PROGRAM ERROR: More than one MonitoredOutputStatesOption specified in {}: {}".
                                   format(mech.name, option_specs))

            # PARSE OutputState'S SPECS

            for output_state in mech.output_states:

                # Get MONITOR_FOR_CONTROL specification from OutputState
                try:
                    output_state_specs = output_state.paramsCurrent[MONITOR_FOR_CONTROL]
                    if output_state_specs is NotImplemented:
                        raise AttributeError

                    # Setting MONITOR_FOR_CONTROL to None specifies OutputState should NOT be monitored
                    if output_state_specs is None:
                        raise ValueError

                # OutputState's MONITOR_FOR_CONTROL is absent or NotImplemented, so ignore
                except (KeyError, AttributeError):
                    pass

                # OutputState's MONITOR_FOR_CONTROL is set to None, so do NOT monitor it
                except ValueError:
                    continue

                # Parse specs in OutputState's MONITOR_FOR_CONTROL
                else:

                    # Note: no need to look for MonitoredOutputStatesOption as it has no meaning
                    #       as a specification for an OutputState

                    # Add OutputState specs to all_specs and local_specs
                    all_specs.extend(output_state_specs)

                    # Extract refs from tuples and add to local_specs
                    for item in output_state_specs:
                        if isinstance(item, tuple):
                            local_specs.append(item[OUTPUT_STATE_INDEX])
                            continue
                        local_specs.append(item)

            # Ignore MonitoredOutputStatesOption if any outputStates are explicitly specified for the Mechanism
            for output_state in mech.output_states:
                if (output_state in local_specs or output_state.name in local_specs):
                    option_spec = None


            # ASSIGN SPECIFIED OUTPUT STATES FOR MECHANISM TO monitored_output_states

            for output_state in mech.output_states:

                # If OutputState is named or referenced anywhere, include it
                if (output_state in local_specs or output_state.name in local_specs):
                    monitored_output_states.append(output_state)
                    continue

    # FIX: NEED TO DEAL WITH SITUATION IN WHICH MonitoredOutputStatesOptions IS SPECIFIED, BUT MECHANISM IS NEITHER IN
    # THE LIST NOR IS IT A TERMINAL MECHANISM

                # If:
                #   Mechanism is named or referenced in any specification
                #   or a MonitoredOutputStatesOptions value is in local_specs (i.e., was specified for a Mechanism)
                #   or it is a terminal Mechanism
                elif (mech.name in local_specs or mech in local_specs or
                              any(isinstance(spec, MonitoredOutputStatesOption) for spec in local_specs) or
                              mech in self.terminal_mechanisms.mechanisms):
                    #
                    if (not (mech.name in local_specs or mech in local_specs) and
                            not mech in self.terminal_mechanisms.mechanisms):
                        continue

                    # If MonitoredOutputStatesOption is PRIMARY_OUTPUT_STATES and OutputState is primary, include it
                    if option_spec is MonitoredOutputStatesOption.PRIMARY_OUTPUT_STATES:
                        if output_state is mech.output_state:
                            monitored_output_states.append(output_state)
                            continue
                    # If MonitoredOutputStatesOption is ALL_OUTPUT_STATES, include it
                    elif option_spec is MonitoredOutputStatesOption.ALL_OUTPUT_STATES:
                        monitored_output_states.append(output_state)
                    elif mech.name in local_specs or mech in local_specs:
                        if output_state is mech.output_state:
                            monitored_output_states.append(output_state)
                            continue
                    elif option_spec is None:
                        continue
                    else:
                        raise SystemError("PROGRAM ERROR: unrecognized specification of MONITOR_FOR_CONTROL for "
                                       "{0} of {1}".
                                       format(output_state.name, mech.name))


        # ASSIGN EXPONENTS, WEIGHTS and MATRICES

        # Get and assign specification of weights, exponents and matrices
        #    for Mechanisms or OutputStates specified in tuples
        output_state_tuples = [MonitoredOutputStateTuple(output_state=item, weight=None, exponent=None, matrix=None)
                               for item in monitored_output_states]
        for spec in all_specs:
            if isinstance(spec, MonitoredOutputStateTuple):
                object_spec = spec.output_state
                # For each OutputState in monitored_output_states
                for i, output_state_tuple in enumerate(output_state_tuples):
                    output_state = output_state_tuple.output_state
                    # If either that OutputState or its owner is the object specified in the tuple
                    if (output_state is object_spec
                        or output_state.name is object_spec
                        or output_state.owner is object_spec):
                        # Assign the weight, exponent and matrix specified in the spec to the output_state_tuple
                        # (can't just assign spec, as its output_state entry may be an unparsed string rather than
                        #  an actual OutputState)
                        output_state_tuples[i] = MonitoredOutputStateTuple(output_state=output_state,
                                                                           weight=spec.weight,
                                                                           exponent=spec.exponent,
                                                                           matrix=spec.matrix)
        return output_state_tuples

    def _validate_monitored_states_in_system(self, monitored_states, context=None):
        for spec in monitored_states:
            # if not any((spec is mech.name or spec in mech.output_states.names)
            if not any((spec in {mech, mech.name} or spec in mech.output_states or spec in mech.output_states.names)
                       for mech in self.mechanisms):
                raise SystemError("Specification of {} arg for {} appears to be a list of "
                                            "Mechanisms and/or OutputStates to be monitored, but one "
                                            "of them ({}) is in a different System".
                                            format(OBJECTIVE_MECHANISM, self.name, spec))

    def _get_control_signals_for_system(self, control_signals=None, context=None):
        """Generate and return a list of control_signal_specs for System

        Generate list from:
           ControlSignal specifications passed in from the **control_signals** argument.
           ParameterStates of the System's Mechanisms that have been assigned ControlProjections with deferred_init();
               Note: this includes any for which a ControlSignal rather than a ControlProjection
                     was used to specify control for a parameter (e.g., in a 2-item tuple specification for the
                     parameter); the initialization of the ControlProjection and, if specified, the ControlSignal
                     are completed in the call to _instantiate_control_signal() by the ControlMechanism.
        """
        control_signal_specs = control_signals or []
        for mech in self.mechanisms:
            for parameter_state in mech._parameter_states:
                for projection in parameter_state.mod_afferents:
                    # If Projection was deferred for init, instantiate its ControlSignal and then initialize it
                    if projection.init_status is InitStatus.DEFERRED_INITIALIZATION:
                        proj_control_signal_specs = projection.control_signal_params or {}
                        proj_control_signal_specs.update({PROJECTIONS: [projection]})
                        control_signal_specs.append(proj_control_signal_specs)
        return control_signal_specs

    def _validate_control_signals(self, control_signals, context=None):
        if control_signals:
            for control_signal in control_signals:
                for control_projection in control_signal.efferents:
                    if not any(control_projection.receiver in mech.parameter_states for mech in self.mechanisms):
                        raise SystemError("A parameter controlled by a ControlSignal of a controller "
                                          "being assigned to {} is not in that System".format(self.name))

    def initialize(self):
        """Assign `initial_values <System.initialize>` to mechanisms designated as `INITIALIZE_CYCLE` \and
        contained in recurrent_init_mechanisms.
        """
        # FIX:  INITIALIZE PROCESS INPUT??
        # FIX: CHECK THAT ALL MECHANISMS ARE INITIALIZED FOR WHICH mech.system[SELF]==INITIALIZE
        # FIX: ADD OPTION THAT IMPLEMENTS/ENFORCES INITIALIZATION
        # FIX: ADD SOFT_CLAMP AND HARD_CLAMP OPTIONS
        # FIX: ONLY ASSIGN ONES THAT RECEIVE PROJECTIONS
        for mech, value in self.initial_values.items():
            mech.initialize(value)

    def execute(self,
                input=None,
                target=None,
                execution_id=None,
                termination_processing=None,
                termination_learning=None,
                context=None):
        """Execute mechanisms in System at specified :ref:`phases <System_Execution_Phase>` in order \
        specified by the :py:data:`execution_graph <System.execution_graph>` attribute.

        Assign items of input to `ORIGIN` mechanisms

        Execute any learning components specified at the appropriate phase.

        Execute controller after all mechanisms have been executed (after each numPhases)

        .. Execution:
            - the input arg in System.execute() or run() is provided as input to ORIGIN mechanisms (and
              System.input);
                As with a process, `ORIGIN` Mechanisms will receive their input only once (first execution)
                    unless clamp_input (or SOFT_CLAMP or HARD_CLAMP) are specified, in which case they will continue to
            - execute() calls Mechanism.execute() for each Mechanism in its execute_graph in sequence
            - outputs of `TERMINAL` Mechanisms are assigned as System.ouputValue
            - System.controller is executed after execution of all Mechanisms in the System
            - notes:
                * the same Mechanism can be listed more than once in a System, inducing recurrent processing

        Arguments
        ---------
        input : list or ndarray
            a list or array of input value arrays, one for each `ORIGIN` Mechanism in the System.

        termination_processing : Dict[TimeScale: Condition]
            a dictionary containing `Condition`\\ s that signal the end of the associated `TimeScale` within the :ref:`processing
            phase of execution <System_Execution_Processing>`

        termination_learning : Dict[TimeScale: Condition]
            a dictionary containing `Condition`\\ s that signal the end of the associated `TimeScale` within the :ref:`learning
            phase of execution <System_Execution_Learning>`

            .. context : str

        Returns
        -------
        output values of System : 3d ndarray
            Each item is a 2d array that contains arrays for each OutputState.value of each `TERMINAL` Mechanism

        """
        if self.scheduler_processing is None:
            self.scheduler_processing = Scheduler(system=self)

        if self.scheduler_learning is None:
            self.scheduler_learning = Scheduler(graph=self.learning_execution_graph)

        if not context: # cxt-test
            context = EXECUTING + " " + SYSTEM + " " + self.name # cxt-done
            self.context.status = ContextStatus.EXECUTION
            self.context.string = EXECUTING + " " + SYSTEM + " " + self.name
            self.execution_status = ExecutionStatus.EXECUTING

        # Update execution_id for self and all mechanisms in graph (including learning) and controller
        from psyneulink.globals.environment import _get_unique_id
        self._execution_id = execution_id or _get_unique_id()
        # FIX: GO THROUGH LEARNING GRAPH HERE AND ASSIGN EXECUTION TOKENS FOR ALL MECHANISMS IN IT
        # self.learning_execution_list
        for mech in self.execution_graph:
            mech._execution_id = self._execution_id
        for learning_mech in self.learning_execution_list:
            learning_mech._execution_id = self._execution_id
        if self.controller is not None:
            self.controller._execution_id = self._execution_id
            if self.enable_controller and self.controller.input_states:
                for state in self.controller.input_states:
                    for projection in state.all_afferents:
                        projection.sender.owner._execution_id = self._execution_id

        self._report_system_output = self.prefs.reportOutputPref and context and (c in context for c in {EXECUTING,
                                                                                                         LEARNING}) # cxt-test

        if self._report_system_output:
            self._report_process_output = any(process.reportOutputPref for process in self.processes)

        # FIX: MOVE TO RUN??
        #region ASSIGN INPUTS TO SystemInputStates
        #    that will be used as the input to the MappingProjection to each ORIGIN mechanism
        num_origin_mechs = len(list(self.origin_mechanisms))

        if input is None:
            if (self.prefs.verbosePref and
                    not (not context or COMPONENT_INIT in context)): # cxt-test
                print("- No input provided;  default will be used: {0}")
            input = np.zeros_like(self.instance_defaults.variable)
            for i in range(num_origin_mechs):
                input[i] = self.origin_mechanisms[i].instance_defaults.variable

        else:
            num_inputs = len(input)
            # Check if input items are of different lengths (indicated by dtype == np.dtype('O'))
            if num_inputs != num_origin_mechs:
                num_inputs = np.size(input)
               # Check that number of inputs matches number of ORIGIN mechanisms
                if isinstance(input, np.ndarray) and input.dtype is np.dtype('O') and num_inputs == num_origin_mechs:
                    pass
                else:
                    raise SystemError("Number of items in input ({0}) to {1} does not match "
                                      "its number of origin Mechanisms ({2})".
                                      format(num_inputs, self.name,  num_origin_mechs ))

            # Get SystemInputState that projects to each ORIGIN mechanism and assign input to it
            for origin_mech in self.origin_mechanisms:
                # For each inputState of the ORIGIN mechanism

                for j in range(len(origin_mech.input_states)):
                   # Get the input from each projection to that inputState (from the corresponding SystemInputState)
                    system_input_state = next((projection.sender
                                               for projection in origin_mech.input_states[j].path_afferents
                                               if isinstance(projection.sender, SystemInputState)), None)

                    if system_input_state:
                        if isinstance(input, dict):
                            system_input_state.value = input[origin_mech][j]

                        else:
                            system_input_state.value = input[j]
                    else:
                        logger.warning("Failed to find expected SystemInputState "
                                       "for {} at input state number ({}), ({})".
                              format(origin_mech.name, j+1, origin_mech.input_states[j]))
                        # raise SystemError("Failed to find expected SystemInputState for {}".format(origin_mech.name))

        self.input = input
        if termination_processing is not None:
            self.termination_processing = termination_processing
        if termination_learning is not None:
            self.termination_learning = termination_learning
        #endregion

        if self._report_system_output:
            self._report_system_initiation()


        #region EXECUTE MECHANISMS

        # TEST PRINT:
        # for i in range(len(self.execution_list)):
        #     print(self.execution_list[i][0].name)
        # sorted_list = list(object_item[0].name for object_item in self.execution_list)

        # Execute system without learning on projections (that will be taken care of in _execute_learning()
        self._execute_processing(context=context)
        #endregion

        # region EXECUTE LEARNING FOR EACH PROCESS

        # Don't execute learning for simulation runs
<<<<<<< HEAD
        if not CONTROL_SIMULATION in context and self.learning:
=======
        if not EVC_SIMULATION in context and self.learning: # cxt-test
            # self.context.status &= ~ContextStatus.EXECUTION
            self.context.status |= ContextStatus.LEARNING
            self.context.string = self.context.string.replace(EXECUTING, LEARNING + ' ')

>>>>>>> 4c132552
            self._execute_learning(context=context.replace(EXECUTING, LEARNING + ' '))

            self.context.status &= ~ContextStatus.LEARNING
            # self.context.status |= ContextStatus.EXECUTION
            self.context.string = self.context.string.replace(LEARNING, EXECUTING)
        # endregion


        #region EXECUTE CONTROLLER
# FIX: 1) RETRY APPENDING TO EXECUTE LIST AND COMPARING TO THIS VERSION
# FIX: 2) REASSIGN INPUT TO SYSTEM FROM ONE DESIGNATED FOR EVC SIMULUS (E.G., StimulusPrediction)

        # Only call controller if this is not a controller simulation run (to avoid infinite recursion)
<<<<<<< HEAD
        if not CONTROL_SIMULATION in context and self.enable_controller:
=======
        if not EVC_SIMULATION in context and self.enable_controller: # cxt-test
>>>>>>> 4c132552
            try:
                self.controller.execute(
                    runtime_params=None,
                    context=context
                )
                if self._report_system_output:
                    print("{0}: {1} executed".format(self.name, self.controller.name))

            except AttributeError as error_msg:
                if not 'INIT' in context: # cxt-test
                    raise SystemError("PROGRAM ERROR: Problem executing controller ({}) for {}: unidentified "
                                      "attribute (\'{}\') encountered for it or one of the methods it calls."
                                      .format(self.controller.name, self.name, error_msg.args[0]))
        #endregion

        # Report completion of system execution and value of designated outputs
        if self._report_system_output:
            self._report_system_completion()

        return self.terminal_mechanisms.outputStateValues

    def _execute_processing(self, context=None):
        # Execute each Mechanism in self.execution_list, in the order listed during its phase
        # Only update Mechanism on time_step(s) determined by its phaseSpec (specified in Mechanism's Process entry)
        # FIX: NEED TO IMPLEMENT FRACTIONAL UPDATES (IN Mechanism.update())
        # FIX:    FOR phaseSpec VALUES THAT HAVE A DECIMAL COMPONENT
        if self.scheduler_processing is None:
            raise SystemError('System.py:_execute_processing - {0}\'s scheduler is None, '
                              'must be initialized before execution'.format(self.name))
        logger.debug('{0}.scheduler processing termination conditions: {1}'.format(self, self.termination_processing))
        for next_execution_set in self.scheduler_processing.run(termination_conds=self.termination_processing):
            logger.debug('Running next_execution_set {0}'.format(next_execution_set))
            i = 0
            for mechanism in next_execution_set:
                logger.debug('\tRunning Mechanism {0}'.format(mechanism))
                for p in self.processes:
                    try:
                        rt_params = p.runtime_params_dict[mechanism]
                    except:
                        rt_params = None

                processes = list(mechanism.processes.keys())
                process_keys_sorted = sorted(processes, key=lambda i : processes[processes.index(i)].name)
                process_names = list(p.name for p in process_keys_sorted)

                context + "| Mechanism: " + mechanism.name + " [in processes: " + str(process_names) + "]" #
                mechanism.context.string = context # cxt-push ?

                mechanism.execute(runtime_params=rt_params, context=context) # cxt-pass


                if self._report_system_output and  self._report_process_output:

                    # REPORT COMPLETION OF PROCESS IF ORIGIN:
                    # Report initiation of process(es) for which mechanism is an ORIGIN
                    # Sort for consistency of reporting:
                    processes = list(mechanism.processes.keys())
                    process_keys_sorted = sorted(processes, key=lambda i : processes[processes.index(i)].name)
                    for process in process_keys_sorted:
                        if mechanism.processes[process] in {ORIGIN, SINGLETON} and process.reportOutputPref:
                            process._report_process_initiation(input=mechanism.input_values[0])

                    # REPORT COMPLETION OF PROCESS IF TERMINAL:
                    # Report completion of process(es) for which mechanism is a TERMINAL
                    # Sort for consistency of reporting:
                    processes = list(mechanism.processes.keys())
                    process_keys_sorted = sorted(processes, key=lambda i : processes[processes.index(i)].name)
                    for process in process_keys_sorted:
                        if process.learning and process._learning_enabled:
                            continue
                        if mechanism.processes[process] == TERMINAL and process.reportOutputPref:
                            process._report_process_completion()

            if i == 0:
                # Zero input to first mechanism after first run (in case it is repeated in the pathway)
                # IMPLEMENTATION NOTE:  in future version, add option to allow Process to continue to provide input
                # FIX: USE clamp_input OPTION HERE, AND ADD HARD_CLAMP AND SOFT_CLAMP
                pass
            i += 1

    def _execute_learning(self, context=None):
        # Execute each LearningMechanism as well as LearningProjections in self.learning_execution_list

        # FIRST, if targets were specified as a function, call the function now
        #    (i.e., after execution of the pathways, but before learning)
        # Note:  this accomodates functions that predicate the target on the outcome of processing
        #        (e.g., for rewards in reinforcement learning)
        from psyneulink.components.mechanisms.adaptive.learning.learningmechanism import LearningMechanism

        # if isinstance(self.targets, function_type):
        #     self.current_targets = self.targets()
        #     for i in range(len(self.target_mechanisms)):
        #         self.target_input_states[i].value = self.current_targets[i]
        if isinstance(self.targets, dict):
            for i in range(len(self.target_mechanisms)):

                terminal_mechanism = self.target_mechanisms[i].input_states[SAMPLE].path_afferents[0].sender.owner
                target_value = self.current_targets[terminal_mechanism]

                if callable(target_value):
                    self.target_input_states[i].value = target_value()
                else:
                    self.target_input_states[i].value = target_value

        elif isinstance(self.targets, (list, np.ndarray)):
            for i in range(len(self.target_mechanisms)):
                self.target_input_states[i].value = self.current_targets[i]
        # NEXT, execute all components involved in learning
        if self.scheduler_learning is None:
            raise SystemError('System.py:_execute_learning - {0}\'s scheduler is None, '
                              'must be initialized before execution'.format(self.name))
        logger.debug('{0}.scheduler learning termination conditions: {1}'.format(self, self.termination_learning))
        for next_execution_set in self.scheduler_learning.run(termination_conds=self.termination_learning):
            logger.debug('Running next_execution_set {0}'.format(next_execution_set))
            for component in next_execution_set:
                logger.debug('\tRunning component {0}'.format(component))

                from psyneulink.components.projections.pathway.mappingprojection import MappingProjection
                if isinstance(component, MappingProjection):
                    continue

                params = None

                component_type = component.componentType

                processes = list(component.processes.keys())

                # Sort for consistency of reporting:
                process_keys_sorted = sorted(processes, key=lambda i : processes[processes.index(i)].name)
                process_names = list(p.name for p in process_keys_sorted)

                context_str = str("{} | {}: {} [in processes: {}]".
                                  format(context,
                                         component_type,
                                         component.name,
                                         re.sub(r'[\[,\],\n]','',str(process_names)))) # cxt-set cxt-push cxt-pass

                # MODIFIED 3/18/18 NEW:
                component.context.status &= ~ContextStatus.EXECUTION
                component.context.status |= ContextStatus.LEARNING
                component.context.string = context_str
                # MODIFIED 3/18/18 END

                # Note:  DON'T include input arg, as that will be resolved by mechanism from its sender projections
                component.execute(runtime_params=params, context=context_str)
                # # TEST PRINT:
                # print ("EXECUTING LEARNING UPDATES: ", component.name)

                # MODIFIED 3/18/18 NEW:
                component.context.status &= ~ContextStatus.LEARNING
                component.context.status |= ContextStatus.EXECUTION
                # MODIFIED 3/18/18 END


        # THEN update all MappingProjections
        for next_execution_set in self.scheduler_learning.run(termination_conds=self.termination_learning):
            logger.debug('Running next_execution_set {0}'.format(next_execution_set))
            for component in next_execution_set:
                logger.debug('\tRunning component {0}'.format(component))

                if isinstance(component, (LearningMechanism, ObjectiveMechanism)):
                    continue
                if not isinstance(component, MappingProjection):
                    raise SystemError("PROGRAM ERROR:  Attempted learning on non-MappingProjection")

                component_type = "mappingProjection"
                processes = list(component.sender.owner.processes.keys())


                # Sort for consistency of reporting:
                process_keys_sorted = sorted(processes, key=lambda i : processes[processes.index(i)].name)
                process_names = list(p.name for p in process_keys_sorted)

                context_str = str("{} | {}: {} [in processes: {}]".
                                  format(context,
                                         component_type,
                                         component.name,
                                         re.sub(r'[\[,\],\n]','',str(process_names)))) # cxt-set cxt-push cxt-pass
                # MODIFIED 3/18/18 NEW:
                component.context.status &= ~ContextStatus.EXECUTION
                component.context.status |= ContextStatus.LEARNING
                component.context.string = context_str
                # MODIFIED 3/18/18 END

                component._parameter_states[MATRIX].update(context=context_str)

                # MODIFIED 3/18/18 NEW:
                component.context.status &= ~ContextStatus.LEARNING
                component.context.status |= ContextStatus.EXECUTION
                # MODIFIED 3/18/18 END

                # TEST PRINT:
                # print ("EXECUTING WEIGHT UPDATES: ", component.name)

        # FINALLY report outputs
        if self._report_system_output and self._report_process_output:
            # Report learning for target_mechanisms (and the processes to which they belong)
            # Sort for consistency of reporting:
            print("\n\'{}' learning completed:".format(self.name))

            for target_mech in self.target_mechanisms:
                processes = list(target_mech.processes.keys())
                process_keys_sorted = sorted(processes, key=lambda i : processes[processes.index(i)].name)
                process_names = list(p.name for p in process_keys_sorted)
                # print("\n\'- Target: {}' error: {} (processes: {})".
                print("- error for target ({}): {}".
                      # format(append_type_to_name(target_mech),
                      format(target_mech.name,
                             re.sub(r'[\[,\],\n]','',str([float("{:0.3}".format(float(i)))
                                                         for i in target_mech.output_state.value])),
                             ))
                             # process_names))

    def run(self,
            inputs,
            num_trials=None,
            initialize=False,
            initial_values=None,
            targets=None,
            learning=None,
            call_before_trial=None,
            call_after_trial=None,
            call_before_time_step=None,
            call_after_time_step=None,
            termination_processing=None,
            termination_learning=None,
            context=None):
        """Run a sequence of executions

        Call execute method for each execution in a sequence specified by inputs.  See :doc:`Run` for details of
        formatting input specifications.

        Arguments
        ---------

        inputs : List[input] or ndarray(input) : default default_variable for a single execution
            the input for each in a sequence of executions (see :doc:`Run` for detailed description of formatting
            requirements and options).

        initialize : bool default :keyword:`False`
            if `True`, calls the :py:meth:`initialize <System.initialize>` method of the System before a
            sequence of executions.

        initial_values : Dict[Mechanism: List[input] or np.ndarray(input)] : default None
            the initial values assigned to Mechanisms designated as `INITIALIZE_CYCLE`.

        targets : List[input] or np.ndarray(input) : default `None`
            the target values for the LearningMechanisms of the System for each execution.
            The length (of the outermost level if a nested list, or lowest axis if an ndarray) must be equal to that
            of ``inputs``.

        learning : bool :  default `None`
            enables or disables learning during execution.
            If it is not specified, the current state is left intact.
            If it is `True`, learning is forced on; if it is :keyword:`False`, learning is forced off.

        call_before_trial : Function : default `None`
            called before each trial in the sequence is executed.

        call_after_trial : Function : default `None`
            called after each trial in the sequence is executed.

        call_before_time_step : Function : default `None`
            called before each time_step of each trial is executed.

        call_after_time_step : Function : default `None`
            called after each time_step of each trial is executed.

        termination_processing : Dict[TimeScale: Condition]
            a dictionary containing `Condition`\\ s that signal the end of the associated `TimeScale` within the :ref:`processing
            phase of execution <System_Execution_Processing>`

        termination_learning : Dict[TimeScale: Condition]
            a dictionary containing `Condition`\\ s that signal the end of the associated `TimeScale` within the :ref:`learning
            phase of execution <System_Execution_Learning>`

        Returns
        -------

        <System>.results : List[Mechanism.OutputValue]
            list of the OutputValue for each `TERMINAL` Mechanism of the System returned for each execution.

        """
        if self.scheduler_processing is None:
            self.scheduler_processing = Scheduler(system=self)

        if self.scheduler_learning is None:
            self.scheduler_learning = Scheduler(graph=self.learning_execution_graph)

        self.initial_values = initial_values

        logger.debug(inputs)

        from psyneulink.globals.environment import run
        return run(self,
                   inputs=inputs,
                   num_trials=num_trials,
                   initialize=initialize,
                   initial_values=initial_values,
                   targets=targets,
                   learning=learning,
                   call_before_trial=call_before_trial,
                   call_after_trial=call_after_trial,
                   call_before_time_step=call_before_time_step,
                   call_after_time_step=call_after_time_step,
                   termination_processing=termination_processing,
                   termination_learning=termination_learning,
                   context=context) # cxt-pass

    def _report_system_initiation(self):
        """Prints iniiation message, time_step, and list of Processes in System being executed
        """

        if 'system' in self.name or 'System' in self.name:
            system_string = ''
        else:
            system_string = ' system'

        # replace this with updated Clock
        if False:
            print("\n\'{}\'{} executing with: **** (Time: {}) ".
                  format(self.name, system_string, self.scheduler_processing.clock.simple_time))
            processes = list(process.name for process in self.processes)
            print("- processes: {}".format(processes))
            print("self.input = ", self.input)
            if np.size(self.input) == 1:
                input_string = ''
            else:
                input_string = 's'
            print("- input{}: {}".format(input_string, self.input))

        else:
            print("\n\'{}\'{} executing ********** (Time: {}) ".
                  format(self.name, system_string, self.scheduler_processing.clock.simple_time))

    def _report_system_completion(self):
        """Prints completion message and output_values of system
        """

        if 'system' in self.name or 'System' in self.name:
            system_string = ''
        else:
            system_string = ' system'

        # Print output value of primary (first) outputState of each terminal Mechanism in System
        # IMPLEMENTATION NOTE:  add options for what to print (primary, all or monitored outputStates)
        print("\n\'{}\'{} completed ***********(Time: {})".format(self.name, system_string, self.scheduler_processing.clock.simple_time))
        if self.learning:
            from psyneulink.library.mechanisms.processing.objective.comparatormechanism import MSE
            for mech in self.target_mechanisms:
                if not MSE in mech.output_states:
                    continue
                print("\n- MSE: {:0.3}".
                      format(float(mech.output_states[MSE].value)))


    # TBI:
    # class InspectOptions(AutoNumber):
    #     """Option value keywords for `inspect` and `show` methods.
    #     """
    #     ALL = ()
    #     """Show all values.
    #     """
    #     EXECUTION_SETS = ()
    #     """Show `execution_sets` attribute."""
    #     execution_list = ()
    #     """Show `execution_list` attribute."""
    #     ATTRIBUTES = ()
    #     """Show system's attributes."""
    #     ALL_OUTPUTS = ()
    #     """"""
    #     ALL_OUTPUT_LABELS = ()
    #     """"""
    #     PRIMARY_OUTPUTS = ()
    #     """"""
    #     PRIMARY_OUTPUT_LABELS = ()
    #     """"""
    #     MONITORED_OUTPUTS = ()
    #     """"""
    #     MONITORED_OUTPUT_LABELS = ()
    #     """"""
    #     FLAT_OUTPUT = ()
    #     """"""
    #     DICT_OUTPUT = ()
    #     """"""

    def show(self, options=None):
        """Print ``execution_sets``, ``execution_list``, `ORIGIN`, `TERMINAL` Mechanisms,
        `TARGET` Mechanisms, ``outputs`` and their labels for the System.

        Arguments
        ---------

        options : InspectionOptions
            [TBI]
        """

        # # IMPLEMENTATION NOTE:  Stub for implementing options:
        # if options and self.InspectOptions.ALL_OUTPUT_LABELS in options:
        #     pass

        print ("\n---------------------------------------------------------")
        print ("\n{0}".format(self.name))


        print ("\n\tControl enabled: {0}".format(self.enable_controller))
        print ("\n\tProcesses:")

        for process in self.processes:
            print ("\t\t{} [learning enabled: {}]".format(process.name, process._learning_enabled))

        # Print execution_sets (output of toposort)
        print ("\n\tExecution sets: ".format(self.name))
        # Sort for consistency of output
        execution_sets_sorted = sorted(self.execution_sets)
        for i in range(len(execution_sets_sorted)):
        # for i in range(len(self.execution_sets)):
            print ("\t\tSet {0}:\n\t\t\t".format(i),end='')
            print("{ ",end='')
            sorted_mechs_names_in_set = sorted(list(object_item.name
                                                    for object_item in self.execution_sets[i]))
            for name in sorted_mechs_names_in_set:
                print("{0} ".format(name), end='')
            print("}")

        # Print execution_list sorted by phase and including EVC mechanism

        # Sort execution_list by phase
        sorted_execution_list = self.execution_list.copy()


        # Sort by phaseSpec and, within each phase, by mechanism name
#        sorted_execution_list.sort(key=lambda object_item: object_item.phase)


        # Add controller to execution list for printing if enabled
        if self.enable_controller:
            sorted_execution_list.append(self.controller)

    def inspect(self):
        """Return dictionary with system attributes and values

        Diciontary contains entries for the following attributes and values:

            PROCESSES: list of `Processes <Process>` in system;

            MECHANISMS: list of all `Mechanisms <Mechanism>` in the system;

            ORIGIN_MECHANISMS: list of `ORIGIN` Mechanisms;

            INPUT_ARRAY: ndarray of the inputs to the `ORIGIN` Mechanisms;

            RECURRENT_MECHANISMS:  list of `INITALIZE_CYCLE` Mechanisms;

            RECURRENT_INIT_ARRAY: ndarray of initial_values;

            TERMINAL_MECHANISMS: list of `TERMINAL` Mechanisms;

            OUTPUT_STATE_NAMES: list of `OutputState` names corresponding to 1D arrays in output_value_array;

            OUTPUT_VALUE_ARRAY: 3D ndarray of 2D arrays of output.value arrays of OutputStates for all `TERMINAL`
            Mechanisms;

            NUM_PHASES_PER_TRIAL: number of phases required to execute all Mechanisms in the system;

            LEARNING_MECHANISMS: list of `LearningMechanisms <LearningMechanism>`;

            TARGET: list of `TARGET` Mechanisms;

            LEARNING_PROJECTION_RECEIVERS: list of `MappingProjections <MappingProjection>` that receive learning
            projections;

            CONTROL_MECHANISM: `ControlMechanism <ControlMechanism>` of the System;

            CONTROL_PROJECTION_RECEIVERS: list of `ParameterStates <ParameterState>` that receive learning projections.

        Returns
        -------
        Dictionary of System attributes and values : dict

        """

        input_array = []
        for mech in list(self.origin_mechanisms.mechanisms):
            input_array.append(mech.value)
        input_array = np.array(input_array)

        recurrent_init_array = []
        for mech in list(self.recurrent_init_mechanisms.mechanisms):
            recurrent_init_array.append(mech.value)
        recurrent_init_array = np.array(recurrent_init_array)

        output_state_names = []
        output_value_array = []
        for mech in list(self.terminal_mechanisms.mechanisms):
            output_value_array.append(mech.output_values)
            for name in mech.output_states:
                output_state_names.append(name)
        output_value_array = np.array(output_value_array)

        from psyneulink.components.projections.modulatory.controlprojection import ControlProjection
        from psyneulink.components.projections.modulatory.learningprojection import LearningProjection
        learning_projections = []
        controlled_parameters = []
        for mech in list(self.mechanisms):
            for parameter_state in mech._parameter_states:
                try:
                    for projection in parameter_state.mod_afferents:
                        if isinstance(projection, ControlProjection):
                            controlled_parameters.append(parameter_state)
                except AttributeError:
                    pass
            for output_state in mech.output_states:
                try:
                    for projection in output_state.efferents:
                        for parameter_state in projection.paramaterStates:
                            for sender in parameter_state.mod_afferents:
                                if isinstance(sender, LearningProjection):
                                    learning_projections.append(projection)
                except AttributeError:
                    pass

        inspect_dict = {
            PROCESSES: self.processes,
            MECHANISMS: self.mechanisms,
            ORIGIN_MECHANISMS: self.origin_mechanisms.mechanisms,
            INPUT_ARRAY: input_array,
            RECURRENT_MECHANISMS: self.recurrent_init_mechanisms,
            RECURRENT_INIT_ARRAY: recurrent_init_array,
            TERMINAL_MECHANISMS: self.terminal_mechanisms.mechanisms,
            OUTPUT_STATE_NAMES: output_state_names,
            OUTPUT_VALUE_ARRAY: output_value_array,
            NUM_PHASES_PER_TRIAL: self.numPhases,
            LEARNING_MECHANISMS: self.learning_mechanisms,
            TARGET_MECHANISMS: self.target_mechanisms,
            LEARNING_PROJECTION_RECEIVERS: learning_projections,
            CONTROL_MECHANISM: self.control_mechanisms,
            CONTROL_PROJECTION_RECEIVERS: controlled_parameters,
        }

        return inspect_dict

    def _toposort_with_ordered_mechs(self, data):
        """Returns a single list of dependencies, sorted by object_item[MECHANISM].name"""
        result = []
        for dependency_set in toposort(data):
            d_iter = iter(dependency_set)
            result.extend(sorted(dependency_set, key=lambda item : next(d_iter).name))
        return result

    def _cache_state(self):

        # http://stackoverflow.com/questions/11218477/how-can-i-use-pickle-to-save-a-dict
        # import pickle
        #
        # a = {'hello': 'world'}
        #
        # with open('filename.pickle', 'wb') as handle:
        #     pickle.dump(a, handle, protocol=pickle.HIGHEST_PROTOCOL)
        #
        # with open('filename.pickle', 'rb') as handle:
        #     b = pickle.load(handle)
        #
        # print a == b

        # >>> import dill
        # >>> pik = dill.dumps(d)

        # import pickle
        # with open('cached_PNL_sys.pickle', 'wb') as handle:
        #     pickle.dump(self, handle, protocol=pickle.HIGHEST_PROTOCOL)

        # import dill
        # self.cached_system = dill.dumps(self, recurse=True)

        # def mechanisms_cache:
        #     self.input_value = []
        #     self.value= []
        #     self.output_value = []
        #
        # for mech in self.mechanisms:
        #     for
        pass

    def _restore_state(self):
        pass

    @property
    def mechanisms(self):
        """List of all mechanisms in the system

        Returns
        -------
        all mechanisms in the system : List[Mechanism]

        """
        return self._all_mechanisms.mechanisms

    @property
    def numPhases(self):
        """Number of phases required to execute all ProcessingMechanisms in the system

        Equals maximum phase value of ProcessingMechanisms in the system + 1

        Returns
        -------
        number of phases in system : int

        """
        return self._phaseSpecMax + 1

    @property
    def controller(self):
        try:
            return self._controller
        except AttributeError:
            self._controller = None
            return self._controller

    @controller.setter
    def controller(self, control_mech_spec):
        self._instantiate_controller(control_mech_spec, context='System.controller setter')

    @property
    def control_signals(self):
        if self.controller is None:
            return None
        else:
            return self.controller.control_signals

    def _get_label(self, item, show_dimensions):

        # For Mechanisms, show length of each InputState and OutputState
        if isinstance(item, Mechanism):
            if show_dimensions in {ALL, MECHANISMS}:
                input_str = "in ({})".format(",".join(str(len(input_state.variable))
                                                      for input_state in item.input_states))
                output_str = "out ({})".format(",".join(str(len(np.atleast_1d(output_state.value)))
                                                        for output_state in item.output_states))
                return "{}\n{}\n{}".format(output_str, item.name, input_str)
            else:
                return item.name

        # For Projection, show dimensions of matrix
        elif isinstance(item, Projection):
            if show_dimensions in {ALL, PROJECTIONS}:
                # MappingProjections use matrix
                if isinstance(item, MappingProjection):
                    value = np.array(item.matrix)
                    dim_string = "({})".format("x".join([str(i) for i in value.shape]))
                    return "{}\n{}".format(item.name, dim_string)
                # ModulatoryProjections use value
                else:
                    value = np.array(item.value)
                    dim_string = "({})".format(len(value))
                    return "{}\n{}".format(item.name, dim_string)
            else:
                return item.name

        elif isinstance(item, (System, SystemInputState)):
            if "SYSTEM" in item.name.upper():
                return item.name + ' Target Input'
            else:
                return "{}\nSystem".format(item.name)

        else:
            raise SystemError("Unrecognized node type ({}) in graph for {}".format(item, self.name))

    def show_graph(self,
                   active_item = None,
                   show_learning = False,
                   show_control = False,
                   show_dimensions = False,
                   show_mechanism_structure=False,
                   show_headers=True,
                   show_projection_labels=False,
                   direction = 'BT',
                   active_color = 'yellow',
                   origin_color = 'green',
                   terminal_color = 'red',
                   origin_and_terminal_color = 'brown',
                   learning_color = 'orange',
                   control_color='blue',
                   prediction_mechanism_color='pink',
                   system_color = 'purple',
                   output_fmt='pdf',
                   ):
        """Generate a display of the graph structure of Mechanisms and Projections in the System.

        .. note::
           This method relies on `graphviz <http://www.graphviz.org>`_, which must be installed and imported
           (standard with PsyNeuLink pip install)

        Displays a graph showing the structure of the System (based on the `System's graph <System.graph>`).
        By default, only the primary processing Components are shown, and Mechanisms are displayed as simple nodes.
        However, the **show_mechanism_structure** argument can be used to display more detailed information about
        each Mechanism, including its States and, optionally, the `function <Component.function>` and `value
        <Component.value>` of the Mechanism and each of its States (using the **show_functions** and **show_values**
        arguments, respectively).  In addition, the **show_learning** and **show_control** arguments can be used to
        show the Components associated with `learning <LearningMechanism>` and those associated with the
        System's `controller <System_Control>`. `Mechanisms <Mechanism>` are always displayed as nodes.  If
        **show_mechanism_structure** is `True`, Mechanism nodes are subdivided into sections for its States with
        information about each determined by the **show_values** and **show_functions** specifications.  Otherwise,
        Mechanism nodes are simple ovals.  `ORIGIN` and  `TERMINAL` Mechanisms of the System are displayed with
        thicker borders in a colors specified for each. `Projections <Projection>` are displayed as labelled arrows,
        unless **show_learning** is assigned **True**, in which case MappingProjections that receive a
        `LearningProjection` are displayed as diamond-shaped nodes. The numbers in parentheses within a Mechanism
        node indicate its dimensionality.

        COMMENT:
        node shapes: https://graphviz.gitlab.io/_pages/doc/info/shapes.html
        arrow shapes: https://graphviz.gitlab.io/_pages/doc/info/arrows.html
        colors: https://graphviz.gitlab.io/_pages/doc/info/colors.html
        COMMENT

        Arguments
        ---------

        active_item : Component : default None
            specifies the item in the graph to display in the color specified by *active_color**.

        show_mechanism_structure : bool, VALUES, FUNCTIONS or ALL : default False
            specifies whether or not to show a detailed representation of each `Mechanism` in the graph, including its
            `States`;  can have the following settings:

            * `True` -- shows States of Mechanism, but not information about the `value
              <Component.value>` or `function <Component.function>` of the Mechanism or its States.

            * *VALUES* -- shows the `value <Mechanism_Base.value>` of the Mechanism and the `value
              <State_Base.value>` of each of its States.

            * *FUNCTIONS* -- shows the `function <Mechanism_Base.function>` of the Mechanism and the `function
              <State_Base.function>` of its InputStates and OutputStates.

            * *ALL* -- shows both `value <Component.value>` and `function <Component.function>` of the Mechanism and
              its States (see above).

        COMMENT:
             and, optionally, the `function <Component.function>` and `value <Component.value>` of each
            (these can be specified using the **show_functions** and **show_values** arguments.  If this option
            is specified, Projections are connected to and from the State that is the `sender <Projection.sender>` or
            `receiver <Projection.receiver>` of each.
        COMMENT

        show_headers : bool : default False
            specifies whether or not to show headers in the subfields of a Mechanism's node;  only takes effect if
            **show_mechanism_structure** is specified (see above).

        show_functions : bool : default False
            specifies whether or not to show `function <Component.function>` of Mechanisms and their States in the
            graph;  this requires **show_mechanism_structure** to be specified as `True` to take effect.

        show_values : bool : default False
            specifies whether or not to show `value <Component.value>` of Mechanisms and their States in the
            graph;  this requires **show_mechanism_structure** to be specified as `True` to take effect.

        show_projection_labels : bool : default False
            specifies whether or not to show names of projections.

        show_learning : bool or ALL : default False
            specifies whether or not to show the learning components of the system;
            they will all be displayed in the color specified for **learning_color**.
            Projections that receive a `LearningProjection` will be shown as a diamond-shaped node.
            if set to *ALL*, all Projections associated with learning will be shown:  the LearningProjections
            as well as from `ProcessingMechanisms <ProcessingMechanism>` to `LearningMechanisms <LearningMechanism>`
            that convey error and activation information;  if set to `True`, only the LearningPojections are shown.

        show_control :  bool : default False
            specifies whether or not to show the control components of the system;
            they will all be displayed in the color specified for **control_color**.

        show_dimensions : bool, MECHANISMS, PROJECTIONS or ALL : default False
            specifies whether or not to show dimensions of Mechanisms (and/or MappingProjections when show_learning
            is `True`);  can have the following settings:

            * *MECHANISMS* -- shows `Mechanism` input and output dimensions.  Input dimensions are shown in parentheses
              below the name of the Mechanism; each number represents the dimension of the `variable
              <InputState.variable>` for each `InputState` of the Mechanism; Output dimensions are shown above
              the name of the Mechanism; each number represents the dimension for `value <OutputState.value>` of each
              of `OutputState` of the Mechanism.

            * *PROJECTIONS* -- shows `MappingProjection` `matrix <MappingProjection.matrix>` dimensions.  Each is
              shown in (<dim>x<dim>...) format;  for standard 2x2 "weight" matrix, the first entry is the number of
              rows (input dimension) and the second the number of columns (output dimension).

            * *ALL* -- eqivalent to `True`; shows dimensions for both Mechanisms and Projections (see above for
              formats).

        direction : keyword : default 'BT'
            'BT': bottom to top; 'TB': top to bottom; 'LR': left to right; and 'RL`: right to left.

        active_color : keyword : default 'yellow'
            specifies the color in which to display the item specified in *active_item**.

        origin_color : keyword : default 'green',
            specifies the color in which the `ORIGIN` Mechanisms of the System are displayed.

        terminal_color : keyword : default 'red',
            specifies the color in which the `TERMINAL` Mechanisms of the System are displayed.

        origin_and_terminal_color : keyword : default 'brown'
            specifies the color in which Mechanisms that are both
            an `ORIGIN` and a `TERMINAL` of the System are displayed.

        learning_color : keyword : default `green`
            specifies the color in which the learning components are displayed.

        control_color : keyword : default `blue`
            specifies the color in which the learning components are displayed (note: if the System's
            `controller <System.controller>`) is an `EVCControlMechanism`, then a link is shown in red from the
            `prediction Mechanisms <EVCControlMechanism_Prediction_Mechanisms>` it creates to the corresponding
            `ORIGIN` Mechanisms of the System, to indicate that although no projection are created for these,
            the prediction Mechanisms determine the input to the `ORIGIN` Mechanisms when the EVCControlMechanism
            `simulates execution <EVCControlMechanism_Execution>` of the System.

        prediction_mechanism_color : keyword : default `pink`
            specifies the color in which the `prediction_mechanisms
            <EVCControlMechanism.prediction_mechanisms>` are displayed for a System using an `EVCControlMechanism`

        system_color : keyword : default `purple`
            specifies the color in which the node representing input from the System is displayed.

        output_fmt : keyword : default 'pdf'
            'pdf': generate and open a pdf with the visualization;
            'jupyter': return the object (ideal for working in jupyter/ipython notebooks).

        Returns
        -------

        display of system : `pdf` or Graphviz graph object
            'pdf' (placed in current directory) if :keyword:`output_fmt` arg is 'pdf';
            Graphviz graph object if :keyword:`output_fmt` arg is 'jupyter'.

        """

        import graphviz as gv

        system_graph = self.graph
        learning_graph=self.learningGraph
        if show_dimensions == True:
            show_dimensions = ALL

        # Argument values used to call Mechanism.show_structure()
        mech_struct_args = {'show_functions':show_mechanism_structure in {FUNCTIONS, ALL},
                            'show_values':show_mechanism_structure in {VALUES, ALL},
                            'show_headers':show_headers,
                            'output_fmt':'struct'}

        default_node_color = 'black'
        mechanism_shape = 'oval'
        projection_shape = 'diamond'
        # projection_shape = 'Mdiamond'
        # projection_shape = 'hexagon'

        bold_width = '3'
        default_width = '1'

        # build graph and configure visualisation settings
        G = gv.Digraph(
                name = self.name,
                engine = "dot",
                node_attr  = {
                    'fontsize':'12',
                    'fontname':'arial',
                    # 'shape':mechanism_shape,
                    'shape':'record',
                    'color':default_node_color,
                    'penwidth':default_width
                },
                edge_attr  = {
                    # 'arrowhead':'halfopen',
                    'fontsize': '10',
                    'fontname': 'arial'
                },
                graph_attr = {
                    "rankdir" : direction
                }
        )

        # work with system graph
        rcvrs = list(system_graph.keys())
        # loop through receivers
        for rcvr in rcvrs:

            # Set rcvr color and penwidth info
            if rcvr is active_item:
                rcvr_color = active_color
                rcvr_penwidth = bold_width
            elif ORIGIN in rcvr.systems[self] and TERMINAL in rcvr.systems[self]:
                rcvr_color = origin_and_terminal_color
                rcvr_penwidth = bold_width
            elif ORIGIN in rcvr.systems[self]:
                rcvr_color = origin_color
                rcvr_penwidth = bold_width
            elif TERMINAL in rcvr.systems[self]:
                rcvr_color = terminal_color
                rcvr_penwidth = bold_width
            else:
                rcvr_color = default_node_color
                rcvr_penwidth = default_width

            # Implement rcvr node
            if show_mechanism_structure:
                rcvr_label=rcvr.name
                G.node(rcvr_label,
                       rcvr.show_structure(**mech_struct_args),
                       color=rcvr_color,
                       penwidth=rcvr_penwidth)
            else:
                rcvr_label = self._get_label(rcvr, show_dimensions)
                G.node(rcvr_label, shape=mechanism_shape, color=rcvr_color, penwidth=rcvr_penwidth)

            # handle auto-recurrent projections
            for input_state in rcvr.input_states:
                for proj in input_state.path_afferents:
                    if proj.sender.owner is not rcvr:
                        continue
                    if show_mechanism_structure:
                        sndr_proj_label = '{}:{}-{}'.format(rcvr.name, OutputState.__name__, proj.sender.name)
                        rcvr_proj_label = '{}:{}-{}'.format(rcvr.name, InputState.__name__, proj.receiver.name)
                    else:
                        sndr_proj_label = rcvr_proj_label = rcvr_label
                    if show_projection_labels:
                        edge_label = self._get_label(proj, show_dimensions)
                    else:
                        edge_label = ''
                    try:
                        has_learning = proj.has_learning_projection
                    except AttributeError:
                        has_learning = None
                    if show_learning and has_learning:
                        # show projection as node
                        if proj is active_item:
                            proj_color = active_color
                        else:
                            proj_color = default_node_color
                        G.node(edge_label, shape=projection_shape, color=proj_color)
                        G.edge(sndr_proj_label, edge_label, arrowhead='none')
                        G.edge(edge_label, rcvr_proj_label)
                    else:
                        # show projection as edge
                        G.edge(sndr_proj_label, rcvr_proj_label, label=edge_label)

            # loop through senders to implment edges
            sndrs = system_graph[rcvr]
            for sndr in sndrs:

                # Set sndr info
                if show_mechanism_structure:
                    sndr_label = sndr.name
                else:
                    sndr_label = self._get_label(sndr, show_dimensions)
                if sndr is active_item:
                    sndr_color = active_color
                else:
                    sndr_color = default_node_color

                # find edge name
                for output_state in sndr.output_states:
                    projs = output_state.efferents
                    for proj in projs:
                        if proj.receiver.owner == rcvr:
                            if show_mechanism_structure:
                                sndr_proj_label = '{}:{}-{}'.format(sndr_label, OutputState.__name__, proj.sender.name)
                                rcvr_proj_label = '{}:{}-{}'.format(rcvr_label, InputState.__name__, proj.receiver.name)
                            else:
                                sndr_proj_label = sndr_label
                                rcvr_proj_label = rcvr_label
                            edge_name = self._get_label(proj, show_dimensions)
                            # edge_shape = proj.matrix.shape
                            try:
                                has_learning = proj.has_learning_projection
                            except AttributeError:
                                has_learning = None
                edge_label = edge_name

                # if rcvr is a LearningMechanism or an ObjectiveMechanism used for control:
                #    break, as those handled below
                if isinstance(rcvr, LearningMechanism):
                    break
                # if recvr is ObjectiveMechanism for ControlMechanism that is System's controller
                if isinstance(rcvr, ObjectiveMechanism) and rcvr.controller is True:
                    break

                # Render projections
                if proj is active_item:
                    proj_color = active_color
                else:
                    proj_color = default_node_color

                if show_learning and has_learning:
                    # Render Projection as node
                    # Note: Projections can't yet use structured nodes:
                    G.node(edge_label, shape=projection_shape, color=proj_color)
                    # Edges to and from Projection node
                    G.edge(sndr_proj_label, edge_label, arrowhead='none', color=proj_color)
                    G.edge(edge_label, rcvr_proj_label, color=proj_color)
                else:
                    # Render Projection normally (as edge)
                    if show_projection_labels:
                        label = edge_label
                    else:
                        label = ''
                    G.edge(sndr_proj_label, rcvr_proj_label, label=label, color=proj_color)

        # Add learning-related Components to graph if show_learning
        if show_learning:
            rcvrs = list(learning_graph.keys())
            for rcvr in rcvrs:

                # Get rcvr info
                if show_mechanism_structure:
                    rcvr_label=rcvr.name
                else:
                    rcvr_label = self._get_label(rcvr, show_dimensions)
                if rcvr is active_item:
                    rcvr_color = active_color
                else:
                    rcvr_color = learning_color

                # if rcvr is projection (i.e., recipient of a LearningProjection)
                if isinstance(rcvr, MappingProjection):
                    # for each sndr of rcvr
                    sndrs = learning_graph[rcvr]
                    for sndr in sndrs:
                        if show_projection_labels:
                            edge_label = rcvr._parameter_states['matrix'].mod_afferents[0].name
                        else:
                            edge_label = ''
                        if show_mechanism_structure:
                            G.edge(sndr.name + ':' + OutputState.__name__ + '-' + 'LearningSignal',
                                   self._get_label(rcvr, show_dimensions),
                                   label=edge_label,
                                   color=rcvr_color)
                        else:
                            G.edge(self._get_label(sndr, show_dimensions),
                                   self._get_label(rcvr, show_dimensions),
                                   label = edge_label,
                                   color=rcvr_color)

                # rcvr is a LearningMechanism or ComparatorMechanism
                else:
                    if self not in rcvr.systems:
                        continue

                    # Implement node for LearningMechanism
                    if rcvr is active_item:
                        rcvr_color = active_color
                    else:
                        rcvr_color = learning_color

                    if show_mechanism_structure:
                        G.node(rcvr.name,
                               rcvr.show_structure(**mech_struct_args),
                               color=rcvr_color)
                    else:
                        G.node(self._get_label(rcvr, show_dimensions), color=rcvr_color, shape=mechanism_shape)

                    # Implement edges for Projections to LearningMechanism
                    #    from other LearningMechanisms and from ProcessingMechanisms if 'ALL' is set
                    for input_state in rcvr.input_states:
                        for proj in input_state.path_afferents:

                            if proj is active_item:
                                learning_proj_color = active_color
                            else:
                                learning_proj_color = learning_color

                            # Get sndr info
                            sndr = proj.sender.owner
                            if show_mechanism_structure:
                                sndr_label = sndr.name
                            else:
                                sndr_label = self._get_label(sndr, show_dimensions)
                            if sndr is active_item:
                                sndr_color = active_color
                            else:
                                sndr_color = learning_color

                            # If Projection is not from another learning component
                            #    only show if ALL is set, and don't color
                            if (isinstance(sndr, LearningMechanism) or
                                (isinstance(sndr, ObjectiveMechanism)
                                 and sndr._role is LEARNING
                                 and self in sndr.systems)):

                                if show_mechanism_structure:
                                    G.node(sndr_label,
                                           sndr.show_structure(**mech_struct_args),
                                           color=sndr_color)
                                else:
                                    G.node(self._get_label(sndr, show_dimensions),
                                           color=sndr_color, shape=mechanism_shape)
                            else:
                                if not show_learning is ALL:
                                    continue

                            if self in sndr.systems:
                                if show_projection_labels:
                                    edge_label = proj.name
                                else:
                                    edge_label = ''
                                if show_mechanism_structure:
                                    G.edge(sndr_label + ':' + OutputState.__name__ + '-' + proj.sender.name,
                                           rcvr_label + ':' + InputState.__name__ + '-' + proj.receiver.name,
                                           label=edge_label,
                                           color=learning_proj_color)
                                else:
                                    G.edge(sndr_label, rcvr_label, label=edge_label, color=learning_proj_color)

                            # Get Projections to ComparatorMechanism as well
                            if (isinstance(sndr, ObjectiveMechanism)
                                    and self in sndr.systems
                                    and sndr._role is LEARNING
                                    and show_learning is ALL):
                                for input_state in sndr.input_states:
                                    for proj in input_state.path_afferents:

                                        smpl_or_trgt_src = proj.sender.owner

                                        # Skip any Projections from ProcesInputStates
                                        if isinstance(smpl_or_trgt_src, Process):
                                            continue

                                        # Projection is from System
                                        # Create node for System "targets" input
                                        # Note: Mechanism.show_structure is not called for SystemInterfaceMechanism
                                        elif isinstance(smpl_or_trgt_src, System):
                                            
                                            if smpl_or_trgt_src is active_item:
                                                smpl_or_trgt_src_color = active_color
                                            else:
                                                smpl_or_trgt_src_color = system_color

                                            G.node(self._get_label(smpl_or_trgt_src, show_dimensions),
                                                   color=smpl_or_trgt_src_color,
                                                   penwidth='3')

                                        if proj is active_item:
                                            learning_proj_color = active_item
                                        else:
                                            learning_proj_color = learning_color

                                        if show_projection_labels:
                                            edge_label = proj.name
                                        else:
                                            edge_label = ''

                                        if show_mechanism_structure and not isinstance(smpl_or_trgt_src, System):
                                            G.edge(proj.sender.owner.name + ':'
                                                       + OutputState.__name__ + '-' + proj.sender.name,
                                                   proj.receiver.owner.name + ':'
                                                       + InputState.__name__ + '-' + proj.receiver.name,
                                                   label=edge_label,
                                                   color=learning_proj_color)
                                        else:
                                            G.edge(self._get_label(smpl_or_trgt_src, show_dimensions),
                                                   self._get_label(sndr, show_dimensions),
                                                   color=learning_proj_color,
                                                   label=edge_label)


        # Add control-related Components to graph if show_control
        if show_control:

            controller = self.controller
            if controller is active_item:
                ctlr_color = active_color
            else:
                ctlr_color = control_color

            if controller is None:
                print ("\nWARNING: {} has not been assigned a \'controller\', so \'show_control\' option "
                       "can't be used in its show_graph() method\n".format(self.name))
                return

            # get projection from ObjectiveMechanism to ControlMechanism
            objmech_ctlr_proj = controller.input_state.path_afferents[0]
            if objmech_ctlr_proj is active_item:
                objmech_ctlr_proj_color = active_color
            else:
                objmech_ctlr_proj_color = control_color

            # get ObjectiveMechanism
            objmech = objmech_ctlr_proj.sender.owner
            if objmech is active_item:
                objmech_color = active_color
            else:
                objmech_color = control_color


            if show_mechanism_structure:
                ctlr_label = controller.name
                objmech_label = objmech.name
                G.node(ctlr_label,
                       controller.show_structure(**mech_struct_args),
                       color=ctlr_color)
                G.node(objmech_label,
                       objmech.show_structure(**mech_struct_args),
                       color=objmech_color)
            else:
                ctlr_label = self._get_label(controller, show_dimensions)
                objmech_label = self._get_label(objmech, show_dimensions)
                G.node(ctlr_label, color=ctlr_color, shape=mechanism_shape)
                G.node(objmech_label, color=objmech_color, shape=mechanism_shape)

            # objmech to controller edge
            if show_projection_labels:
                edge_label = objmech_ctlr_proj.name
            else:
                edge_label = ''
            if show_mechanism_structure:
                G.edge(objmech.name + ':' + OutputState.__name__ + '-' + objmech_ctlr_proj.sender.name,
                       controller.name + ':' + InputState.__name__ + '-' + objmech_ctlr_proj.receiver.name,
                       label=edge_label,
                       color=objmech_ctlr_proj_color)
            else:
                G.edge(objmech_label,
                       ctlr_label,
                       label=edge_label,
                       color=objmech_ctlr_proj_color)

            # outgoing edges
            for output_state in controller.control_signals:
                for projection in output_state.efferents:
                    if projection is active_item:
                        proj_color = active_color
                    else:
                        proj_color = control_color
                    if show_mechanism_structure:
                        ctlr_proj_label = ctlr_label + ':' + OutputState.__name__ + '-' + output_state.name
                        rcvr_proj_label = projection.receiver.owner.name + ':' + \
                                          ParameterState.__name__ + '-' + projection.receiver.name
                    else:
                        ctlr_proj_label = ctlr_label
                        rcvr_proj_label = self._get_label(projection.receiver.owner, show_dimensions)
                    if show_projection_labels:
                        edge_label = projection.name
                    else:
                        edge_label = ''
                    G.edge(ctlr_proj_label,
                           rcvr_proj_label,
                           label=edge_label,
                           color=proj_color)

            # incoming edges
            for input_state in objmech.input_states:
                for projection in input_state.path_afferents:
                    if projection is active_item:
                        proj_color = active_color
                    else:
                        proj_color = control_color
                    if show_mechanism_structure:
                        sndr_proj_label = projection.sender.owner.name + ':' + OutputState.__name__ + '-' + projection.sender.name
                        # objmech_proj_label = projection.receiver.owner.name + ':' + projection.receiver.name
                        objmech_proj_label = objmech_label + ':' + InputState.__name__ + '-' + input_state.name
                    else:
                        sndr_proj_label = self._get_label(projection.sender.owner, show_dimensions)
                        objmech_proj_label = self._get_label(objmech, show_dimensions)
                    if show_projection_labels:
                        edge_label = projection.name
                    else:
                        edge_label = ''
                    G.edge(sndr_proj_label, objmech_proj_label ,color=proj_color, label=edge_label)

            # prediction mechanisms
            for mech in self.execution_list:
                if mech is active_item:
                    pred_mech_color = active_color
                else:
                    pred_mech_color = prediction_mechanism_color
                if mech._role is CONTROL and hasattr(mech, 'origin_mech'):
                    recvr = mech.origin_mech

                    # IMPLEMENTATION NOTE:
                    #     THIS IS HERE FOR FUTURE COMPATIBILITY WITH FULL IMPLEMENTATION OF PredictionMechanisms
                    if show_mechanism_structure and False:
                        proj = mech.output_state.efferents[0]
                        if proj is active_item:
                            pred_proj_color = active_color
                        else:
                            pred_proj_color = prediction_mechanism_color
                        G.node(mech.name,
                               mech.show_structure(**mech_struct_args),
                               color=pred_mech_color)


                        G.edge(mech.name + ':' + OutputState.__name__ + '-' + mech.output_state.name,
                               rcvr.name + ':' + InputState.__name__ + '-' + proj.receiver.name,
                               label=' prediction assignment',
                               color=pred_proj_color)
                    else:
                        G.node(self._get_label(mech, show_dimensions),
                               color=pred_mech_color, shape=mechanism_shape)
                        G.edge(self._get_label(mech, show_dimensions),
                               self._get_label(recvr, show_dimensions),
                               label=' prediction assignment',
                               color=prediction_mechanism_color)
                    pass

        # return
        if output_fmt == 'pdf':
            G.view(self.name.replace(" ", "-"), cleanup=True)
        elif output_fmt == 'jupyter':
            return G


SYSTEM_TARGET_INPUT_STATE = 'SystemInputState'

from psyneulink.components.states.outputstate import OutputState
class SystemInputState(OutputState):
    """Represents inputs and targets specified in a call to the System's `execute <Process.execute>` and `run
    <Process.run>` methods.

    COMMENT:
        Each instance encodes a `target <System.target>` to the system (also a 1d array in 2d array of
        `targets <System.targets>`) and provides it to a `MappingProjection` that projects to a `TARGET`
        Mechanism of the System.

        .. Declared as a subclass of OutputState so that it is recognized as a legitimate sender to a Projection
           in Projection_Base._instantiate_sender()

           self.value is used to represent the item of the targets arg to system.execute or system.run
    COMMENT

    A SystemInputState is created for each `InputState` of each `ORIGIN` Mechanism in `origin_mechanisms`, and for the
    *TARGET* `InputState <ComparatorMechanism_Structure>` of each `ComparatorMechanism <ComparatorMechanism>` listed
    in `target_mechanisms <System.target_mechanisms>`.  A `MappingProjection` is created that projects to each
    of these InputStates from the corresponding SystemInputState.  When the System's `execute <System.execute>` or
    `run <System.run>` method is called, each item of its **inputs** and **targets** arguments is assigned as
    the `value <SystemInputState.value>` of a SystemInputState, which is then conveyed to the
    corresponding InputState of the `origin_mechanisms <System.origin_mechanisms>` and `terminal_mechanisms
    <System.terminal_mechanisms>`.  See `System_Mechanisms` and `System_Execution` for additional details.

    """

    def __init__(self, owner=None, variable=None, name=None, prefs=None, context=None):
        """Pass variable to MappingProjection from Process to first Mechanism in Pathway

        :param variable:
        """
        if not name:
            self.name = owner.name + "_" + SYSTEM_TARGET_INPUT_STATE
        else:
            self.name = owner.name + "_" + name
        self.context.status = ContextStatus.INITIALIZATION
        self.context.string = context
        self.prefs = prefs
        self.log = Log(owner=self)
        self.recording = False
        self.efferents = []
        self.owner = owner
        self.value = variable<|MERGE_RESOLUTION|>--- conflicted
+++ resolved
@@ -448,15 +448,9 @@
 from psyneulink.components.states.parameterstate import ParameterState
 from psyneulink.components.states.state import _parse_state_spec
 from psyneulink.globals.keywords import ALL, COMPONENT_INIT, CONROLLER_PHASE_SPEC, CONTROL, CONTROLLER, CYCLE, \
-<<<<<<< HEAD
-    CONTROL_SIMULATION, EXECUTING, EXPONENT, FUNCTION, IDENTITY_MATRIX, INITIALIZED, INITIALIZE_CYCLE, INITIALIZING, \
-    INITIAL_VALUES, INTERNAL, LEARNING, LEARNING_SIGNAL, MATRIX, MONITOR_FOR_CONTROL, ORIGIN, PARAMS, PROJECTIONS, \
-    SAMPLE, SEPARATOR_BAR, SINGLETON, SYSTEM, SYSTEM_INIT, TARGET, TERMINAL, WEIGHT, kwSeparator, \
-=======
-    EVC_SIMULATION, EXECUTING, EXPONENT, FUNCTION, FUNCTIONS, IDENTITY_MATRIX, INITIALIZED, INITIALIZE_CYCLE, \
+    CONTROL_SIMULATION, EXECUTING, EXPONENT, FUNCTION, FUNCTIONS, IDENTITY_MATRIX, INITIALIZED, INITIALIZE_CYCLE, \
     INITIALIZING, INITIAL_VALUES, INTERNAL, LEARNING, LEARNING_SIGNAL, MATRIX, MONITOR_FOR_CONTROL, ORIGIN, PARAMS, \
     PROJECTIONS, SAMPLE, SEPARATOR_BAR, SINGLETON, SYSTEM, SYSTEM_INIT, TARGET, TERMINAL, VALUES, WEIGHT, kwSeparator, \
->>>>>>> 4c132552
     kwSystemComponentCategory
 from psyneulink.globals.log import Log
 from psyneulink.globals.preferences.componentpreferenceset import is_pref_set
@@ -2631,15 +2625,11 @@
         # region EXECUTE LEARNING FOR EACH PROCESS
 
         # Don't execute learning for simulation runs
-<<<<<<< HEAD
-        if not CONTROL_SIMULATION in context and self.learning:
-=======
-        if not EVC_SIMULATION in context and self.learning: # cxt-test
+        if not CONTROL_SIMULATION in context and self.learning: # cxt-test
             # self.context.status &= ~ContextStatus.EXECUTION
             self.context.status |= ContextStatus.LEARNING
             self.context.string = self.context.string.replace(EXECUTING, LEARNING + ' ')
 
->>>>>>> 4c132552
             self._execute_learning(context=context.replace(EXECUTING, LEARNING + ' '))
 
             self.context.status &= ~ContextStatus.LEARNING
@@ -2653,11 +2643,7 @@
 # FIX: 2) REASSIGN INPUT TO SYSTEM FROM ONE DESIGNATED FOR EVC SIMULUS (E.G., StimulusPrediction)
 
         # Only call controller if this is not a controller simulation run (to avoid infinite recursion)
-<<<<<<< HEAD
-        if not CONTROL_SIMULATION in context and self.enable_controller:
-=======
-        if not EVC_SIMULATION in context and self.enable_controller: # cxt-test
->>>>>>> 4c132552
+        if not CONTROL_SIMULATION in context and self.enable_controller: # cxt-test
             try:
                 self.controller.execute(
                     runtime_params=None,
