# Princeton University licenses this file to You under the Apache License, Version 2.0 (the "License");
# you may not use this file except in compliance with the License.  You may obtain a copy of the License at:
#     http://www.apache.org/licenses/LICENSE-2.0
# Unless required by applicable law or agreed to in writing, software distributed under the License is distributed
# on an "AS IS" BASIS, WITHOUT WARRANTIES OR CONDITIONS OF ANY KIND, either express or implied.
# See the License for the specific language governing permissions and limitations under the License.


# ********************************************* Binary Execution Wrappers **************************************************************

from psyneulink.core.globals.utilities import NodeRole

import copy
import ctypes
from collections import defaultdict
import numpy as np

from psyneulink.core import llvm as pnlvm
from .builder_context import *
from . import helpers, jit_engine
from .debug import debug_env

__all__ = ['CompExecution', 'FuncExecution', 'MechExecution']


def _convert_ctype_to_python(x):
    if isinstance(x, ctypes.Structure):
        return [_convert_ctype_to_python(getattr(x, field_name)) for field_name, _ in x._fields_]
    if isinstance(x, ctypes.Array):
        return [_convert_ctype_to_python(num) for num in x]
    if isinstance(x, ctypes.c_double):
        return x.value
    if isinstance(x, (float, int)):
        return x

    assert False, "Don't know how to convert: {}".format(x)


def _tupleize(x):
    try:
        return tuple(_tupleize(y) for y in x)
    except TypeError:
        return x if x is not None else tuple()


class CUDAExecution:
    def __init__(self, buffers=['param_struct', 'state_struct']):
        for b in buffers:
            setattr(self, "_buffer_cuda_" + b, None)
        self._uploaded_bytes = 0
        self._downloaded_bytes = 0
        self.__cuda_out_buf = None
        self.__debug_env = debug_env
        self.__vo_ty = None

    def __del__(self):
        if "cuda_data" in self.__debug_env:
            try:
                name = self._bin_func.name
            except AttributeError:
                name = self._composition.name

            print("{} CUDA uploaded: {}".format(name, self._uploaded_bytes))
            print("{} CUDA downloaded: {}".format(name, self._downloaded_bytes))

    @property
    def _vo_ty(self):
        if self.__vo_ty is None:
            self.__vo_ty = self._bin_func.byref_arg_types[3]
            if len(self._execution_ids) > 1:
                self.__vo_ty = self.__vo_ty * len(self._execution_ids)
        return self.__vo_ty

    def _get_ctype_bytes(self, data):
        # Return dummy buffer. CUDA does not handle 0 size well.
        if ctypes.sizeof(data) == 0:
            return bytearray(b'aaaa')
        return bytearray(data)

    def upload_ctype(self, data):
        self._uploaded_bytes += ctypes.sizeof(data)
        return jit_engine.pycuda.driver.to_device(self._get_ctype_bytes(data))

    def download_ctype(self, source, ty):
        self._downloaded_bytes += ctypes.sizeof(ty)
        out_buf = bytearray(ctypes.sizeof(ty))
        jit_engine.pycuda.driver.memcpy_dtoh(out_buf, source)
        return ty.from_buffer(out_buf)

    def __getattr__(self, attribute):
        if not attribute.startswith("_cuda"):
            return getattr(super(), attribute)

        private_attr = "_buffer" + attribute
        if getattr(self, private_attr) is None:
            new_buffer = self.upload_ctype(getattr(self, attribute[5:]))
            setattr(self, private_attr, new_buffer)

        return getattr(self, private_attr)

    @property
    def _cuda_out_buf(self):
        if self.__cuda_out_buf is None:
            size = ctypes.sizeof(self._vo_ty)
            self.__cuda_out_buf = jit_engine.pycuda.driver.mem_alloc(size)
        return self.__cuda_out_buf

    def cuda_execute(self, variable):
        # Create input parameter
        new_var = np.asfarray(variable)
        data_in = jit_engine.pycuda.driver.In(new_var)
        self._uploaded_bytes += new_var.nbytes

        self._bin_func.cuda_call(self._cuda_param_struct,
                                 self._cuda_state_struct,
                                 data_in, self._cuda_out_buf,
                                 threads=len(self._execution_ids))

        # Copy the result from the device
        ct_res = self.download_ctype(self._cuda_out_buf, self._vo_ty)
        return _convert_ctype_to_python(ct_res)


class FuncExecution(CUDAExecution):

    def __init__(self, component, execution_ids=[None]):
        super().__init__()
        self._bin_func = pnlvm.LLVMBinaryFunction.from_obj(component)
        self._execution_ids = execution_ids
        self._component = component

        par_struct_ty, ctx_struct_ty, vi_ty, vo_ty = self._bin_func.byref_arg_types

        if len(execution_ids) > 1:
            self._bin_multirun = self._bin_func.get_multi_run()
            par_struct_ty = par_struct_ty * len(execution_ids)
            ctx_struct_ty = ctx_struct_ty * len(execution_ids)
            vo_ty = vo_ty * len(execution_ids)
            vi_ty = vi_ty * len(execution_ids)

            par_initializer = (component._get_param_initializer(ex_id) for ex_id in execution_ids)
            ctx_initializer = (component._get_state_initializer(ex_id) for ex_id in execution_ids)
            self.__param_struct = par_struct_ty(*par_initializer)
            self.__state_struct = ctx_struct_ty(*ctx_initializer)
            self._ct_len = ctypes.c_int(len(execution_ids))

        self._ct_vo = vo_ty()
        self._vi_ty = vi_ty

    def _get_compilation_param(self, name, initializer, arg, execution_id):
        param = getattr(self._component._compilation_data, name)
        struct = param._get(execution_id)
        if struct is None:
            initializer = getattr(self._component, initializer)(execution_id)
            struct_ty = self._bin_func.byref_arg_types[arg]
            struct = struct_ty(*initializer)
            param._set(struct, execution_id=execution_id)

        return struct

    @property
    def _param_struct(self):
        if len(self._execution_ids) > 1:
            return self.__param_struct

        return self._get_compilation_param('parameter_struct', '_get_param_initializer', 0, self._execution_ids[0])

    @property
    def _state_struct(self):
        if len(self._execution_ids) > 1:
            return self.__state_struct

        return self._get_compilation_param('state_struct', '_get_state_initializer', 1, self._execution_ids[0])

    def execute(self, variable):
        new_variable = np.asfarray(variable)

        if len(self._execution_ids) > 1:
            # wrap_call casts the arguments so we only need contiguaous data
            # layout
            ct_vi = np.ctypeslib.as_ctypes(new_variable)
            self._bin_multirun.wrap_call(self._param_struct,
                                         self._state_struct,
                                         ct_vi, self._ct_vo, self._ct_len)
        else:
            ct_vi = new_variable.ctypes.data_as(ctypes.POINTER(self._vi_ty))
            self._bin_func(ctypes.byref(self._param_struct),
                           ctypes.byref(self._state_struct),
                           ct_vi, ctypes.byref(self._ct_vo))

        return _convert_ctype_to_python(self._ct_vo)


class MechExecution(FuncExecution):

    def execute(self, variable):
        # convert to 3d. we always assume that:
        # a) the input is vector of input states
        # b) input states take vector of projection outputs
        # c) projection output is a vector (even 1 element vector)
        new_var = np.asfarray([np.atleast_2d(x) for x in variable])
        return super().execute(new_var)


class CompExecution(CUDAExecution):

    def __init__(self, composition, execution_ids=[None]):
        super().__init__(buffers=['state_struct', 'param_struct', 'data_struct', 'conditions'])
        self._composition = composition
        self._execution_ids = execution_ids
        self.__bin_exec_func = None
        self.__bin_exec_multi_func = None
        self.__bin_func = None
        self.__bin_run_func = None
        self.__bin_run_multi_func = None
        self.__debug_env = debug_env
        self.__frozen_vals = None

        # TODO: Consolidate these
        if len(execution_ids) > 1:
            # At least the input_CIM wrapper should be generated
            wrapper = composition._get_node_wrapper(composition.input_CIM)
            input_cim_fn = pnlvm.LLVMBuilderContext.get_global().gen_llvm_function(wrapper)

            # Input structures
            # TODO: Use the compiled version to get these
            c_context = _convert_llvm_ir_to_ctype(input_cim_fn.args[0].type.pointee)
            c_param = _convert_llvm_ir_to_ctype(input_cim_fn.args[1].type.pointee)
            c_data = _convert_llvm_ir_to_ctype(input_cim_fn.args[3].type.pointee)

            c_context = c_context * len(execution_ids)
            c_param = c_param * len(execution_ids)
            c_data = c_data * len(execution_ids)

            ctx_initializer = (composition._get_state_initializer(ex_id) for ex_id in execution_ids)
            par_initializer = (composition._get_param_initializer(ex_id) for ex_id in execution_ids)
            data_initializer = (composition._get_data_initializer(ex_id) for ex_id in execution_ids)
            # Instantiate structures
            self.__state_struct = c_context(*ctx_initializer)
            self.__param_struct = c_param(*par_initializer)
            self.__data_struct = c_data(*data_initializer)
            self.__conds = None
            self._ct_len = ctypes.c_int(len(execution_ids))

    @property
    def _bin_func(self):
        if self.__bin_func is not None:
            assert len(self._execution_ids) == 1
            return self.__bin_func
        if self.__bin_exec_func is not None:
            return self.__bin_exec_func
        if self.__bin_run_func is not None:
            return self.__bin_run_func

        assert False, "Binary function not set for execution!"

    def _set_bin_node(self, node):
        assert node in self._composition._all_nodes
        wrapper = self._composition._get_node_wrapper(node)
        self.__bin_func = pnlvm.LLVMBinaryFunction.from_obj(wrapper)

    @property
    def _conditions(self):
        if len(self._execution_ids) > 1:
            if self.__conds is None:
                cond_type = self._bin_func.byref_arg_types[4] * len(self._execution_ids)
                gen = helpers.ConditionGenerator(None, self._composition)
                cond_initializer = (gen.get_condition_initializer() for _ in self._execution_ids)
                self.__conds = cond_type(*cond_initializer)
            return self.__conds

        conds = self._composition._compilation_data.scheduler_conditions._get(self._execution_ids[0])
        if conds is None:
            cond_type = self._bin_func.byref_arg_types[4]
            gen = helpers.ConditionGenerator(None, self._composition)
            cond_initializer = gen.get_condition_initializer()
            conds = cond_type(*cond_initializer)
            self._composition._compilation_data.scheduler_conditions._set(conds, execution_id=self._execution_ids[0])
        return conds

    def _get_compilation_param(self, name, initializer, arg, execution_id):
        param = getattr(self._composition._compilation_data, name)
        struct = param._get(execution_id)
        if struct is None:
            initializer = getattr(self._composition, initializer)(execution_id)
            struct_ty = self._bin_func.byref_arg_types[arg]
            struct = struct_ty(*initializer)
            param._set(struct, execution_id=execution_id)

        return struct

    @property
    def _param_struct(self):
        if len(self._execution_ids) > 1:
            return self.__param_struct

        return self._get_compilation_param('parameter_struct', '_get_param_initializer', 1, self._execution_ids[0])

    @property
    def _state_struct(self):
        if len(self._execution_ids) > 1:
            return self.__state_struct

        return self._get_compilation_param('state_struct', '_get_state_initializer', 0, self._execution_ids[0])

    @property
    def _data_struct(self):
        if len(self._execution_ids) > 1:
            return self.__data_struct

        # Run wrapper changed argument order
        arg = 2 if len(self._bin_func.byref_arg_types) > 5 else 3

        return self._get_compilation_param('data_struct', '_get_data_initializer', arg, self._execution_ids[0])

    @_data_struct.setter
    def _data_struct(self, data_struct):
        if len(self._execution_ids) > 1:
            self.__data_struct = data_struct
        else:
            self._composition._compilation_data.data_struct._set(data_struct, execution_id=self._execution_ids[0])

    def _extract_node_struct(self, node, data):
        # context structure consists of a list of node contexts,
        #   followed by a list of projection contexts; get the first one
        # parameter structure consists of a list of node parameters,
        #   followed by a list of projection parameters; get the first one
        # output structure consists of a list of node outputs,
        #   followed by a list of nested data structures; get the first one
        field = data._fields_[0][0]
        res_struct = getattr(data, field)
        index = self._composition._get_node_index(node)
        field = res_struct._fields_[index][0]
        res_struct = getattr(res_struct, field)
        return _convert_ctype_to_python(res_struct)

    def extract_node_struct(self, node, struct):
        if len(self._execution_ids) > 1:
            return [self._extract_node_struct(node, struct[i]) for i, _ in enumerate(self._execution_ids)]
        else:
            return self._extract_node_struct(node, struct)

    def extract_frozen_node_output(self, node):
        return self.extract_node_struct(node, self.__frozen_vals)

    def extract_node_output(self, node):
        return self.extract_node_struct(node, self._data_struct)

    def extract_node_state(self, node):
        return self.extract_node_struct(node, self._state_struct)

    def extract_node_params(self, node):
        return self.extract_node_struct(node, self._param_struct)

    def insert_node_output(self, node, data):
        my_field_name = self._data_struct._fields_[0][0]
        my_res_struct = getattr(self._data_struct, my_field_name)
        index = self._composition._get_node_index(node)
        node_field_name = my_res_struct._fields_[index][0]
        setattr(my_res_struct, node_field_name, _tupleize(data))

    def _get_input_struct(self, inputs):
        origins = self._composition.get_nodes_by_role(NodeRole.INPUT)
        # Either node or composition execute.
        # All execute functions expect inputs to be 3rd param.
        c_input = self._bin_func.byref_arg_types[2]

        # Read provided input data and separate each input state
        if len(self._execution_ids) > 1:
            assert len(self._execution_ids) == len(inputs)
            c_input = c_input * len(self._execution_ids)
            input_data = (([x] for m in origins for x in inp[m]) for inp in inputs)
        else:
            input_data = ([x] for m in origins for x in inputs[m])

        return c_input(*_tupleize(input_data))

    def freeze_values(self):
        self.__frozen_vals = copy.deepcopy(self._data_struct)

    def execute_node(self, node, inputs=None, execution_id=None):
        # We need to reconstruct the inputs here if they were not provided.
        # This happens during node execution of nested compositions.
        if inputs is None and node is self._composition.input_CIM:
            # This assumes origin mechanisms are in the same order as
            # CIM input states
            origins = (n for n in self._composition.get_nodes_by_role(NodeRole.INPUT) for istate in n.input_states)
            input_data = ([proj.parameters.value._get(execution_id) for proj in state.all_afferents] for state in node.input_states)
            inputs = defaultdict(list)
            for n, d in zip(origins, input_data):
                inputs[n].append(d[0])

        # Set bin node to make sure self._*struct works as expected
        self._set_bin_node(node)
        if inputs is not None:
            inputs = self._get_input_struct(inputs)

        assert inputs is not None or node is not self._composition.input_CIM

        # Freeze output values if this is the first time we need them
        if node is not self._composition.input_CIM and self.__frozen_vals is None:
            self.freeze_values()

        self._bin_func.wrap_call(self._state_struct, self._param_struct,
                                 inputs, self.__frozen_vals, self._data_struct)

        if "comp_node_debug" in self.__debug_env:
            print("RAN: {}. CTX: {}".format(node, self.extract_node_state(node)))
            print("RAN: {}. Params: {}".format(node, self.extract_node_params(node)))
            print("RAN: {}. Results: {}".format(node, self.extract_node_output(node)))

    @property
    def _bin_exec_func(self):
        if self.__bin_exec_func is None:
            self.__bin_exec_func = pnlvm.LLVMBinaryFunction.from_obj(self._composition)

        return self.__bin_exec_func

    @property
    def _bin_exec_multi_func(self):
        if self.__bin_exec_multi_func is None:
            self.__bin_exec_multi_func = self._bin_exec_func.get_multi_run()

        return self.__bin_exec_multi_func

    def execute(self, inputs):
        # NOTE: Make sure that input struct generation is inlined.
        # We need the binary function to be setup for it to work correctly.
        if len(self._execution_ids) > 1:
            self._bin_exec_multi_func.wrap_call(self._state_struct,
                                                self._param_struct,
                                                self._get_input_struct(inputs),
                                                self._data_struct,
                                                self._conditions, self._ct_len)
        else:
            self._bin_exec_func.wrap_call(self._state_struct,
                                          self._param_struct,
                                          self._get_input_struct(inputs),
                                          self._data_struct, self._conditions)

    def cuda_execute(self, inputs):
        # NOTE: Make sure that input struct generation is inlined.
        # We need the binary function to be setup for it to work correctly.
        self._bin_exec_func.cuda_call(self._cuda_state_struct,
                                      self._cuda_param_struct,
                                      self.upload_ctype(self._get_input_struct(inputs)),
                                      self._cuda_data_struct,
                                      self._cuda_conditions,
                                      threads=len(self._execution_ids))

        # Copy the data struct from the device
        self._data_struct = self.download_ctype(self._cuda_data_struct, self._vo_ty)

    # Methods used to accelerate "Run"

    def _get_run_input_struct(self, inputs, num_input_sets):
        origins = self._composition.get_nodes_by_role(NodeRole.INPUT)
        input_type = self._bin_run_func.byref_arg_types[3]
<<<<<<< HEAD
        c_input = (input_type * num_input_sets) * len(self._execution_ids)
        if len(self._execution_ids) == 1:
            inputs = [inputs]

        assert len(inputs) == len(self._execution_ids)
        # Extract input for each trial and execution id
        run_inputs = ((([iv] for m in origins for iv in inp[m][i]) for i in range(num_input_sets)) for inp in inputs)
=======
        c_input = input_type * num_input_sets
        if len(self._execution_ids) > 1:
            c_input = c_input * len(self._execution_ids)
            Composition_Run_Inputs = []
            for inp in inputs:
                run_inps = []
                # Extract inputs for each trial
                for i in range(num_input_sets):
                    run_inps.append([])
                    for m in origins:
                        run_inps[i] += [[v] for v in inp[m][i]]
                Composition_Run_Inputs.append(run_inps)

        else:
            Composition_Run_Inputs = []
            # Extract inputs for each trial
            for i in range(num_input_sets):
                Composition_Run_Inputs.append([])
                for m in origins:
                    Composition_Run_Inputs[i] += [[v] for v in inputs[m][i]]
>>>>>>> 16337509

        return c_input(*_tupleize(Composition_Run_Inputs))

    @property
    def _bin_run_func(self):
        if self.__bin_run_func is None:
            self.__bin_run_func = pnlvm.LLVMBinaryFunction.get(self._composition._llvm_run.name)

        return self.__bin_run_func

    @property
    def _bin_run_multi_func(self):
        if self.__bin_run_multi_func is None:
            self.__bin_run_multi_func = self._bin_run_func.get_multi_run()

        return self.__bin_run_multi_func

    # inserts autodiff params into the param struct (this unfortunately needs to be done dynamically, as we don't know autodiff inputs ahead of time)
    def _initialize_autodiff_param_struct(self,autodiff_stimuli):
        inputs = {}
        targets = {} 
        epochs = 0

        if "inputs" in autodiff_stimuli:
            inputs = autodiff_stimuli["inputs"]
        if "targets" in autodiff_stimuli:
            targets = autodiff_stimuli["targets"]
        if "epochs" in autodiff_stimuli:
            epochs = autodiff_stimuli["epochs"]
        autodiff_stimuli_struct = [
            epochs,
            len(next(iter(inputs.values())))
        ]
        ctx = pnlvm.builder_context.LLVMBuilderContext.get_global()
        
       
        value_struct_ir_ty = pnlvm.ir.LiteralStructType([
            pnlvm.ir.IntType(32), # idx of the node
            pnlvm.ir.IntType(32), # dimensionality of value
            pnlvm.ir.IntType(64) # int memaddr of beginning of input/output list
        ]
        )
        value_struct_c_ty = _convert_llvm_ir_to_ctype(value_struct_ir_ty) * len(self._composition.nodes)
        
        # autodiff_values keeps the ctype values on the stack, so it doesn't get gc'd TODO: Make sure this works as intended
        autodiff_values = []
        def make_val_arr(dictionary):
            value_struct_array = [()] * len(self._composition.nodes)
            for node,values in dictionary.items():
                dimensionality = len(values[0])
                idx = self._composition._get_node_index(node)
                values_ir_ty = ctx.convert_python_struct_to_llvm_ir(values)
                values_c_ty = _convert_llvm_ir_to_ctype(values_ir_ty)
                values = values_c_ty(*_tupleize(values))
                autodiff_values.append(values)

                value_struct = tuple([
                    idx,
                    dimensionality,
                    ctypes.cast(values,ctypes.c_void_p).value
                ])
                value_struct_array[idx] = value_struct
            return value_struct_array
        
   
        
        target_struct_array = value_struct_c_ty(*_tupleize(make_val_arr(targets)))
        autodiff_values.append(target_struct_array)
        target_struct_array_ptr = ctypes.cast(target_struct_array,ctypes.c_void_p).value
        autodiff_stimuli_struct.append(len(targets))
        autodiff_stimuli_struct.append(target_struct_array_ptr)
        
        input_struct_array = value_struct_c_ty(*_tupleize(make_val_arr(inputs)))
        autodiff_values.append(input_struct_array)
        input_struct_array_ptr = ctypes.cast(input_struct_array,ctypes.c_void_p).value
        autodiff_stimuli_struct.append(len(inputs))
        autodiff_stimuli_struct.append(input_struct_array_ptr)

        learning_params = pnlvm.ir.LiteralStructType([
            pnlvm.ir.IntType(32), # epochs
            pnlvm.ir.IntType(32), # number of targets/inputs to train with
            pnlvm.ir.IntType(32), # number target nodes
            pnlvm.ir.IntType(64), # addr of beginning of target struct arr
            pnlvm.ir.IntType(32), # number input nodes
            pnlvm.ir.IntType(64), # addr of beginning of input struct arr
        ])
        
        autodiff_stimuli_cty = _convert_llvm_ir_to_ctype(learning_params)
        autodiff_stimuli_struct = autodiff_stimuli_cty(*_tupleize(autodiff_stimuli_struct))
        my_field_name = self._param_struct._fields_[3]
        
        setattr(self._param_struct, my_field_name[0], autodiff_stimuli_struct)
        
        return autodiff_values
    def run(self, inputs, runs, num_input_sets,autodiff_stimuli = {"targets" : {}, "epochs": 0}):
        inputs = self._get_run_input_struct(inputs, num_input_sets)
        # Special casing for autodiff
        if hasattr(self._composition,"learning_enabled") and self._composition.learning_enabled is True:
            keep_on_stack = self._initialize_autodiff_param_struct(autodiff_stimuli)

        if "force_runs" in debug_env:
            runs = max(runs, int(debug_env["force_runs"]))
        ct_vo = self._bin_run_func.byref_arg_types[4] * runs
        if len(self._execution_ids) > 1:
            ct_vo = ct_vo * len(self._execution_ids)
        outputs = ct_vo()
        runs_count = ctypes.c_int(runs)
        input_count = ctypes.c_int(num_input_sets)
        if len(self._execution_ids) > 1:
            self._bin_run_multi_func.wrap_call(self._state_struct, self._param_struct,
                                               self._data_struct, inputs, outputs,
                                               runs_count, input_count, self._ct_len)
        else:
            self._bin_run_func.wrap_call(self._state_struct, self._param_struct,
                                         self._data_struct, inputs, outputs,
                                         runs_count, input_count)
        return _convert_ctype_to_python(outputs)

    def cuda_run(self, inputs, runs, num_input_sets):
        # Create input buffer
        inputs = self._get_run_input_struct(inputs, num_input_sets)
        data_in = self.upload_ctype(inputs)

        # Create output buffer
        if "force_runs" in debug_env:
            runs = max(runs, int(debug_env["force_runs"]))
        output_type = (self._bin_run_func.byref_arg_types[4] * runs)
        if len(self._execution_ids) > 1:
            output_type = output_type * len(self._execution_ids)
        output_size = ctypes.sizeof(output_type)
        data_out = jit_engine.pycuda.driver.mem_alloc(output_size)

        runs_count = jit_engine.pycuda.driver.In(np.int32(runs))
        input_count = jit_engine.pycuda.driver.In(np.int32(num_input_sets))
        self._uploaded_bytes += 8   # runs_count + input_count

        self._bin_run_func.cuda_call(self._cuda_state_struct,
                                     self._cuda_param_struct,
                                     self._cuda_data_struct,
                                     data_in, data_out, runs_count, input_count,
                                     threads=len(self._execution_ids))

        # Copy the data struct from the device
        ct_out = self.download_ctype(data_out, output_type)
        return _convert_ctype_to_python(ct_out)<|MERGE_RESOLUTION|>--- conflicted
+++ resolved
@@ -456,7 +456,6 @@
     def _get_run_input_struct(self, inputs, num_input_sets):
         origins = self._composition.get_nodes_by_role(NodeRole.INPUT)
         input_type = self._bin_run_func.byref_arg_types[3]
-<<<<<<< HEAD
         c_input = (input_type * num_input_sets) * len(self._execution_ids)
         if len(self._execution_ids) == 1:
             inputs = [inputs]
@@ -464,30 +463,8 @@
         assert len(inputs) == len(self._execution_ids)
         # Extract input for each trial and execution id
         run_inputs = ((([iv] for m in origins for iv in inp[m][i]) for i in range(num_input_sets)) for inp in inputs)
-=======
-        c_input = input_type * num_input_sets
-        if len(self._execution_ids) > 1:
-            c_input = c_input * len(self._execution_ids)
-            Composition_Run_Inputs = []
-            for inp in inputs:
-                run_inps = []
-                # Extract inputs for each trial
-                for i in range(num_input_sets):
-                    run_inps.append([])
-                    for m in origins:
-                        run_inps[i] += [[v] for v in inp[m][i]]
-                Composition_Run_Inputs.append(run_inps)
-
-        else:
-            Composition_Run_Inputs = []
-            # Extract inputs for each trial
-            for i in range(num_input_sets):
-                Composition_Run_Inputs.append([])
-                for m in origins:
-                    Composition_Run_Inputs[i] += [[v] for v in inputs[m][i]]
->>>>>>> 16337509
-
-        return c_input(*_tupleize(Composition_Run_Inputs))
+
+        return c_input(*_tupleize(run_inputs))
 
     @property
     def _bin_run_func(self):
