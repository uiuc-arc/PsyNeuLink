#
# Princeton University licenses this file to You under the Apache License, Version 2.0 (the "License");
# you may not use this file except in compliance with the License.  You may obtain a copy of the License at:
#     http://www.apache.org/licenses/LICENSE-2.0
# Unless required by applicable law or agreed to in writing, software distributed under the License is distributed
# on an "AS IS" BASIS, WITHOUT WARRANTIES OR CONDITIONS OF ANY KIND, either express or implied.
# See the License for the specific language governing permissions and limitations under the License.
#
#
# ****************************************   DISTRIBUTION FUNCTIONS   **************************************************
'''

* `NormalDist`
* `UniformToNormalDist`
* `ExponentialDist`
* `UniformDist`
* `GammaDist`
* `WaldDist`

Overview
--------

Functions that return one or more samples from a distribution.

'''
from enum import IntEnum

import numpy as np
import typecheck as tc

from psyneulink.core.components.functions.function import \
    Function_Base, FunctionError, MULTIPLICATIVE_PARAM, ADDITIVE_PARAM
from psyneulink.core.globals.keywords import \
    DIST_FUNCTION_TYPE, NORMAL_DIST_FUNCTION, STANDARD_DEVIATION, DIST_MEAN, EXPONENTIAL_DIST_FUNCTION, \
    BETA, UNIFORM_DIST_FUNCTION, LOW, HIGH, GAMMA_DIST_FUNCTION, SCALE, DIST_SHAPE, WALD_DIST_FUNCTION, NOISE, \
    DRIFT_DIFFUSION_ANALYTICAL_FUNCTION
from psyneulink.core.globals.context import ContextFlags
from psyneulink.core.globals.utilities import parameter_spec
from psyneulink.core.globals.preferences.componentpreferenceset import is_pref_set

from psyneulink.core.globals.parameters import Parameter

__all__ = ['DistributionFunction', 'NormalDist', 'UniformDist', 'UniformToNormalDist', 'ExponentialDist',
           'GammaDist', 'WaldDist', 'DriftDiffusionAnalytical']


class DistributionFunction(Function_Base):
    componentType = DIST_FUNCTION_TYPE


class NormalDist(DistributionFunction):
    """
    NormalDist(                      \
             mean=0.0,               \
             standard_deviation=1.0, \
             params=None,            \
             owner=None,             \
             prefs=None              \
             )

    .. _NormalDist:

    Return a random sample from a normal distribution using numpy.random.normal;

    *Modulatory Parameters:*

    | *MULTIPLICATIVE_PARAM:* `standard_deviation <NormalDist.standard_deviation>`
    | *ADDITIVE_PARAM:* `mean <NormalDist.mean>`
    |

    Arguments
    ---------

    mean : float : default 0.0
        The mean or center of the normal distribution

    standard_deviation : float : default 1.0
        Standard deviation of the normal distribution. Must be > 0.0

    params : Dict[param keyword: param value] : default None
        a `parameter dictionary <ParameterState_Specification>` that specifies the parameters for the
        function.  Values specified for parameters in the dictionary override any assigned to those parameters in
        arguments of the constructor.

    owner : Component
        `component <Component>` to which to assign the Function.

    name : str : default see `name <Function.name>`
        specifies the name of the Function.

    prefs : PreferenceSet or specification dict : default Function.classPreferences
        specifies the `PreferenceSet` for the Function (see `prefs <Function_Base.prefs>` for details).

    Attributes
    ----------

    mean : float : default 0.0
        The mean or center of the normal distribution.

    standard_deviation : float : default 1.0
        Standard deviation of the normal distribution; if it is 0.0, returns `mean <NormalDist.mean>`.

    params : Dict[param keyword: param value] : default None
        a `parameter dictionary <ParameterState_Specification>` that specifies the parameters for the
        function.  Values specified for parameters in the dictionary override any assigned to those parameters in
        arguments of the constructor.

    owner : Component
        `component <Component>` to which to assign the Function.

    name : str : default see `name <Function.name>`
        specifies the name of the Function.

    prefs : PreferenceSet or specification dict : default Function.classPreferences
        specifies the `PreferenceSet` for the Function (see `prefs <Function_Base.prefs>` for details).

    """

    componentName = NORMAL_DIST_FUNCTION

    paramClassDefaults = Function_Base.paramClassDefaults.copy()

    class Parameters(DistributionFunction.Parameters):
        """
            Attributes
            ----------

                mean
                    see `mean <NormalDist.mean>`

                    :default value: 0.0
                    :type: float

                standard_deviation
                    see `standard_deviation <NormalDist.standard_deviation>`

                    :default value: 1.0
                    :type: float

        """
        mean = Parameter(0.0, modulable=True, aliases=[ADDITIVE_PARAM])
        standard_deviation = Parameter(1.0, modulable=True, aliases=[MULTIPLICATIVE_PARAM])
<<<<<<< HEAD

=======
>>>>>>> 4ff1f1db

    @tc.typecheck
    def __init__(self,
                 default_variable=None,
                 mean=0.0,
                 standard_deviation=1.0,
                 params=None,
                 owner=None,
                 prefs: is_pref_set = None):
        # Assign args to params and functionParams dicts
        params = self._assign_args_to_param_dicts(mean=mean,
                                                  standard_deviation=standard_deviation,
                                                  params=params)

        super().__init__(default_variable=default_variable,
                         params=params,
                         owner=owner,
                         prefs=prefs,
                         context=ContextFlags.CONSTRUCTOR)

    def _validate_params(self, request_set, target_set=None, context=None):
        super()._validate_params(request_set=request_set, target_set=target_set, context=context)

        if STANDARD_DEVIATION in target_set:
            if target_set[STANDARD_DEVIATION] < 0.0:
                raise FunctionError("The standard_deviation parameter ({}) of {} must be greater than zero.".
                                    format(target_set[STANDARD_DEVIATION], self.name))

    def function(self,
                 variable=None,
                 execution_id=None,
                 params=None,
                 context=None):
        # Validate variable and validate params
        variable = self._check_args(variable=variable, execution_id=execution_id, params=params, context=context)

        mean = self.get_current_function_param(DIST_MEAN, execution_id)
        standard_deviation = self.get_current_function_param(STANDARD_DEVIATION, execution_id)

        result = np.random.normal(mean, standard_deviation)

        return self.convert_output_type(result)


class UniformToNormalDist(DistributionFunction):
    """
    UniformToNormalDist(             \
             mean=0.0,               \
             standard_deviation=1.0, \
             params=None,            \
             owner=None,             \
             prefs=None              \
             )

    .. _UniformToNormalDist:

    Return a random sample from a normal distribution using first np.random.rand(1) to generate a sample from a uniform
    distribution, and then converting that sample to a sample from a normal distribution with the following equation:

    .. math::

        normal\\_sample = \\sqrt{2} \\cdot standard\\_dev \\cdot scipy.special.erfinv(2 \\cdot uniform\\_sample - 1)  + mean

    The uniform --> normal conversion allows for a more direct comparison with MATLAB scripts.

    .. note::

        This function requires `SciPy <https://pypi.python.org/pypi/scipy>`_.

    (https://github.com/jonasrauber/randn-matlab-python)

    *Modulatory Parameters:*

    | *MULTIPLICATIVE_PARAM:* `standard_deviation <UniformToNormalDist.standard_deviation>`
    | *ADDITIVE_PARAM:* `mean <UniformToNormalDist.mean>`
    |

    Arguments
    ---------

    mean : float : default 0.0
        The mean or center of the normal distribution

    standard_deviation : float : default 1.0
        Standard deviation of the normal distribution

    params : Dict[param keyword: param value] : default None
        a `parameter dictionary <ParameterState_Specification>` that specifies the parameters for the
        function.  Values specified for parameters in the dictionary override any assigned to those parameters in
        arguments of the constructor.

    owner : Component
        `component <Component>` to which to assign the Function.

    name : str : default see `name <Function.name>`
        specifies the name of the Function.

    prefs : PreferenceSet or specification dict : default Function.classPreferences
        specifies the `PreferenceSet` for the Function (see `prefs <Function_Base.prefs>` for details).

    Attributes
    ----------

    mean : float : default 0.0
        The mean or center of the normal distribution

    standard_deviation : float : default 1.0
        Standard deviation of the normal distribution

    params : Dict[param keyword: param value] : default None
        a `parameter dictionary <ParameterState_Specification>` that specifies the parameters for the
        function.  Values specified for parameters in the dictionary override any assigned to those parameters in
        arguments of the constructor.

    owner : Component
        `component <Component>` to which to assign the Function.

    name : str : default see `name <Function.name>`
        specifies the name of the Function.

    prefs : PreferenceSet or specification dict : default Function.classPreferences
        specifies the `PreferenceSet` for the Function (see `prefs <Function_Base.prefs>` for details).

    """

    componentName = NORMAL_DIST_FUNCTION

    class Parameters(DistributionFunction.Parameters):
        """
            Attributes
            ----------

                variable
                    see `variable <UniformToNormalDist.variable>`

                    :default value: numpy.array([0])
                    :type: numpy.ndarray
                    :read only: True

                mean
                    see `mean <UniformToNormalDist.mean>`

                    :default value: 0.0
                    :type: float

                standard_deviation
                    see `standard_deviation <UniformToNormalDist.standard_deviation>`

                    :default value: 1.0
                    :type: float

        """
        variable = Parameter(np.array([0]), read_only=True)
        mean = Parameter(0.0, modulable=True, aliases=[ADDITIVE_PARAM])
        standard_deviation = Parameter(1.0, modulable=True, aliases=[MULTIPLICATIVE_PARAM])

    paramClassDefaults = Function_Base.paramClassDefaults.copy()

    @tc.typecheck
    def __init__(self,
                 default_variable=None,
                 mean=0.0,
                 standard_deviation=1.0,
                 params=None,
                 owner=None,
                 prefs: is_pref_set = None):
        # Assign args to params and functionParams dicts
        params = self._assign_args_to_param_dicts(mean=mean,
                                                  standard_deviation=standard_deviation,
                                                  params=params)

        super().__init__(default_variable=default_variable,
                         params=params,
                         owner=owner,
                         prefs=prefs,
                         context=ContextFlags.CONSTRUCTOR)


    def function(self,
                 variable=None,
                 execution_id=None,
                 params=None,
                 context=None):

        try:
            from scipy.special import erfinv
        except:
            raise FunctionError("The UniformToNormalDist function requires the SciPy package.")

        # Validate variable and validate params
        variable = self._check_args(variable=variable, execution_id=execution_id, params=params, context=context)

        mean = self.get_current_function_param(DIST_MEAN, execution_id)
        standard_deviation = self.get_current_function_param(STANDARD_DEVIATION, execution_id)

        sample = np.random.rand(1)[0]
        result = ((np.sqrt(2) * erfinv(2 * sample - 1)) * standard_deviation) + mean

        return self.convert_output_type(result)


class ExponentialDist(DistributionFunction):
    """
    ExponentialDist(                \
             beta=1.0,              \
             params=None,           \
             owner=None,            \
             prefs=None             \
             )

    .. _ExponentialDist:

    Return a random sample from a exponential distribution using numpy.random.exponential

    *Modulatory Parameters:*

    | *MULTIPLICATIVE_PARAM:* `beta <ExponentialDist.beta>`
    |

    Arguments
    ---------

    beta : float : default 1.0
        The scale parameter of the exponential distribution

    params : Dict[param keyword: param value] : default None
        a `parameter dictionary <ParameterState_Specification>` that specifies the parameters for the
        function.  Values specified for parameters in the dictionary override any assigned to those parameters in
        arguments of the constructor.

    owner : Component
        `component <Component>` to which to assign the Function.

    name : str : default see `name <Function.name>`
        specifies the name of the Function.

    prefs : PreferenceSet or specification dict : default Function.classPreferences
        specifies the `PreferenceSet` for the Function (see `prefs <Function_Base.prefs>` for details).

    Attributes
    ----------

    beta : float : default 1.0
        The scale parameter of the exponential distribution

    params : Dict[param keyword: param value] : default None
        a `parameter dictionary <ParameterState_Specification>` that specifies the parameters for the
        function.  Values specified for parameters in the dictionary override any assigned to those parameters in
        arguments of the constructor.

    owner : Component
        `component <Component>` to which to assign the Function.

    name : str : default see `name <Function.name>`
        specifies the name of the Function.

    prefs : PreferenceSet or specification dict : default Function.classPreferences
        specifies the `PreferenceSet` for the Function (see `prefs <Function_Base.prefs>` for details).

    """
    componentName = EXPONENTIAL_DIST_FUNCTION

    paramClassDefaults = Function_Base.paramClassDefaults.copy()

    class Parameters(DistributionFunction.Parameters):
        """
            Attributes
            ----------

                beta
                    see `beta <ExponentialDist.beta>`

                    :default value: 1.0
                    :type: float

        """
        beta = Parameter(1.0, modulable=True, aliases=[MULTIPLICATIVE_PARAM])

    @tc.typecheck
    def __init__(self,
                 default_variable=None,
                 beta=1.0,
                 params=None,
                 owner=None,
                 prefs: is_pref_set = None):
        # Assign args to params and functionParams dicts
        params = self._assign_args_to_param_dicts(beta=beta,
                                                  params=params)

        super().__init__(default_variable=default_variable,
                         params=params,
                         owner=owner,
                         prefs=prefs,
                         context=ContextFlags.CONSTRUCTOR)


    def function(self,
                 variable=None,
                 execution_id=None,
                 params=None,
                 context=None):
        # Validate variable and validate params
        variable = self._check_args(variable=variable, execution_id=execution_id, params=params, context=context)

        beta = self.get_current_function_param(BETA, execution_id)
        result = np.random.exponential(beta)

        return self.convert_output_type(result)


class UniformDist(DistributionFunction):
    """
    UniformDist(                      \
             low=0.0,             \
             high=1.0,             \
             params=None,           \
             owner=None,            \
             prefs=None             \
             )

    .. _UniformDist:

    Return a random sample from a uniform distribution using numpy.random.uniform

    Arguments
    ---------

    low : float : default 0.0
        Lower bound of the uniform distribution

    high : float : default 1.0
        Upper bound of the uniform distribution

    params : Dict[param keyword: param value] : default None
        a `parameter dictionary <ParameterState_Specification>` that specifies the parameters for the
        function.  Values specified for parameters in the dictionary override any assigned to those parameters in
        arguments of the constructor.

    owner : Component
        `component <Component>` to which to assign the Function.

    name : str : default see `name <Function.name>`
        specifies the name of the Function.

    prefs : PreferenceSet or specification dict : default Function.classPreferences
        specifies the `PreferenceSet` for the Function (see `prefs <Function_Base.prefs>` for details).

    Attributes
    ----------

    low : float : default 0.0
        Lower bound of the uniform distribution

    high : float : default 1.0
        Upper bound of the uniform distribution

    params : Dict[param keyword: param value] : default None
        a `parameter dictionary <ParameterState_Specification>` that specifies the parameters for the
        function.  Values specified for parameters in the dictionary override any assigned to those parameters in
        arguments of the constructor.

    owner : Component
        `component <Component>` to which to assign the Function.

    name : str : default see `name <Function.name>`
        specifies the name of the Function.

    prefs : PreferenceSet or specification dict : default Function.classPreferences
        specifies the `PreferenceSet` for the Function (see `prefs <Function_Base.prefs>` for details).

    """
    componentName = UNIFORM_DIST_FUNCTION

    paramClassDefaults = Function_Base.paramClassDefaults.copy()

    class Parameters(DistributionFunction.Parameters):
        """
            Attributes
            ----------

                high
                    see `high <UniformDist.high>`

                    :default value: 1.0
                    :type: float

                low
                    see `low <UniformDist.low>`

                    :default value: 0.0
                    :type: float

        """
        low = Parameter(0.0, modulable=True)
        high = Parameter(1.0, modulable=True)

    @tc.typecheck
    def __init__(self,
                 default_variable=None,
                 low=0.0,
                 high=1.0,
                 params=None,
                 owner=None,
                 prefs: is_pref_set = None):
        # Assign args to params and functionParams dicts
        params = self._assign_args_to_param_dicts(low=low,
                                                  high=high,
                                                  params=params)

        super().__init__(default_variable=default_variable,
                         params=params,
                         owner=owner,
                         prefs=prefs,
                         context=ContextFlags.CONSTRUCTOR)


    def function(self,
                 variable=None,
                 execution_id=None,
                 params=None,
                 context=None):
        # Validate variable and validate params
        variable = self._check_args(variable=variable, execution_id=execution_id, params=params, context=context)

        low = self.get_current_function_param(LOW, execution_id)
        high = self.get_current_function_param(HIGH, execution_id)
        result = np.random.uniform(low, high)

        return self.convert_output_type(result)


class GammaDist(DistributionFunction):
    """
    GammaDist(\
             scale=1.0,\
             dist_shape=1.0,\
             params=None,\
             owner=None,\
             prefs=None\
             )

    .. _GammaDist:

    Return a random sample from a gamma distribution using numpy.random.gamma

    *Modulatory Parameters:*

    | *MULTIPLICATIVE_PARAM:* `scale <GammaDist.scale>`
    | *ADDITIVE_PARAM:* `dist_shape <GammaDist.dist_shape>`
    |

    Arguments
    ---------

    scale : float : default 1.0
        The scale of the gamma distribution. Should be greater than zero.

    dist_shape : float : default 1.0
        The shape of the gamma distribution. Should be greater than zero.

    params : Dict[param keyword: param value] : default None
        a `parameter dictionary <ParameterState_Specification>` that specifies the parameters for the
        function.  Values specified for parameters in the dictionary override any assigned to those parameters in
        arguments of the constructor.

    owner : Component
        `component <Component>` to which to assign the Function.

    name : str : default see `name <Function.name>`
        specifies the name of the Function.

    prefs : PreferenceSet or specification dict : default Function.classPreferences
        specifies the `PreferenceSet` for the Function (see `prefs <Function_Base.prefs>` for details).

    Attributes
    ----------

    scale : float : default 1.0
        The scale of the gamma distribution. Should be greater than zero.

    dist_shape : float : default 1.0
        The shape of the gamma distribution. Should be greater than zero.

    params : Dict[param keyword: param value] : default None
        a `parameter dictionary <ParameterState_Specification>` that specifies the parameters for the
        function.  Values specified for parameters in the dictionary override any assigned to those parameters in
        arguments of the constructor.

    owner : Component
        `component <Component>` to which to assign the Function.

    name : str : default see `name <Function.name>`
        specifies the name of the Function.

    prefs : PreferenceSet or specification dict : default Function.classPreferences
        specifies the `PreferenceSet` for the Function (see `prefs <Function_Base.prefs>` for details).

    """

    componentName = GAMMA_DIST_FUNCTION

    paramClassDefaults = Function_Base.paramClassDefaults.copy()

    class Parameters(DistributionFunction.Parameters):
        """
            Attributes
            ----------

                dist_shape
                    see `dist_shape <GammaDist.dist_shape>`

                    :default value: 1.0
                    :type: float

                scale
                    see `scale <GammaDist.scale>`

                    :default value: 1.0
                    :type: float

        """
        scale = Parameter(1.0, modulable=True, aliases=[MULTIPLICATIVE_PARAM])
        dist_shape = Parameter(1.0, modulable=True, aliases=[ADDITIVE_PARAM])

    @tc.typecheck
    def __init__(self,
                 default_variable=None,
                 scale=1.0,
                 dist_shape=1.0,
                 params=None,
                 owner=None,
                 prefs: is_pref_set = None):
        # Assign args to params and functionParams dicts
        params = self._assign_args_to_param_dicts(scale=scale,
                                                  dist_shape=dist_shape,
                                                  params=params)

        super().__init__(default_variable=default_variable,
                         params=params,
                         owner=owner,
                         prefs=prefs,
                         context=ContextFlags.CONSTRUCTOR)


    def function(self,
                 variable=None,
                 execution_id=None,
                 params=None,
                 context=None):
        # Validate variable and validate params
        variable = self._check_args(variable=variable, execution_id=execution_id, params=params, context=context)

        scale = self.get_current_function_param(SCALE, execution_id)
        dist_shape = self.get_current_function_param(DIST_SHAPE, execution_id)

        result = np.random.gamma(dist_shape, scale)

        return self.convert_output_type(result)


class WaldDist(DistributionFunction):
    """
     WaldDist(             \
              scale=1.0,\
              mean=1.0,\
              params=None,\
              owner=None,\
              prefs=None\
              )

     .. _WaldDist:

     Return a random sample from a Wald distribution using numpy.random.wald

    *Modulatory Parameters:*

    | *MULTIPLICATIVE_PARAM:* `scale <WaldDist.scale>`
    | *ADDITIVE_PARAM:* `mean <WaldDist.mean>`
    |

     Arguments
     ---------

     scale : float : default 1.0
         Scale parameter of the Wald distribution. Should be greater than zero.

     mean : float : default 1.0
         Mean of the Wald distribution. Should be greater than or equal to zero.

     params : Dict[param keyword: param value] : default None
         a `parameter dictionary <ParameterState_Specification>` that specifies the parameters for the
         function.  Values specified for parameters in the dictionary override any assigned to those parameters in
         arguments of the constructor.

     owner : Component
         `component <Component>` to which to assign the Function.

     prefs : PreferenceSet or specification dict : default Function.classPreferences
         the `PreferenceSet` for the Function. If it is not specified, a default is assigned using `classPreferences`
         defined in __init__.py (see :doc:`PreferenceSet <LINK>` for details).


     Attributes
     ----------

     scale : float : default 1.0
         Scale parameter of the Wald distribution. Should be greater than zero.

     mean : float : default 1.0
         Mean of the Wald distribution. Should be greater than or equal to zero.

     params : Dict[param keyword: param value] : default None
         a `parameter dictionary <ParameterState_Specification>` that specifies the parameters for the
         function.  Values specified for parameters in the dictionary override any assigned to those parameters in
         arguments of the constructor.

     owner : Component
         `component <Component>` to which to assign the Function.

     prefs : PreferenceSet or specification dict : default Function.classPreferences
         the `PreferenceSet` for the Function. If it is not specified, a default is assigned using `classPreferences`
         defined in __init__.py (see :doc:`PreferenceSet <LINK>` for details).


     """

    componentName = WALD_DIST_FUNCTION

    paramClassDefaults = Function_Base.paramClassDefaults.copy()

    class Parameters(DistributionFunction.Parameters):
        """
            Attributes
            ----------

                mean
                    see `mean <WaldDist.mean>`

                    :default value: 1.0
                    :type: float

                scale
                    see `scale <WaldDist.scale>`

                    :default value: 1.0
                    :type: float

        """
        scale = Parameter(1.0, modulable=True, aliases=[MULTIPLICATIVE_PARAM])
        mean = Parameter(1.0, modulable=True, aliases=[ADDITIVE_PARAM])

    @tc.typecheck
    def __init__(self,
                 default_variable=None,
                 scale=1.0,
                 mean=1.0,
                 params=None,
                 owner=None,
                 prefs: is_pref_set = None):
        # Assign args to params and functionParams dicts
        params = self._assign_args_to_param_dicts(scale=scale,
                                                  mean=mean,
                                                  params=params)

        super().__init__(default_variable=default_variable,
                         params=params,
                         owner=owner,
                         prefs=prefs,
                         context=ContextFlags.CONSTRUCTOR)


    def function(self,
                 variable=None,
                 execution_id=None,
                 params=None,
                 context=None):
        # Validate variable and validate params
        variable = self._check_args(variable=variable, execution_id=execution_id, params=params, context=context)

        scale = self.get_current_function_param(SCALE, execution_id)
        mean = self.get_current_function_param(DIST_MEAN, execution_id)

        result = np.random.wald(mean, scale)

        return self.convert_output_type(result)


# Note:  For any of these that correspond to args, value must match the name of the corresponding arg in __init__()
DRIFT_RATE = 'drift_rate'
DRIFT_RATE_VARIABILITY = 'DDM_DriftRateVariability'
THRESHOLD = 'threshold'
THRESHOLD_VARIABILITY = 'DDM_ThresholdRateVariability'
STARTING_POINT = 'starting_point'
STARTING_POINT_VARIABILITY = "DDM_StartingPointVariability"
NON_DECISION_TIME = 't0'


def _DriftDiffusionAnalytical_bias_getter(owning_component=None, execution_id=None):
    starting_point = owning_component.parameters.starting_point.get(execution_id)
    threshold = owning_component.parameters.threshold.get(execution_id)
    try:
        return (starting_point + threshold) / (2 * threshold)
    except TypeError:
        return None


# QUESTION: IF VARIABLE IS AN ARRAY, DOES IT RETURN AN ARRAY FOR EACH RETURN VALUE (RT, ER, ETC.)
class DriftDiffusionAnalytical(DistributionFunction):  # -------------------------------------------------------------------------------
    """
    DriftDiffusionAnalytical(   \
        default_variable=None,  \
        drift_rate=1.0,         \
        threshold=1.0,          \
        starting_point=0.0,     \
        t0=0.2                  \
        noise=0.5,              \
        params=None,            \
        owner=None,             \
        prefs=None              \
        )

    .. _DriftDiffusionAnalytical:

    Return terminal value of decision variable, mean accuracy, and mean response time computed analytically for the
    drift diffusion process as described in `Bogacz et al (2006) <https://www.ncbi.nlm.nih.gov/pubmed/17014301>`_.

    *Modulatory Parameters:*

    | *MULTIPLICATIVE_PARAM:* `drift_rate <DriftDiffusionAnalytical.drift_rate>`
    | *ADDITIVE_PARAM:* `starting_point <DriftDiffusionAnalytical.starting_point>`
    |

    Arguments
    ---------

    default_variable : number, list or array : default class_defaults.variable
        specifies a template for decision variable(s);  if it is list or array, a separate solution is computed
        independently for each element.

    drift_rate : float, list or 1d array : default 1.0
        specifies the drift_rate of the drift diffusion process.  If it is a list or array,
        it must be the same length as `default_variable <DriftDiffusionAnalytical.default_variable>`.

    threshold : float, list or 1d array : default 1.0
        specifies the threshold (boundary) of the drift diffusion process.  If it is a list or array,
        it must be the same length as `default_variable <DriftDiffusionAnalytical.default_variable>`.

    starting_point : float, list or 1d array : default 1.0
        specifies the initial value of the decision variable for the drift diffusion process.  If it is a list or
        array, it must be the same length as `default_variable <DriftDiffusionAnalytical.default_variable>`.

    noise : float, list or 1d array : default 0.0
        specifies the noise term (corresponding to the diffusion component) of the drift diffusion process.
        If it is a float, it must be a number from 0 to 1.  If it is a list or array, it must be the same length as
        `default_variable <DriftDiffusionAnalytical.default_variable>` and all elements must be floats from 0 to 1.

    t0 : float, list or 1d array : default 0.2
        specifies the non-decision time for solution. If it is a float, it must be a number from 0 to 1.  If it is a
        list or array, it must be the same length as  `default_variable <DriftDiffusionAnalytical.default_variable>` and all
        elements must be floats from 0 to 1.

    params : Dict[param keyword: param value] : default None
        a `parameter dictionary <ParameterState_Specification>` that specifies the parameters for the
        function.  Values specified for parameters in the dictionary override any assigned to those parameters in
        arguments of the constructor.

    owner : Component
        `component <Component>` to which to assign the Function.

    name : str : default see `name <Function.name>`
        specifies the name of the Function.

    prefs : PreferenceSet or specification dict : default Function.classPreferences
        specifies the `PreferenceSet` for the Function (see `prefs <Function_Base.prefs>` for details).

    shenhav_et_al_compat_mode: bool : default False
        whether Shenhav et al. compatibility mode is set. See shenhav_et_al_compat_mode property.


    Attributes
    ----------

    variable : number or 1d array
        holds initial value assigned to :keyword:`default_variable` argument;
        ignored by `function <BogaczEtal.function>`.

    drift_rate : float or 1d array
        determines the drift component of the drift diffusion process.

    threshold : float or 1d array
        determines the threshold (boundary) of the drift diffusion process (i.e., at which the integration
        process is assumed to terminate).

    starting_point : float or 1d array
        determines the initial value of the decision variable for the drift diffusion process.

    noise : float or 1d array
        determines the diffusion component of the drift diffusion process (used to specify the variance of a
        Gaussian random process).

    t0 : float or 1d array
        determines the assumed non-decision time to determine the response time returned by the solution.

    bias : float or 1d array
        normalized starting point:
        (`starting_point <DriftDiffusionAnalytical.starting_point>` + `threshold <DriftDiffusionAnalytical.threshold>`) /
        (2 * `threshold <DriftDiffusionAnalytical.threshold>`)

    owner : Component
        `component <Component>` to which the Function has been assigned.

    name : str
        the name of the Function; if it is not specified in the **name** argument of the constructor, a
        default is assigned by FunctionRegistry (see `Naming` for conventions used for default and duplicate names).

    prefs : PreferenceSet or specification dict : Function.classPreferences
        the `PreferenceSet` for function; if it is not specified in the **prefs** argument of the Function's
        constructor, a default is assigned using `classPreferences` defined in __init__.py (see :doc:`PreferenceSet
        <LINK>` for details).

    """

    componentName = DRIFT_DIFFUSION_ANALYTICAL_FUNCTION

    paramClassDefaults = Function_Base.paramClassDefaults.copy()

    class Parameters(DistributionFunction.Parameters):
        """
            Attributes
            ----------

                bias
                    see `bias <DriftDiffusionAnalytical.bias>`

                    :default value: 0.5
                    :type: float
                    :read only: True

                drift_rate
                    see `drift_rate <DriftDiffusionAnalytical.drift_rate>`

                    :default value: 1.0
                    :type: float

                noise
                    see `noise <DriftDiffusionAnalytical.noise>`

                    :default value: 0.5
                    :type: float

                starting_point
                    see `starting_point <DriftDiffusionAnalytical.starting_point>`

                    :default value: 0.0
                    :type: float

                t0
                    see `t0 <DriftDiffusionAnalytical.t0>`

                    :default value: 0.2
                    :type: float

                threshold
                    see `threshold <DriftDiffusionAnalytical.threshold>`

                    :default value: 1.0
                    :type: float

        """
        drift_rate = Parameter(1.0, modulable=True, aliases=[MULTIPLICATIVE_PARAM])
        starting_point = Parameter(0.0, modulable=True, aliases=[ADDITIVE_PARAM])
        threshold = Parameter(1.0, modulable=True)
        noise = Parameter(0.5, modulable=True)
        t0 = .200
        bias = Parameter(0.5, read_only=True, getter=_DriftDiffusionAnalytical_bias_getter)

    @tc.typecheck
    def __init__(self,
                 default_variable=None,
                 drift_rate: parameter_spec = 1.0,
                 starting_point: parameter_spec = 0.0,
                 threshold: parameter_spec = 1.0,
                 noise: parameter_spec = 0.5,
                 t0: parameter_spec = .200,
                 params=None,
                 owner=None,
                 prefs: is_pref_set = None,
                 shenhav_et_al_compat_mode=False):

        self._shenhav_et_al_compat_mode = shenhav_et_al_compat_mode

        # Assign args to params and functionParams dicts
        params = self._assign_args_to_param_dicts(drift_rate=drift_rate,
                                                  starting_point=starting_point,
                                                  threshold=threshold,
                                                  noise=noise,
                                                  t0=t0,
                                                  params=params)

        super().__init__(default_variable=default_variable,
                         params=params,
                         owner=owner,
                         prefs=prefs,
                         context=ContextFlags.CONSTRUCTOR)

    @property
    def output_type(self):
        return self._output_type

    @output_type.setter
    def output_type(self, value):
        # disabled because it happens during normal execution, may be confusing
        # warnings.warn('output_type conversion disabled for {0}'.format(self.__class__.__name__))
        self._output_type = None

    @property
    def shenhav_et_al_compat_mode(self):
        """
        Get the whether the function is set to Shenhav et al. compatibility mode. This mode allows
        the analytic computations of mean error rate and reaction time to match exactly the
        computations made in the MATLAB DDM code (Matlab/ddmSimFRG.m). These compatibility chages
        should only effect edges cases that involve the following cases:

            - Floating point overflows and underflows are ignored when computing mean RT and mean ER
            - Exponential expressions used in cacluating mean RT and mean ER are bounded by 1e-12 to 1e12.
            - Decision time is not permitted to be negative and will be set to 0 in these cases. Thus RT
              will be RT = non-decision-time in these cases.

        Returns
        -------
        Shenhav et al. compatible mode setting : (bool)

        """
        return self._shenhav_et_al_compat_mode

    @shenhav_et_al_compat_mode.setter
    def shenhav_et_al_compat_mode(self, value):
        """
        Set the whether the function is set to Shenhav et al. compatibility mode. This mode allows
        the analytic computations of mean error rate and reaction time to match exactly the
        computations made in the MATLAB DDM code (Matlab/ddmSimFRG.m). These compatibility chages
        should only effect edges cases that involve the following cases:

            - Floating point overflows and underflows are ignored when computing mean RT and mean ER
            - Exponential expressions used in cacluating mean RT and mean ER are bounded by 1e-12 to 1e12.
            - Decision time is not permitted to be negative and will be set to 0 in these cases. Thus RT
              will be RT = non-decision-time in these cases.

        Arguments
        ---------

        value : bool
            Set True to turn on Shenhav et al. compatibility mode, False for off.
        """
        self._shenhav_et_al_compat_mode = value

    def function(self,
                 variable=None,
                 execution_id=None,
                 params=None,
                 context=None):
        """
        Return: terminal value of decision variable (equal to threshold), mean accuracy (error rate; ER) and mean
        response time (RT)

        Arguments
        ---------

        variable : 2d array
            ignored.

        params : Dict[param keyword: param value] : default None
            a `parameter dictionary <ParameterState_Specification>` that specifies the parameters for the
            function.  Values specified for parameters in the dictionary override any assigned to those parameters in
            arguments of the constructor.


        Returns
        -------
        Decision variable, mean ER, mean RT : (float, float, float)

        """

        variable = self._check_args(variable=variable, execution_id=execution_id, params=params, context=context)

        attentional_drift_rate = float(self.get_current_function_param(DRIFT_RATE, execution_id))
        stimulus_drift_rate = float(variable)
        drift_rate = attentional_drift_rate * stimulus_drift_rate
        threshold = float(self.get_current_function_param(THRESHOLD, execution_id))
        starting_point = float(self.get_current_function_param(STARTING_POINT, execution_id))
        noise = float(self.get_current_function_param(NOISE, execution_id))
        t0 = float(self.get_current_function_param(NON_DECISION_TIME, execution_id))

        # drift_rate = float(self.drift_rate) * float(variable)
        # threshold = float(self.threshold)
        # starting_point = float(self.starting_point)
        # noise = float(self.noise)
        # t0 = float(self.t0)

        bias = (starting_point + threshold) / (2 * threshold)

        # Prevents div by 0 issue below:
        if bias <= 0:
            bias = 1e-8
        if bias >= 1:
            bias = 1 - 1e-8

        # drift_rate close to or at 0 (avoid float comparison)
        if np.abs(drift_rate) < 1e-8:
            # back to absolute bias in order to apply limit
            bias_abs = bias * 2 * threshold - threshold
            # use expression for limit a->0 from Srivastava et al. 2016
            rt = t0 + (threshold ** 2 - bias_abs ** 2) / (noise ** 2)
            er = (threshold - bias_abs) / (2 * threshold)
        else:
            drift_rate_normed = np.abs(drift_rate)
            ztilde = threshold / drift_rate_normed
            atilde = (drift_rate_normed / noise) ** 2

            is_neg_drift = drift_rate < 0
            bias_adj = (is_neg_drift == 1) * (1 - bias) + (is_neg_drift == 0) * bias
            y0tilde = ((noise ** 2) / 2) * np.log(bias_adj / (1 - bias_adj))
            if np.abs(y0tilde) > threshold:
                # First difference between Shenhav et al. DDM code and PNL's.
                if self.shenhav_et_al_compat_mode:
                    y0tilde = -1 * (y0tilde < 0) * threshold + (y0tilde >=0 ) * threshold
                else:
                    y0tilde = -1 * (is_neg_drift == 1) * threshold + (is_neg_drift == 0) * threshold

            x0tilde = y0tilde / drift_rate_normed

            # Whether we should ignore or raise floating point over and underflow exceptions.
            # Shenhav et al. MATLAB code ignores them.
            ignore_or_raise = "raise"
            if self.shenhav_et_al_compat_mode:
                ignore_or_raise = "ignore"

            with np.errstate(over=ignore_or_raise, under=ignore_or_raise):
                try:
                    # Lets precompute these common sub-expressions
                    exp_neg2_x0tilde_atilde = np.exp(-2 * x0tilde * atilde)
                    exp_2_ztilde_atilde = np.exp(2 * ztilde * atilde)
                    exp_neg2_ztilde_atilde = np.exp(-2 * ztilde * atilde)

                    if self.shenhav_et_al_compat_mode:
                        exp_neg2_x0tilde_atilde = np.nanmax([1e-12, exp_neg2_x0tilde_atilde])
                        exp_2_ztilde_atilde = np.nanmin([1e12, exp_2_ztilde_atilde])
                        exp_neg2_ztilde_atilde = np.nanmax([1e-12, exp_neg2_ztilde_atilde])

                    rt = ztilde * np.tanh(ztilde * atilde) + \
                         ((2 * ztilde * (1 - exp_neg2_x0tilde_atilde)) / (
                                 exp_2_ztilde_atilde - exp_neg2_ztilde_atilde) - x0tilde)
                    er = 1 / (1 + exp_2_ztilde_atilde) - \
                         ((1 - exp_neg2_x0tilde_atilde) / (exp_2_ztilde_atilde - exp_neg2_ztilde_atilde))

                    # Fail safe to prevent negative mean RT's. Shenhav et al. do this.
                    if self.shenhav_et_al_compat_mode:
                        if rt < 0:
                            rt = 0

                    rt = rt + t0

                except FloatingPointError:
                    # Per Mike Shvartsman:
                    # If ±2*ztilde*atilde (~ 2*z*a/(c^2) gets very large, the diffusion vanishes relative to drift
                    # and the problem is near-deterministic. Without diffusion, error rate goes to 0 or 1
                    # depending on the sign of the drift, and so decision time goes to a point mass on z/a – x0, and
                    # generates a "RuntimeWarning: overflow encountered in exp"
                    er = 0
                    rt = ztilde / atilde - x0tilde + t0

            # This last line makes it report back in terms of a fixed reference point
            #    (i.e., closer to 1 always means higher p(upper boundary))
            # If you comment this out it will report errors in the reference frame of the drift rate
            #    (i.e., reports p(upper) if drift is positive, and p(lower if drift is negative)
            er = (is_neg_drift == 1) * (1 - er) + (is_neg_drift == 0) * (er)

        # Compute moments (mean, variance, skew) of condiational response time distributions
        moments = DriftDiffusionAnalytical._compute_conditional_rt_moments(drift_rate, noise, threshold, bias, t0)

        return rt, er, \
               moments['mean_rt_plus'], moments['var_rt_plus'], moments['skew_rt_plus'], \
               moments['mean_rt_minus'], moments['var_rt_minus'], moments['skew_rt_minus']

    @staticmethod
    def _compute_conditional_rt_moments(drift_rate, noise, threshold, starting_point, t0):
        """
        This is a helper function for computing the conditional decison time moments for the DDM.
        It is based completely off of Matlab\DDMFunctions\ddm_metrics_cond_Mat.m.

        :param drift_rate: The drift rate of the DDM
        :param noise: The diffusion rate.
        :param threshold: The symmetric threshold of the DDM
        :param starting_point: The initial condition.
        :param t0: The non decision time.
        :return: A dictionary containing the following key value pairs:
         mean_rt_plus: The mean RT of positive responses.
         mean_rt_minus: The mean RT of negative responses.
         var_rt_plus: The variance of RT of positive responses.
         var_rt_minus: The variance of RT of negative responses.
         skew_rt_plus: The skew of RT of positive responses.
         skew_rt_minus: The skew of RT of negative responses.
        """

        #  transform starting point to be centered at 0
        starting_point = (starting_point - 0.5) * 2.0 * threshold

        if abs(drift_rate) < 0.01:
            drift_rate = 0.01

        X = drift_rate * starting_point / noise**2
        Z = drift_rate * threshold / noise**2

        X = max(-100, min(100, X))

        Z = max(-100, min(100, Z))

        if abs(Z) < 0.0001:
            Z = 0.0001

        def coth(x):
            return 1/np.tanh(x)

        def csch(x):
            return 1 / np.sinh(x)

        moments = {}

        # Lets ignore any divide by zeros we get or NaN errors. This will allow the NaN's to propogate.
        with np.errstate(divide='ignore', invalid='ignore'):
            moments["mean_rt_plus"] = noise**2. / (drift_rate**2) * (2 * Z * coth(2 * Z) - (X + Z) * coth(X + Z))

            moments["mean_rt_minus"] = noise**2. / (drift_rate**2) * (2 * Z * coth(2 * Z) - (-X + Z) * coth(-X + Z))

            moments["var_rt_plus"] = noise**4. / (drift_rate**4) * \
                              (4 * Z**2. * (csch(2 * Z))**2 + 2 * Z * coth(2 * Z) - (Z + X)**2. *
                               (csch(Z + X))**2 - (Z + X) * coth(Z + X))

            moments["var_rt_minus"] = noise**4. / (drift_rate**4) * \
                               (4 * Z**2. * (csch(2 * Z)) ** 2 + 2 * Z*coth(2 * Z) - (Z - X)**2. *
                                (csch(Z - X))**2 - (Z - X) * coth(Z - X))

            moments["skew_rt_plus"] = noise**6. / (drift_rate** 6) * \
                               (12 * Z**2. * (csch(2 * Z))**2 + 16 * Z**3. * coth(2 * Z) * (csch(2 * Z))**2 +
                                6 * Z * coth(2 * Z) - 3 * (Z + X)**2. * (csch(Z + X))**2 -
                                2 * (Z + X)**3. * coth(Z + X) * (csch(Z + X))**2 - 3 * (Z + X) * coth(Z + X))

            moments["skew_rt_minus"] = noise**6. / (drift_rate**6) * \
                                (12 * Z**2. * (csch(2 * Z))**2 + 16 * Z**3. * coth(2 * Z) *
                                 (csch(2 * Z))**2 + 6 * Z * coth(2 * Z) - 3 * (Z - X)**2. *
                                 (csch(Z - X))**2 - 2 * (Z - X)**3. * coth(Z - X) *
                                 (csch(Z - X))**2 - 3 * (Z - X)*coth(Z - X))

            # divide third central moment by var_rt**1.5 to get skewness
            moments['skew_rt_plus'] /=  moments['var_rt_plus']**1.5
            moments['skew_rt_minus'] /= moments['var_rt_minus']**1.5

            # Add the non-decision time to the mean RTs
            moments['mean_rt_plus'] += t0
            moments['mean_rt_minus'] += t0


        return moments

    def derivative(self, output=None, input=None, execution_id=None):
        """
        derivative(output, input)

        Calculate the derivative of :math:`\\frac{1}{reward rate}` with respect to the threshold (**output** arg)
        and drift_rate (**input** arg).  Reward rate (:math:`RR`) is assumed to be:

            :math:`RR = delay_{ITI} + \\frac{Z}{A} + ED`;

        the derivative of :math:`\\frac{1}{RR}` with respect to the `threshold <DriftDiffusionAnalytical.threshold>` is:

            :math:`\\frac{1}{A} - \\frac{E}{A} - 2\\frac{A}{c^2}ED`;

        and the derivative of 1/RR with respect to the `drift_rate <DriftDiffusionAnalytical.drift_rate>` is:

            :math:`-\\frac{Z}{A^2} + \\frac{Z}{A^2}E - \\frac{2Z}{c^2}ED`

        where:

            *A* = `drift_rate <DriftDiffusionAnalytical.drift_rate>`,

            *Z* = `threshold <DriftDiffusionAnalytical.threshold>`,

            *c* = `noise <DriftDiffusionAnalytical.noise>`,

            *E* = :math:`e^{-2\\frac{ZA}{c^2}}`,

            *D* = :math:`delay_{ITI} + delay_{penalty} - \\frac{Z}{A}`,

            :math:`delay_{ITI}` is the intertrial interval and :math:`delay_{penalty}` is a penalty delay.


        Returns
        -------

        derivatives :  List[float, float)
            of :math:`\\frac{1}{RR}` with respect to `threshold <DriftDiffusionAnalytical.threshold>` and `drift_rate
            <DriftDiffusionAnalytical.drift_rate>`.

        """
        Z = output or self.get_current_function_param(THRESHOLD, execution_id)
        A = input or self.get_current_function_param(DRIFT_RATE, execution_id)
        c = self.get_current_function_param(NOISE, execution_id)
        c_sq = c ** 2
        E = np.exp(-2 * Z * A / c_sq)
        D_iti = 0
        D_pen = 0
        D = D_iti + D_pen
        # RR =  1/(D_iti + Z/A + (E*D))

        dRR_dZ = 1 / A + E / A + (2 * A / c_sq) * E * D
        dRR_dA = -Z / A ** 2 + (Z / A ** 2) * E - (2 * Z / c_sq) * E * D

        return [dRR_dZ, dRR_dA]<|MERGE_RESOLUTION|>--- conflicted
+++ resolved
@@ -140,10 +140,6 @@
         """
         mean = Parameter(0.0, modulable=True, aliases=[ADDITIVE_PARAM])
         standard_deviation = Parameter(1.0, modulable=True, aliases=[MULTIPLICATIVE_PARAM])
-<<<<<<< HEAD
-
-=======
->>>>>>> 4ff1f1db
 
     @tc.typecheck
     def __init__(self,
