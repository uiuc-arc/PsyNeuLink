#
# Princeton University licenses this file to You under the Apache License, Version 2.0 (the "License");
# you may not use this file except in compliance with the License.  You may obtain a copy of the License at:
#     http://www.apache.org/licenses/LICENSE-2.0
# Unless required by applicable law or agreed to in writing, software distributed under the License is distributed
# on an "AS IS" BASIS, WITHOUT WARRANTIES OR CONDITIONS OF ANY KIND, either express or implied.
# See the License for the specific language governing permissions and limitations under the License.
#
#
# *******************************************  TRANSFER FUNCTIONS  *****************************************************
"""

* `Linear`
* `Exponential`
* `Logistic`
* `Tanh`
* `ReLU`
* `Gaussian`
* `SoftMax`
* `LinearMatrix`

Overview
--------

Functions that transform their variable but maintain its shape.

All TransferFunctions have the following attributes:

* **bounds**:  specifies the lower and upper limits of the result;  if there are none, the attribute is set to
  `None`;  if it has at least one bound, the attribute is set to a tuple specifying the lower and upper bounds,
  respectively, with `None` as the entry for no bound.
..
* **multiplicative_param** and **additive_param**:
  each of these is assigned the name of one of the function's
  parameters and used by `ModulatoryProjections <ModulatoryProjection>` to modulate the output of the
  TransferFunction's function (see `Function_Modulatory_Params`).


"""

import functools
import numbers

import numpy as np
import typecheck as tc
from llvmlite import ir

from psyneulink.core.components.component import parameter_keywords
from psyneulink.core.components.functions.function import \
    Function_Base, FunctionError, function_keywords, MULTIPLICATIVE_PARAM, ADDITIVE_PARAM
from psyneulink.core import llvm as pnlvm
from psyneulink.core.components.component import function_type
from psyneulink.core.globals.keywords import \
    PER_ITEM, TRANSFER_FUNCTION_TYPE, \
    LINEAR_FUNCTION, SLOPE, INTERCEPT, PARAMETER_STATE_PARAMS, \
    VARIABLE, EXPONENTIAL_FUNCTION, RATE, BIAS, SCALE, OFFSET, \
    LOGISTIC_FUNCTION, GAIN, X_0, RELU_FUNCTION, LEAK, NORMAL_FUNCTION, VARIANCE, \
    SOFTMAX_FUNCTION, ALL, MAX_VAL, MAX_INDICATOR, PROB, OUTPUT_TYPE, PROB_INDICATOR, LINEAR_MATRIX_FUNCTION, MATRIX, \
    RECEIVER, HAS_INITIALIZERS, MATRIX_KEYWORD_VALUES, IDENTITY_MATRIX, HOLLOW_MATRIX, \
    MATRIX_KEYWORD_NAMES, AUTO_ASSIGN_MATRIX, FULL_CONNECTIVITY_MATRIX, RANDOM_CONNECTIVITY_MATRIX, kwPreferenceSetName, \
    GAUSSIAN_FUNCTION, STANDARD_DEVIATION

from psyneulink.core.globals.parameters import Param
from psyneulink.core.globals.utilities import parameter_spec
from psyneulink.core.globals.context import ContextFlags
from psyneulink.core.globals.preferences.componentpreferenceset import \
    kpReportOutputPref, PreferenceEntry, PreferenceLevel, is_pref_set
from psyneulink.core.llvm import helpers

__all__ = ['TransferFunction', 'Linear', 'LinearMatrix', 'Exponential', 'Logistic', 'Tanh', 'ReLU',
           'Gaussian', 'SoftMax', 'get_matrix', 'BOUNDS', 'MODE']

BOUNDS = 'bounds'
MODE = 'mode'


class TransferFunction(Function_Base):
    """Function that transforms variable but maintains its shape

    All TransferFunctions MUST have the following attributes:

    `bounds` -- specifies the lower and upper limits of the result;  if there are none, the attribute is set to
    `None`;  if it has at least one bound, the attribute is set to a tuple specifying the lower and upper bounds,
    respectively, with `None` as the entry for no bound.

    `multiplicative_param` and `additive_param` -- each of these is assigned the name of one of the function's
    parameters and used by `ModulatoryProjections <ModulatoryProjection>` to modulate the output of the
    TransferFunction's function (see `Function_Modulatory_Params`).

    """
    componentType = TRANSFER_FUNCTION_TYPE

    class Params(Function_Base.Params):
        bounds = None

    # IMPLEMENTATION NOTE: THESE SHOULD SHOULD BE REPLACED WITH ABC WHEN IMPLEMENTED
    def __init__(self, default_variable,
                 params,
                 owner,
                 prefs,
                 context):

        if not hasattr(self, BOUNDS):
            raise FunctionError("PROGRAM ERROR: {} must implement a {} attribute".
                                format(self.__class__.__name__, BOUNDS))

        if not hasattr(self, MULTIPLICATIVE_PARAM):
            raise FunctionError("PROGRAM ERROR: {} must implement a {} attribute".
                                format(self.__class__.__name__, MULTIPLICATIVE_PARAM))

        if not hasattr(self, ADDITIVE_PARAM):
            raise FunctionError("PROGRAM ERROR: {} must implement an {} attribute".
                                format(self.__class__.__name__, ADDITIVE_PARAM))

        super().__init__(default_variable=default_variable,
                         params=params,
                         owner=owner,
                         prefs=prefs,
                         context=context)

    @property
    def multiplicative(self):
        return getattr(self, self.multiplicative_param)

    @multiplicative.setter
    def multiplicative(self, val):
        setattr(self, self.multiplicative_param, val)

    @property
    def additive(self):
        return getattr(self, self.additive_param)

    @additive.setter
    def additive(self, val):
        setattr(self, self.additive_param, val)

    def _gen_llvm_function_body(self, ctx, builder, params, _, arg_in, arg_out):
        # Pretend we have one huge array to work on
        # TODO: should this be invoked in parts?
        assert isinstance(arg_in.type.pointee, ir.ArrayType)
        if isinstance(arg_in.type.pointee.element, ir.ArrayType):
            assert arg_in.type == arg_out.type
            # Array elements need all to be of the same size
            length = arg_in.type.pointee.count * arg_in.type.pointee.element.count
            arg_in = builder.bitcast(arg_in, ir.ArrayType(ctx.float_ty, length).as_pointer())
            arg_out = builder.bitcast(arg_out, ir.ArrayType(ctx.float_ty, length).as_pointer())

        kwargs = {"ctx": ctx, "vi": arg_in, "vo": arg_out, "params": params}
        inner = functools.partial(self._gen_llvm_transfer, **kwargs)

        assert arg_in.type.pointee.count == arg_out.type.pointee.count
        with helpers.array_ptr_loop(builder, arg_in, "transfer_loop") as args:
            inner(*args)

        return builder


class Linear(TransferFunction):  # -------------------------------------------------------------------------------------
    """
    Linear(                \
         default_variable, \
         slope=1.0,        \
         intercept=0.0,    \
         params=None,      \
         owner=None,       \
         name=None,        \
         prefs=None        \
         )

    .. _Linear:

    `function <Logistic.function>` returns linear transform of `variable <Linear.variable>`:

    .. math::

        slope * variable + intercept

    Note: default values for `slope <Linear.slope>` and `intercept <Linear.intercept>` implement the
    *IDENTITY_FUNCTION*.

    `derivative <Linear.derivative>` returns `slope <Linear.slope>`.

    Arguments
    ---------

    default_variable : number or array : default ClassDefaults.variable
        specifies a template for the value to be transformed.

    slope : float : default 1.0
        specifies a value by which to multiply `variable <Linear.variable>`.

    intercept : float : default 0.0
        specifies a value to add to each element of `variable <Linear.variable>` after applying `slope <Linear.slope>`.

    params : Dict[param keyword: param value] : default None
        a `parameter dictionary <ParameterState_Specification>` that specifies the parameters for the
        function.  Values specified for parameters in the dictionary override any assigned to those parameters in
        arguments of the constructor.

    owner : Component
        `component <Component>` to which to assign the Function.

    name : str : default see `name <Function.name>`
        specifies the name of the Function.

    prefs : PreferenceSet or specification dict : default Function.classPreferences
        specifies the `PreferenceSet` for the Function (see `prefs <Function_Base.prefs>` for details).

    Attributes
    ----------

    variable : number or array
        contains value to be transformed.

    slope : float
        value by which each element of `variable <Linear.variable>` is multiplied before applying the
        `intercept <Linear.intercept>` (if it is specified).

    intercept : float
        value added to each element of `variable <Linear.variable>` after applying the `slope <Linear.slope>`
        (if it is specified).

    bounds : Tuple or None
        determines the lower and upper limits of the result;  if at least one bound is specified, the attribute is
        a tuple specifying the lower and upper bounds, respectively, with `None` as the entry for no bound.

    owner : Component
        `component <Component>` to which the Function has been assigned.

    name : str
        the name of the Function; if it is not specified in the **name** argument of the constructor, a
        default is assigned by FunctionRegistry (see `Naming` for conventions used for default and duplicate names).

    prefs : PreferenceSet or specification dict : Function.classPreferences
        the `PreferenceSet` for function; if it is not specified in the **prefs** argument of the Function's
        constructor, a default is assigned using `classPreferences` defined in __init__.py (see :doc:`PreferenceSet
        <LINK>` for details).
    """

    componentName = LINEAR_FUNCTION

    bounds = None
    multiplicative_param = SLOPE
    additive_param = INTERCEPT

    classPreferences = {
        kwPreferenceSetName: 'LinearClassPreferences',
        kpReportOutputPref: PreferenceEntry(False, PreferenceLevel.INSTANCE),
    }

    class Params(TransferFunction.Params):
        slope = Param(1.0, modulable=True, aliases=[MULTIPLICATIVE_PARAM])
        intercept = Param(0.0, modulable=True, aliases=[ADDITIVE_PARAM])

    paramClassDefaults = Function_Base.paramClassDefaults.copy()
    paramClassDefaults.update({
        PARAMETER_STATE_PARAMS: None
    })

    @tc.typecheck
    def __init__(self,
                 default_variable=None,
                 slope: parameter_spec = 1.0,
                 intercept: parameter_spec = 0.0,
                 params=None,
                 owner=None,
                 prefs: is_pref_set = None):

        # Assign args to params and functionParams dicts (kwConstants must == arg names)
        params = self._assign_args_to_param_dicts(slope=slope,
                                                  intercept=intercept,
                                                  params=params)

        super().__init__(default_variable=default_variable,
                         params=params,
                         owner=owner,
                         prefs=prefs,
                         context=ContextFlags.CONSTRUCTOR)

    def _gen_llvm_transfer(self, builder, index, ctx, vi, vo, params):
        ptri = builder.gep(vi, [ctx.int32_ty(0), index])
        ptro = builder.gep(vo, [ctx.int32_ty(0), index])
        slope_ptr, builder = ctx.get_param_ptr(self, builder, params, SLOPE)
        intercept_ptr, builder = ctx.get_param_ptr(self, builder, params, INTERCEPT)

        slope = pnlvm.helpers.load_extract_scalar_array_one(builder, slope_ptr)
        intercept = pnlvm.helpers.load_extract_scalar_array_one(builder, intercept_ptr)

        val = builder.load(ptri)
        val = builder.fmul(val, slope)
        val = builder.fadd(val, intercept)

        builder.store(val, ptro)

    def function(self,
                 variable=None,
                 execution_id=None,
                 params=None,
                 context=None):
        """

        Arguments
        ---------

        variable : number or array : default ClassDefaults.variable
           a single value or array to be transformed.

        params : Dict[param keyword: param value] : default None
            a `parameter dictionary <ParameterState_Specification>` that specifies the parameters for the
            function.  Values specified for parameters in the dictionary override any assigned to those parameters in
            arguments of the constructor.

        Returns
        -------

        linear transformation of variable : number or array

        """

        variable = self._check_args(variable=variable, execution_id=execution_id, params=params, context=context)
        slope = self.get_current_function_param(SLOPE, execution_id)
        intercept = self.get_current_function_param(INTERCEPT, execution_id)

        # MODIFIED 11/9/17 NEW:
        try:
            # By default, result should be returned as np.ndarray with same dimensionality as input
            result = variable * slope + intercept
        except TypeError:
            if hasattr(variable, "dtype"):
                # If variable is an array with mixed sizes or types, try item-by-item operation
                if variable.dtype == object:
                    result = np.zeros_like(variable)
                    for i, item in enumerate(variable):
                        result[i] = variable[i] * slope + intercept
                else:
                    raise FunctionError("Unrecognized type for {} of {} ({})".format(VARIABLE, self.name, variable))
            # KAM 6/28/18: If the variable does not have a "dtype" attr but made it to this line, then it must be of a
            # type that even np does not recognize -- typically a custom output state variable with items of different
            # shapes (e.g. variable = [[0.0], [0.0], array([[0.0, 0.0]])] )
            elif isinstance(variable, list):
                result = []
                for variable_item in variable:
                    result.append(np.multiply(variable_item, slope) + intercept)
            else:
                raise FunctionError("Unrecognized type for {} of {} ({})".format(VARIABLE, self.name, variable))

        return self.convert_output_type(result)

    def derivative(self, input=None, output=None, execution_id=None):
        """
        derivative(input)

        Derivative of `function <Linear.function>` at **input**.

        Arguments
        ---------

        input : number
            value of the input to the Linear transform at which derivative is to be taken.

        Returns
        -------

        Slope of function :  number or array

        """

        return self.get_current_function_param(SLOPE, execution_id)


class Exponential(TransferFunction):  # --------------------------------------------------------------------------------
    """
    Exponential(           \
         default_variable, \
         rate=1.0,         \
         bias=0.0,         \
         scale=1.0,        \
         offset=0.0,       \
         params=None,      \
         owner=None,       \
         name=None,        \
         prefs=None        \
         )

    .. _Exponential:

    `function <Exponential.function>` returns exponential transform of `variable <Exponential.variable>`:

    .. math::
         scale * e^{rate*variable+bias} + offset

    `derivative <Exponential.derivative>` returns the derivative of the Exponential:

    .. math::
        rate*input+bias


    Arguments
    ---------

    default_variable : number or array : default ClassDefaults.variable
        specifies a template for the value to be transformed.

    rate : float : default 1.0
        specifies a value by which to multiply `variable <Exponential.variable>` before exponentiation.

    bias : float : default 0.0
        specifies a value to add to `variable <Exponential.variable>` after multplying by `rate <Exponential.rate>`
        and before exponentiation.

    scale : float : default 1.0
        specifies a value by which to multiply the exponentiated value of `variable <Exponential.variable>`.

    offset : float : default 0.0
        specifies value to add to the exponentiated value of `variable <Exponential.variable>`
        after multiplying by `scale <Exponentinal.scale>`.

    params : Dict[param keyword: param value] : default None
        a `parameter dictionary <ParameterState_Specification>` that specifies the parameters for the
        function.  Values specified for parameters in the dictionary override any assigned to those parameters in
        arguments of the constructor.

    owner : Component
        `component <Component>` to which to assign the Function.

    name : str : default see `name <Function.name>`
        specifies the name of the Function.

    prefs : PreferenceSet or specification dict : default Function.classPreferences
        specifies the `PreferenceSet` for the Function (see `prefs <Function_Base.prefs>` for details).

    Attributes
    ----------

    variable : number or array
        contains value to be transformed.

    rate : float
        value by which `variable <Exponential.variable>` is multiplied before exponentiation;
        assigned as *MULTILICATIVE_PARAM* of the Exponential Function.

    bias : float
        value added to `variable <Exponential.variable>` after multiplying by `rate <Exponential.rate>`
        and before exponentiation;  assigned as *ADDITIVE_PARAM* of the Exponential Function.

    scale : float
        value by which the exponentiated value is multiplied.

    offset : float
        value added to exponentiated value after multiplying by `scale <Exponentinal.scale>`.

    bounds : (0, None)

    owner : Component
        `component <Component>` to which the Function has been assigned.

    name : str
        the name of the Function; if it is not specified in the **name** argument of the constructor, a
        default is assigned by FunctionRegistry (see `Naming` for conventions used for default and duplicate names).

    prefs : PreferenceSet or specification dict : Function.classPreferences
        the `PreferenceSet` for function; if it is not specified in the **prefs** argument of the Function's
        constructor, a default is assigned using `classPreferences` defined in __init__.py (see :doc:`PreferenceSet
        <LINK>` for details).
    """

    componentName = EXPONENTIAL_FUNCTION

    bounds = (0, None)
    multiplicative_param = RATE
    additive_param = BIAS

    paramClassDefaults = Function_Base.paramClassDefaults.copy()

    class Params(TransferFunction.Params):
        rate = Param(1.0, modulable=True, aliases=[MULTIPLICATIVE_PARAM])
        bias = Param(0.0, modulable=True, aliases=[ADDITIVE_PARAM])
        scale = Param(1.0, modulable=True)
        offset = Param(0.0, modulable=True)

    @tc.typecheck
    def __init__(self,
                 default_variable=None,
                 rate: parameter_spec = 1.0,
                 scale: parameter_spec = 1.0,
                 bias: parameter_spec = 0.0,
                 offset: parameter_spec = 0.0,
                 params=None,
                 owner=None,
                 prefs: is_pref_set = None):
        # Assign args to params and functionParams dicts (kwConstants must == arg names)
        params = self._assign_args_to_param_dicts(rate=rate,
                                                  bias=bias,
                                                  scale=scale,
                                                  offset=offset,
                                                  params=params)

        super().__init__(default_variable=default_variable,
                         params=params,
                         owner=owner,
                         prefs=prefs,
                         context=ContextFlags.CONSTRUCTOR)

    def _gen_llvm_transfer(self, builder, index, ctx, vi, vo, params):
        ptri = builder.gep(vi, [ctx.int32_ty(0), index])
        ptro = builder.gep(vo, [ctx.int32_ty(0), index])

        rate_ptr, builder = ctx.get_param_ptr(self, builder, params, RATE)
        bias_ptr, builder = ctx.get_param_ptr(self, builder, params, BIAS)
        scale_ptr, builder = ctx.get_param_ptr(self, builder, params, SCALE)
        offset_ptr, builder = ctx.get_param_ptr(self, builder, params, OFFSET)

        rate = pnlvm.helpers.load_extract_scalar_array_one(builder, rate_ptr)
        bias = pnlvm.helpers.load_extract_scalar_array_one(builder, bias_ptr)
        scale = pnlvm.helpers.load_extract_scalar_array_one(builder, scale_ptr)
        offset = pnlvm.helpers.load_extract_scalar_array_one(builder, offset_ptr)

        exp_f = ctx.get_builtin("exp", [ctx.float_ty])
        val = builder.load(ptri)
        val = builder.fmul(val, rate)
        val = builder.fadd(val, bias)
        val = builder.call(exp_f, [val])
        val = builder.fmul(val, scale)
        val = builder.fadd(val, offset)

        builder.store(val, ptro)

    def function(self,
                 variable=None,
                 execution_id=None,
                 params=None,
                 context=None):
        """

        Arguments
        ---------

        variable : number or array : default ClassDefaults.variable
           a single value or array to be exponentiated.

        params : Dict[param keyword: param value] : default None
            a `parameter dictionary <ParameterState_Specification>` that specifies the parameters for the
            function.  Values specified for parameters in the dictionary override any assigned to those parameters in
            arguments of the constructor.

        Returns
        -------

        Exponential transformation of variable : number or array

        """

        variable = self._check_args(variable=variable, execution_id=execution_id, params=params, context=context)
        rate = self.get_current_function_param(RATE, execution_id)
        bias = self.get_current_function_param(BIAS, execution_id)
        scale = self.get_current_function_param(SCALE, execution_id)
        offset = self.get_current_function_param(OFFSET, execution_id)

        # The following doesn't work with autograd (https://github.com/HIPS/autograd/issues/416)
        # result = scale * np.exp(rate * variable + bias) + offset
        from math import e
        result = scale * e**(rate * variable + bias) + offset
        return self.convert_output_type(result)

    def derivative(self, input, output=None, execution_id=None):
        """
        derivative(input)

        Arguments
        ---------

        input : number
            value of the input to the Exponential transform at which derivative is to be taken.

        Derivative of `function <Exponential.function>` at **input**.

        Returns
        -------

        derivative :  number or array


        """
        return self.get_current_function_param(RATE, execution_id) * input + self.get_current_function_param(BIAS, execution_id)


class Logistic(TransferFunction):  # ------------------------------------------------------------------------------------
    """
    Logistic(              \
         default_variable, \
         gain=1.0,         \
         bias=0.0,         \
         x_0=0.0,          \
         offset=0.0,       \
         scale=1.0,        \
         params=None,      \
         owner=None,       \
         name=None,        \
         prefs=None        \
         )

    .. _Logistic_Function:

    `function <Logistic.function>` returns logistic transform of `variable <Logistic.variable>`:

    .. math::
        \\frac{1}{1 + e^{ - gain ( variable + bias  - x_{0}) + offset}}

    (this is an offset and scaled version of the `Tanh`, which is centered on origin).

    .. note::
        The **bias** and **x_0** arguments are identical, apart from opposite signs: **bias** is included to
        accomodate the convention in the machine learning community; **x_0** is included to match the `standard
        form of the Logistic Function <https://en.wikipedia.org/wiki/Logistic_function>`_ (in which **gain**
        corresponds to the *k* parameter and **scale** corresponds to the *L* parameter).

    `derivative <Logistic.derivative>` returns the derivative of the Logistic using its **output**:

    .. math::
        output * (1-output)

    Arguments
    ---------

    default_variable : number or array : default ClassDefaults.variable
        specifies a template for the value to be transformed.

    gain : float : default 1.0
        specifies value by which to multiply `variable <Logistic.variable>` before logistic transformation

    bias : float : default 0.0
        specifies value to add to each element of `variable <Logistic.variable>` before applying `gain <Logistic.gain>`
        and before logistic transformation. This argument is identical to x_0, with the opposite sign.

    x_0 : float : default 0.0
        specifies value to subtract from each element of `variable <Logistic.variable>` before applying `gain <Logistic.gain>`
        and before logistic transformation. This argument is identical to bias, with the opposite sign.

    offset : float : default 0.0
        specifies value to add to each element of `variable <Logistic.variable>` after applying `gain <Logistic.gain>`
        but before logistic transformation.

    scale : float : default 0.0
        specifies value by which each element is multiplied after applying the logistic transformation.

    params : Dict[param keyword: param value] : default None
        a `parameter dictionary <ParameterState_Specification>` that specifies the parameters for the
        function.  Values specified for parameters in the dictionary override any assigned to those parameters in
        arguments of the constructor.

    owner : Component
        `component <Component>` to which to assign the Function.

    name : str : default see `name <Function.name>`
        specifies the name of the Function.

    prefs : PreferenceSet or specification dict : default Function.classPreferences
        specifies the `PreferenceSet` for the Function (see `prefs <Function_Base.prefs>` for details).

    Attributes
    ----------

    variable : number or array
        contains value to be transformed.

    gain : float : default 1.0
        value by which each element of `variable <Logistic.variable>` is multiplied before applying the
        `bias <Logistic.bias>` (if it is specified).

    bias : float : default 0.0
        value added to each element of `variable <Logistic.variable>` before applying the `gain <Logistic.gain>`
        (if it is specified). This attribute is identical to x_0, with the opposite sign.

    x_0 : float : default 0.0
        value subtracted from each element of `variable <Logistic.variable>` before applying the `gain <Logistic.gain>`
        (if it is specified). This attribute is identical to bias, with the opposite sign.

    offset : float : default 0.0
        value to added to each element of `variable <Logistic.variable>` after applying `gain <Logistic.gain>`
        but before logistic transformation.

    scale : float : default 0.0
        value by which each element is multiplied after applying the Logistic transform.

    bounds : (0,1)

    owner : Component
        `component <Component>` to which the Function has been assigned.

    name : str
        the name of the Function; if it is not specified in the **name** argument of the constructor, a
        default is assigned by FunctionRegistry (see `Naming` for conventions used for default and duplicate names).

    prefs : PreferenceSet or specification dict : Function.classPreferences
        the `PreferenceSet` for function; if it is not specified in the **prefs** argument of the Function's
        constructor, a default is assigned using `classPreferences` defined in __init__.py (see :doc:`PreferenceSet
        <LINK>` for details).
    """

    componentName = LOGISTIC_FUNCTION
    parameter_keywords.update({GAIN, BIAS, OFFSET})

    bounds = (0, 1)
    multiplicative_param = GAIN
    additive_param = BIAS

    paramClassDefaults = Function_Base.paramClassDefaults.copy()

    class Params(TransferFunction.Params):
        gain = Param(1.0, modulable=True, aliases=[MULTIPLICATIVE_PARAM])
        x_0 = Param(0.0, modulable=True)
        bias = Param(0.0, modulable=True, aliases=[ADDITIVE_PARAM])
        offset = Param(0.0, modulable=True)
        scale = Param(1.0, modulable=True)

    @tc.typecheck
    def __init__(self,
                 default_variable=None,
                 gain: parameter_spec = 1.0,
                 x_0=0.0,
                 bias=0.0,
                 offset: parameter_spec = 0.0,
                 scale: parameter_spec = 1.0,
                 params=None,
                 owner=None,
                 prefs: is_pref_set = None):
        # Assign args to params and functionParams dicts (kwConstants must == arg names)
        params = self._assign_args_to_param_dicts(gain=gain,
                                                  x_0=x_0,
                                                  bias=bias,
                                                  offset=offset,
                                                  scale=scale,
                                                  params=params)

        super().__init__(default_variable=default_variable,
                         params=params,
                         owner=owner,
                         prefs=prefs,
                         context=ContextFlags.CONSTRUCTOR)

    def _gen_llvm_transfer(self, builder, index, ctx, vi, vo, params):
        ptri = builder.gep(vi, [ctx.int32_ty(0), index])
        ptro = builder.gep(vo, [ctx.int32_ty(0), index])

        gain_ptr, builder = ctx.get_param_ptr(self, builder, params, GAIN)
        bias_ptr, builder = ctx.get_param_ptr(self, builder, params, BIAS)
        x_0_ptr, builder = ctx.get_param_ptr(self, builder, params, X_0)
        scale_ptr, builder = ctx.get_param_ptr(self, builder, params, SCALE)
        offset_ptr, builder = ctx.get_param_ptr(self, builder, params, OFFSET)

        gain = pnlvm.helpers.load_extract_scalar_array_one(builder, gain_ptr)
        bias = pnlvm.helpers.load_extract_scalar_array_one(builder, bias_ptr)
        x_0 = pnlvm.helpers.load_extract_scalar_array_one(builder, x_0_ptr)
        offset = pnlvm.helpers.load_extract_scalar_array_one(builder, offset_ptr)
        scale = pnlvm.helpers.load_extract_scalar_array_one(builder, scale_ptr)

        exp_f = ctx.get_builtin("exp", [ctx.float_ty])
        val = builder.load(ptri)
        val = builder.fadd(val, bias)
        val = builder.fsub(val, x_0)
        val = builder.fmul(val, gain)
        val = builder.fsub(offset, val)
        val = builder.call(exp_f, [val])
        val = builder.fmul(val, scale)
        val = builder.fadd(ctx.float_ty(1), val)
        val = builder.fdiv(ctx.float_ty(1), val)

        builder.store(val, ptro)

    def function(self,
                 variable=None,
                 execution_id=None,
                 params=None,
                 context=None):
        """

        Arguments
        ---------

        variable : number or array : default ClassDefaults.variable
           a single value or array to be transformed.

        params : Dict[param keyword: param value] : default None
            a `parameter dictionary <ParameterState_Specification>` that specifies the parameters for the
            function.  Values specified for parameters in the dictionary override any assigned to those parameters in
            arguments of the constructor.

        Returns
        -------

        Logistic transformation of variable : number or array

        """

        variable = self._check_args(variable=variable, execution_id=execution_id, params=params, context=context)
        gain = self.get_current_function_param(GAIN, execution_id)
        bias = self.get_current_function_param(BIAS, execution_id)
        x_0 = self.get_current_function_param(X_0, execution_id)
        offset = self.get_current_function_param(OFFSET, execution_id)
        scale = self.get_current_function_param(SCALE, execution_id)

        # The following doesn't work with autograd (https://github.com/HIPS/autograd/issues/416)
        # result = 1. / (1 + np.exp(-gain * (variable - bias) + offset))
        from math import e
        result = scale * (1. / (1 + e**(-gain * (variable + bias - x_0) + offset)))

        return self.convert_output_type(result)

    def derivative(self, input=None, output=None, execution_id=None):
        """
        derivative(input=None, output=None)

        Derivative of `function <Exponential.function>` at either **input** or **output**.

        Either **input** or **ouput** must be specified.  If **output** is not specified, it is computed from **input**.
        If both are specified, **input** is ignored unless paramValidationPref is set, in which case
        an error is generated if **output** does not correspond to `function <Logistic.function>`\(**input**).

        Arguments
        ---------

        input : number
            value of the input to the Logistic transform at which derivative is to be taken.

        output : number
            value of the output of the Logistic transform at which derivative is to be taken.

        Returns
        -------

        Deriviative of logistic transform at output:  number or array

        """
        if output is not None and input is not None and self.prefs.paramValidationPref:
            if isinstance(input, numbers.Number):
                valid = output == self.function(input)
            else:
                valid = all(output[i] == self.function(input)[i] for i in range(len(input)))
            if not valid:
                raise FunctionError("Value of {} arg passed to {} ({}) "
                                    "does not match the value expected for specified {} ({})".
                                    format(repr('output'), self.__class__.__name__+'.'+'derivative', output,
                                           repr('input'), input))

        gain = self.get_current_function_param(GAIN, execution_id)
        scale = self.get_current_function_param(SCALE, execution_id)

        if output is None:
            output = self.function(input)

        return gain * scale * output * (1 - output)


class Tanh(TransferFunction):  # ------------------------------------------------------------------------------------
    """
    Tanh(                  \
         default_variable, \
         gain=1.0,         \
         bias=0.0,         \
         x_0=0.0,          \
         offset=0.0,       \
         scale=1.0,        \
         params=None,      \
         owner=None,       \
         name=None,        \
         prefs=None        \
         )

    .. _Tanh_Function:

    `function <Logistic.function>` returns hyperbolic tangent of `variable <Logistic.variable>`:

    .. math::

        \\frac{1 - e^{-2(gain*(variable+bias-x\_0)+offset)}}{1 + e^{-2(gain*(variable+bias-x\_0)+offset)}}

    .. note::

       The `Logistic` function is an offset and scaled version of this function.
       The parameters used here have the same meaning as those used for the `Logistic` Function.

    `derivative <Tanh.derivative>` returns the derivative of the hyperbolic tangent at its **input**:

    .. math::
        \\frac{1}{(\\frac{1+e^{-2(gain*(variable+bias-x\_0)+offset)}}{2e^{-(gain*(variable+bias-x\_0)+offset)}})^2}

    Arguments
    ---------

    default_variable : number or array : default ClassDefaults.variable
        specifies template for the value to be transformed.

    gain : float : default 1.0
        specifies value by which to multiply `variable <Tanh.variable>` before logistic transformation

    bias : float : default 0.0
        specifies value to add to each element of `variable <Tanh.variable>` before applying `gain <Tanh.gain>`
        and before logistic transformation. This argument is identical to x_0, with the opposite sign.

    x_0 : float : default 0.0
        specifies value to subtract from each element of `variable <Tanh.variable>` before applying `gain <Tanh.gain>`
        and before logistic transformation. This argument is identical to bias, with the opposite sign.

    offset : float : default 0.0
        specifies value to add to each element of `variable <Tanh.variable>` after applying `gain <Tanh.gain>`
        but before logistic transformation.

    scale : float : default 1.0
        specifies value by which to multiply each element after applying Tanh transform.

    params : Dict[param keyword: param value] : default None
        a `parameter dictionary <ParameterState_Specification>` that specifies the parameters for the
        function.  Values specified for parameters in the dictionary override any assigned to those parameters in
        arguments of the constructor.

    owner : Component
        `component <Component>` to which to assign the Function.

    name : str : default see `name <Function.name>`
        specifies the name of the Function.

    prefs : PreferenceSet or specification dict : default Function.classPreferences
        specifies the `PreferenceSet` for the Function (see `prefs <Function_Base.prefs>` for details).

    Attributes
    ----------

    variable : number or array
        contains value to be transformed.

    gain : float : default 1.0
        value by which each element of `variable <Tanh.variable>` is multiplied before applying the
        `bias <Tanh.bias>` (if it is specified).

    bias : float : default 0.0
        value added to each element of `variable <Tanh.variable>` before applying the `gain <Tanh.gain>`
        (if it is specified). This attribute is identical to x_0, with the opposite sign.

    x_0 : float : default 0.0
        value subtracted from each element of `variable <Tanh.variable>` before applying the `gain <Tanh.gain>`
        (if it is specified). This attribute is identical to bias, with the opposite sign.

    offset : float : default 0.0
        value to added to each element of `variable <Tanh.variable>` after applying `gain <Tanh.gain>`
        but before logistic transformation.

    scale : float : default 1.0
        value by which element is multiplied after applying Tanh transform.

    bounds : (0,1)

    owner : Component
        `component <Component>` to which the Function has been assigned.

    name : str
        the name of the Function; if it is not specified in the **name** argument of the constructor, a
        default is assigned by FunctionRegistry (see `Naming` for conventions used for default and duplicate names).

    prefs : PreferenceSet or specification dict : Function.classPreferences
        the `PreferenceSet` for function; if it is not specified in the **prefs** argument of the Function's
        constructor, a default is assigned using `classPreferences` defined in __init__.py (see :doc:`PreferenceSet
        <LINK>` for details).
    """

    componentName = LOGISTIC_FUNCTION
    parameter_keywords.update({GAIN, BIAS, OFFSET})

    bounds = (0, 1)
    multiplicative_param = GAIN
    additive_param = BIAS

    paramClassDefaults = Function_Base.paramClassDefaults.copy()

    class Params(TransferFunction.Params):
        gain = Param(1.0, modulable=True, aliases=[MULTIPLICATIVE_PARAM])
        x_0 = Param(0.0, modulable=True)
        bias = Param(0.0, modulable=True, aliases=[ADDITIVE_PARAM])
        offset = Param(0.0, modulable=True)
        scale = Param(1.0, modulable=True)

    @tc.typecheck
    def __init__(self,
                 default_variable=None,
                 gain: parameter_spec = 1.0,
                 x_0=0.0,
                 bias=0.0,
                 offset: parameter_spec = 0.0,
                 scale: parameter_spec = 1.0,
                 params=None,
                 owner=None,
                 prefs: is_pref_set = None):
        # Assign args to params and functionParams dicts (kwConstants must == arg names)
        params = self._assign_args_to_param_dicts(gain=gain,
                                                  x_0=x_0,
                                                  bias=bias,
                                                  offset=offset,
                                                  scale=scale,
                                                  params=params)

        super().__init__(default_variable=default_variable,
                         params=params,
                         owner=owner,
                         prefs=prefs,
                         context=ContextFlags.CONSTRUCTOR)

    def _gen_llvm_transfer(self, builder, index, ctx, vi, vo, params):
        ptri = builder.gep(vi, [ctx.int32_ty(0), index])
        ptro = builder.gep(vo, [ctx.int32_ty(0), index])

        gain_ptr, builder = ctx.get_param_ptr(self, builder, params, GAIN)
        bias_ptr, builder = ctx.get_param_ptr(self, builder, params, BIAS)
        x_0_ptr, builder = ctx.get_param_ptr(self, builder, params, X_0)
        offset_ptr, builder = ctx.get_param_ptr(self, builder, params, OFFSET)
        scale_ptr, builder = ctx.get_param_ptr(self, builder, params, SCALE)

        gain = pnlvm.helpers.load_extract_scalar_array_one(builder, gain_ptr)
        bias = pnlvm.helpers.load_extract_scalar_array_one(builder, bias_ptr)
        x_0 = pnlvm.helpers.load_extract_scalar_array_one(builder, x_0_ptr)
        offset = pnlvm.helpers.load_extract_scalar_array_one(builder, offset_ptr)
        scale = pnlvm.helpers.load_extract_scalar_array_one(builder, scale_ptr)

        exp_f = ctx.get_builtin("exp", [ctx.float_ty])
        val = builder.load(ptri)
        val = builder.fadd(val, bias)
        val = builder.fsub(val, x_0)
        val = builder.fmul(val, gain)
        val = builder.fsub(offset, val)
        val = builder.call(exp_f, [val])
        val = builder.fmul(val, scale)
        val = builder.fadd(ctx.float_ty(1), val)
        val = builder.fdiv(ctx.float_ty(1), val)

        builder.store(val, ptro)

    def function(self,
                 variable=None,
                 execution_id=None,
                 params=None,
                 context=None):
        """

        Arguments
        ---------

        variable : number or array : default ClassDefaults.variable
           a single value or array to be transformed.

        params : Dict[param keyword: param value] : default None
            a `parameter dictionary <ParameterState_Specification>` that specifies the parameters for the
            function.  Values specified for parameters in the dictionary override any assigned to those parameters in
            arguments of the constructor.

        Returns
        -------

        hyperbolic tangent of variable : number or array

        """

        variable = self._check_args(variable=variable, execution_id=execution_id, params=params, context=context)
        gain = self.get_current_function_param(GAIN, execution_id)
        bias = self.get_current_function_param(BIAS, execution_id)
        x_0 = self.get_current_function_param(X_0, execution_id)
        offset = self.get_current_function_param(OFFSET, execution_id)

        # The following probably doesn't work with autograd (https://github.com/HIPS/autograd/issues/416)
        #   (since np.exp doesn't work)
        # result = 1. / (1 + np.tanh(-gain * (variable - bias) + offset))
        from math import e
        exponent = -2*(gain * (variable + bias - x_0) + offset)
        result = (1 - e**exponent)/ (1 + e**exponent)

        return self.convert_output_type(result)


    def derivative(self, input, output=None, execution_id=None):
        """
        derivative(input)

        Derivative of `function <Tanh.function>` at **input**.

        Arguments
        ---------

        input : number
            value of the input to the Tanh transform at which derivative is to be taken.

        Returns
        -------
        derivative :  number or array

        """
        gain = self.get_current_function_param(GAIN, execution_id)
        bias = self.get_current_function_param(BIAS, execution_id)
        x_0 = self.get_current_function_param(X_0, execution_id)
        offset = self.get_current_function_param(OFFSET, execution_id)
        scale = self.get_current_function_param(SCALE, execution_id)

        # FIX: ASSUMES ALL SCALE IS DEFAULT;  MULTIPLY BY SCALE?
        from math import e
        return gain*scale / ((1 + e**(-2*(gain*(input+bias-x_0)+offset))) / (2 * e**(-gain*(input+bias-x_0)+offset)))**2


class ReLU(TransferFunction):  # ------------------------------------------------------------------------------------
    """
    ReLU(                  \
         default_variable, \
         gain=1.0,         \
         bias=0.0,         \
         leak=0.0,         \
         params=None,      \
         owner=None,       \
         name=None,        \
         prefs=None        \
         )
    .. _Relu:

    `function <ReLU.function>` returns rectified linear tranform of `variable <ReLU.variable>`:

    .. math::
        gain*(variable - bias)\ if\ (variable - bias) > 0,\ leak*(variable - bias)\ otherwise

    Commonly used by `ReLU <https://en.wikipedia.org/wiki/Rectifier_(neural_networks>`_ units in neural networks.

    `derivative <ReLU.derivative>` returns the derivative of of the rectified linear tranform at its **input**:

    .. math::
        gain\ if\ input > 0,\ leak\ otherwise

    Arguments
    ---------
    default_variable : number or array : default ClassDefaults.variable
        specifies a template for the value to be transformed.
    gain : float : default 1.0
        specifies a value by which to multiply `variable <ReLU.variable>` after `bias <ReLU.bias>` is subtracted
        from it, if (variable - bias) is greater than 0.
    bias : float : default 0.0
        specifies a value to subtract from each element of `variable <ReLU.variable>` before checking if the
        result is greater than 0 and multiplying by either gain or leak based on the result.
    leak : float : default 0.0
        specifies a value by which to multiply `variable <ReLU.variable>` after `bias <ReLU.bias>` is subtracted
        from it if (variable - bias) is lesser than or equal to 0.
    params : Dict[param keyword: param value] : default None
        a `parameter dictionary <ParameterState_Specification>` that specifies the parameters for the
        function.  Values specified for parameters in the dictionary override any assigned to those parameters in
        arguments of the constructor.
    owner : Component
        `component <Component>` to which to assign the Function.
    name : str : default see `name <Function.name>`
        specifies the name of the Function.
    prefs : PreferenceSet or specification dict : default Function.classPreferences
        specifies the `PreferenceSet` for the Function (see `prefs <Function_Base.prefs>` for details).

    Attributes
    ----------

    variable : number or array
        contains value to be transformed.
    gain : float : default 1.0
        value multiplied with `variable <ReLU.variable>` after `bias <ReLU.bias>` is subtracted from it if
        (variable - bias) is greater than 0.
    bias : float : default 0.0
        value subtracted from each element of `variable <ReLU.variable>` before checking if the result is
        greater than 0 and multiplying by either gain or leak based on the result.
    leak : float : default 0.0
        value multiplied with `variable <ReLU.variable>` after `bias <ReLU.bias>` is subtracted from it if
        (variable - bias) is lesser than or equal to 0.
    bounds : (None,None)
    owner : Component
        `component <Component>` to which the Function has been assigned.
    name : str
        the name of the Function; if it is not specified in the **name** argument of the constructor, a
        default is assigned by FunctionRegistry (see `Naming` for conventions used for default and duplicate names).
    prefs : PreferenceSet or specification dict : Function.classPreferences
        the `PreferenceSet` for function; if it is not specified in the **prefs** argument of the Function's
        constructor, a default is assigned using `classPreferences` defined in __init__.py (see :doc:`PreferenceSet
        <LINK>` for details).
    """

    componentName = RELU_FUNCTION
    parameter_keywords.update({GAIN, BIAS, LEAK})

    bounds = (None,None)
    multiplicative_param = GAIN
    additive_param = BIAS

    class Params(TransferFunction.Params):
        gain = Param(1.0, modulable=True, aliases=[MULTIPLICATIVE_PARAM])
        bias = Param(0.0, modulable=True, aliases=[ADDITIVE_PARAM])
        leak = Param(0.0, modulable=True)
    paramClassDefaults = Function_Base.paramClassDefaults.copy()

    @tc.typecheck
    def __init__(self,
                 default_variable=None,
                 gain: parameter_spec = 1.0,
                 bias: parameter_spec = 0.0,
                 leak: parameter_spec = 0.0,
                 params=None,
                 owner=None,
                 prefs: is_pref_set = None):
        # Assign args to params and functionParams dicts (kwConstants must == arg names)
        params = self._assign_args_to_param_dicts(gain=gain,
                                                  bias=bias,
                                                  leak=leak,
                                                  params=params)

        super().__init__(default_variable=default_variable,
                         params=params,
                         owner=owner,
                         prefs=prefs,
                         context=ContextFlags.CONSTRUCTOR)

    def function(self,
                 variable=None,
                 execution_id=None,
                 params=None,
                 context=None):
        """

        Arguments
        ---------

        variable : number or array : default ClassDefaults.variable
           a single value or array to be transformed.
        params : Dict[param keyword: param value] : default None
            a `parameter dictionary <ParameterState_Specification>` that specifies the parameters for the
            function.  Values specified for parameters in the dictionary override any assigned to those parameters in
            arguments of the constructor.

        Returns
        -------

        ReLU transformation of variable : number or array
        """

        variable = self._check_args(variable=variable, execution_id=execution_id, params=params, context=context)

        gain = self.get_current_function_param(GAIN, execution_id)
        bias = self.get_current_function_param(BIAS, execution_id)
        leak = self.get_current_function_param(LEAK, execution_id)

        result = np.maximum(gain * (variable - bias), bias, leak * (variable - bias))
        return self.convert_output_type(result)

    def derivative(self, input, output=None, execution_id=None):
        """
        derivative(input)

        Derivative of `function <ReLU.function>` at **input**.

        Arguments
        ---------

        input : number
            value of the input to the ReLU transform at which derivative is to be taken.

        Returns
        -------

        derivative :  number or array

        """
        gain = self.get_current_function_param(GAIN, execution_id)
        leak = self.get_current_function_param(LEAK, execution_id)

        if (input > 0): return gain
        else: return leak


class Gaussian(TransferFunction):  # -----------------------------------------------------------------------------------
    """
    Gaussian(                    \
         default_variable,       \
         standard_deviation=1.0, \
         bias=0.0,               \
         scale=1.0,              \
         offset=0.0,             \
         params=None,            \
         owner=None,             \
         name=None,              \
         prefs=None              \
         )

    .. _Gaussian_Function:

    `function <Gaussian.function>` returns Gaussian transform of `variable <Logistic.variable>`:

    .. math::
      scale*\\frac{e^{-\\frac{(varible-bias)^{2}}{2\\sigma^{2}}}}{\\sqrt{2\\pi}\\sigma}+offset

    where :math:`\\sigma` = `standard_deviation <Gaussian.standard_deviation>`

    .. note::
        the value returned is deterministic (i.e., the value of the probability density function at variable),
        not a randomly chosen sample from the Gaussian distribution; for the latter, use `NormalDist` and set
        `mean <NormalDist.mean>` equal to variable.

    `derivative <Gaussian.derivative>` returns derivative of the Gaussian transform of `variable <Logistic.variable>`:

    .. math::

       \\frac{-(variable-bias)*e^{-\\frac{(variable-bias)^{2}}{2\\sigma^{2}}}}{\\sqrt{2\\pi}\\sigma^{3}}

    Arguments
    ---------

    default_variable : number or array : default ClassDefaults.variable
        specifies a template for the value used as the mean for the Guassian transform.

    standard_deviation : float : default 1.0
        specifies "width" of the Gaussian transform applied to each element of `variable <Gaussian.variable>`.

    bias : float : default 0.0
        value to add to each element after applying height and before applying Gaussian transform.

    offset : float : default 0.0
        value to add to each element after applying Gaussian transform and `scale <Gaussian.scale>`.

    scale : float : default 1.0
        value by which to multiply each element after applying Gaussian transform.

    params : Dict[param keyword: param value] : default None
        a `parameter dictionary <ParameterState_Specification>` that specifies the parameters for the
        function.  Values specified for parameters in the dictionary override any assigned to those parameters in
        arguments of the constructor.

    owner : Component
        `component <Component>` to which to assign the Function.

    name : str : default see `name <Function.name>`
        specifies the name of the Function.

    prefs : PreferenceSet or specification dict : default Function.classPreferences
        specifies the `PreferenceSet` for the Function (see `prefs <Function_Base.prefs>` for details).

    Attributes
    ----------

    variable : number or array
        value used as the mean of the Gaussian transform.

    standard_deviation : float : default 1.0
        standard_deviation used for Gaussian transform.

    bias : float : default 0.0
        value added to each element after applying height and before applying the Gaussian transform.

    scale : float : default 0.0
        value by which each element is multiplied after applying the Gaussian transform.

    offset : float : default 0.0
        value added to each element after applying the Gaussian transform and scale.

    owner : Component
        `component <Component>` to which the Function has been assigned.

    name : str
        the name of the Function; if it is not specified in the **name** argument of the constructor, a
        default is assigned by FunctionRegistry (see `Naming` for conventions used for default and duplicate names).

    prefs : PreferenceSet or specification dict : Function.classPreferences
        the `PreferenceSet` for function; if it is not specified in the **prefs** argument of the Function's
        constructor, a default is assigned using `classPreferences` defined in __init__.py (see :doc:`PreferenceSet
        <LINK>` for details).
    """

    componentName = GAUSSIAN_FUNCTION
    # parameter_keywords.update({STANDARD_DEVIATION, BIAS, SCALE, OFFSET})

    bounds = (None,None)
    multiplicative_param = STANDARD_DEVIATION
    additive_param = BIAS

    paramClassDefaults = Function_Base.paramClassDefaults.copy()

    class Params(TransferFunction.Params):
        standard_deviation = Param(1.0, modulable=True, aliases=[MULTIPLICATIVE_PARAM])
        bias = Param(0.0, modulable=True, aliases=[ADDITIVE_PARAM])
        scale = Param(0.0, modulable=True)
        offset = Param(0.0, modulable=True)

    @tc.typecheck
    def __init__(self,
                 default_variable=None,
                 standard_deviation: parameter_spec = 1.0,
                 bias: parameter_spec = 0.0,
                 scale: parameter_spec = 1.0,
                 offset: parameter_spec = 0.0,
                 params=None,
                 owner=None,
                 prefs: is_pref_set = None):
        # Assign args to params and functionParams dicts (kwConstants must == arg names)
        params = self._assign_args_to_param_dicts(standard_deviation=standard_deviation,
                                                  bias=bias,
                                                  scale=scale,
                                                  offset=offset,
                                                  params=params)

        super().__init__(default_variable=default_variable,
                         params=params,
                         owner=owner,
                         prefs=prefs,
                         context=ContextFlags.CONSTRUCTOR)

    def get_param_ids(self):
        return STANDARD_DEVIATION, BIAS, SCALE, OFFSET

    # def _gen_llvm_transfer(self, builder, index, ctx, vi, vo, params):
    #     ptri = builder.gep(vi, [ctx.int32_ty(0), index])
    #     ptro = builder.gep(vo, [ctx.int32_ty(0), index])
    #
    #     standard_deviation_ptr, builder = ctx.get_param_ptr(self, builder, params, STANDARD_DEVIATION)
    #     bias_ptr, builder = ctx.get_param_ptr(self, builder, params, BIAS)
    #     scale_ptr, builder = ctx.get_param_ptr(self, builder, params, SCALE)
    #     offset_ptr, builder = ctx.get_param_ptr(self, builder, params, OFFSET)
    #
    #     standard_deviation = pnlvm.helpers.load_extract_scalar_array_one(builder, standard_deviation_ptr)
    #     bias = pnlvm.helpers.load_extract_scalar_array_one(builder, bias_ptr)
    #     scale = pnlvm.helpers.load_extract_scalar_array_one(builder, scale_ptr)
    #     offset = pnlvm.helpers.load_extract_scalar_array_one(builder, offset_ptr)
    #
    #     exp_f = ctx.module.declare_intrinsic("llvm.exp", [ctx.float_ty])
    #
    #     numerator = builder.load(ptri)
    #     numerator = builder.fsub(bias, numerator)
    #     numerator = builder.fmul(numerator, numerator)
    #     numerator = builder.fneg(numerator)
    #
    #     denom = builder.fmul(standard_deviation, standard_deviation)
    #     denom = builder.fmul(2, denom)
    #     numerator = builder.fdiv(denom, numerator)
    #     numerator = builder.call(exp_f, [numerator])
    #
    #     denom = builder.fmul(2, PI)
    #     denom = builder.fmul(standard_deviation, denom)
    #     denom = builder.sqrtpd(denom)
    #     val = builder.fdiv(denom,numerator)
    #
    #     val = builder.fmul(scale, val)
    #     val = builder.fadd(offset, val)
    #
    #     val = builder.fadd(ctx.float_ty(1), val)
    #     val = builder.fdiv(ctx.float_ty(1), val)
    #
    #     builder.store(val, ptro)

    def function(self,
                 variable=None,
                 execution_id=None,
                 params=None,
                 context=None):
        """

        Arguments
        ---------

        variable : number or array : default ClassDefaults.variable
           a single value or array to be transformed.

        params : Dict[param keyword: param value] : default None
            a `parameter dictionary <ParameterState_Specification>` that specifies the parameters for the
            function.  Values specified for parameters in the dictionary override any assigned to those parameters in
            arguments of the constructor.


        Returns
        -------

        Gaussian transformation of variable : number or array

        """

        variable = self._check_args(variable=variable, params=params, context=context)
        standard_deviation = self.get_current_function_param(STANDARD_DEVIATION, execution_id)
        bias = self.get_current_function_param(BIAS, execution_id)
        scale = self.get_current_function_param(SCALE, execution_id)
        offset = self.get_current_function_param(OFFSET, execution_id)

        from math import e, pi, sqrt
        gaussian = e**(-(variable-bias)**2/(2*standard_deviation**2)) / sqrt(2*pi*standard_deviation)
        result = scale * gaussian + offset

        return self.convert_output_type(result)

    def derivative(self, input, output=None, execution_id=None):
        """
        derivative(input)

        Derivative of `function <Gaussian.function>` at **input**.


        Arguments
        ---------

        input : number
            value of the input of the Gaussian transform at which derivative is to be taken.


        Returns
        -------

        Derivative of Guassian of variable :  number or array

        """
        sigma = self.get_current_function_param(STANDARD_DEVIATION, execution_id)
        bias = self.get_current_function_param(BIAS, execution_id)

        from math import e, pi, sqrt
        adjusted_input = input-bias
        result = (-adjusted_input * e**(-(adjusted_input**2/(2*sigma**2)))) / sqrt(2*pi*sigma**3)

        return self.convert_output_type(result)


<<<<<<< HEAD
# Another TransferFunction (e.g. Linear or Logistic) with noise=NormalDist should be used in place of this:
# class Normal(TransferFunction):  # -----------------------------------------------------------------------------------
#     """
#     Normal(              \
#          default_variable, \
#          variance=1.0,     \
#          bias=0.0,         \
#          scale=1.0,        \
#          offset=0.0,       \
#          params=None,      \
#          owner=None,       \
#          name=None,        \
#          prefs=None        \
#          )
#
#     .. _Normal_Function:
#
#     Sample from the normal distribution for each element of `variable <Normal.variable>`, centered on each
#     element's value.
#
#     Arguments
#     ---------
#
#     default_variable : number or array : default ClassDefaults.variable
#         specifies a template for the value used as the mean for the Guassian transform.
#
#     variance : float : default 1.0
#         specifies "width" of the Normal transform applied to each element of `variable <Normal.variable>`.
#
#     bias : float : default 0.0
#         value to add to each element after applying height and before applying Normal transform.
#
#     scale : float : default 1.0
#         value by which to multiply each element after applying Normal transform.
#
#     offset : float : default 0.0
#         value to add to each element after applying Normal transform and `scale <Normal.scale>`.
#
#     params : Dict[param keyword: param value] : default None
#         a `parameter dictionary <ParameterState_Specification>` that specifies the parameters for the
#         function.  Values specified for parameters in the dictionary override any assigned to those parameters in
#         arguments of the constructor.
#
#     owner : Component
#         `component <Component>` to which to assign the Function.
#
#     name : str : default see `name <Function.name>`
#         specifies the name of the Function.
#
#     prefs : PreferenceSet or specification dict : default Function.classPreferences
#         specifies the `PreferenceSet` for the Function (see `prefs <Function_Base.prefs>` for details).
#
#     Attributes
#     ----------
#
#     variable : number or array
#         value used as the mean of the Normal transform.
#
#     variance : float : default 1.0
#         variance used for Normal transform.
#
#     bias : float : default 0.0
#         value added to each element after applying height and before applying the Normal transform.
#
#     scale : float : default 0.0
#         value by which each element is multiplied after applying the Normal transform.
#
#     offset : float : default 0.0
#         value added to each element after applying the Normal transform and scale.
#
#     owner : Component
#         `component <Component>` to which the Function has been assigned.
#
#     name : str
#         the name of the Function; if it is not specified in the **name** argument of the constructor, a
#         default is assigned by FunctionRegistry (see `Naming` for conventions used for default and duplicate names).
#
#     prefs : PreferenceSet or specification dict : Function.classPreferences
#         the `PreferenceSet` for function; if it is not specified in the **prefs** argument of the Function's
#         constructor, a default is assigned using `classPreferences` defined in __init__.py (see :doc:`PreferenceSet
#         <LINK>` for details).
#     """
#
#     componentName = NORMAL_FUNCTION
#     # parameter_keywords.update({VARIANCE, BIAS, SCALE, OFFSET})
#
#     bounds = (None,None)
#     multiplicative_param = VARIANCE
#     additive_param = BIAS
#
#     paramClassDefaults = Function_Base.paramClassDefaults.copy()
#
#     class Params(TransferFunction.Params):
#         variance = Param(1.0, modulable=True, aliases=[MULTIPLICATIVE_PARAM])
#         bias = Param(0.0, modulable=True, aliases=[ADDITIVE_PARAM])
#         scale = Param(0.0, modulable=True)
#         offset = Param(0.0, modulable=True)
#
#     @tc.typecheck
#     def __init__(self,
#                  default_variable=None,
#                  variance: parameter_spec = 1.0,
#                  bias: parameter_spec = 0.0,
#                  scale: parameter_spec = 1.0,
#                  offset: parameter_spec = 0.0,
#                  params=None,
#                  owner=None,
#                  prefs: is_pref_set = None):
#         # Assign args to params and functionParams dicts (kwConstants must == arg names)
#         params = self._assign_args_to_param_dicts(variance=variance,
#                                                   bias=bias,
#                                                   scale=scale,
#                                                   offset=offset,
#                                                   params=params)
#
#         super().__init__(default_variable=default_variable,
#                          params=params,
#                          owner=owner,
#                          prefs=prefs,
#                          context=ContextFlags.CONSTRUCTOR)
=======
class Normal(TransferFunction):  # -----------------------------------------------------------------------------------
    """
    Normal(              \
         default_variable, \
         variance=1.0,     \
         bias=0.0,         \
         scale=1.0,        \
         offset=0.0,       \
         params=None,      \
         owner=None,       \
         name=None,        \
         prefs=None        \
         )

    .. _Normal_Function:

    Sample from the normal distribution for each element of `variable <Normal.variable>`, centered on each
    element's value.

    Arguments
    ---------

    default_variable : number or array : default ClassDefaults.variable
        specifies a template for the value used as the mean for the Guassian transform.

    variance : float : default 1.0
        specifies "width" of the Normal transform applied to each element of `variable <Normal.variable>`.

    bias : float : default 0.0
        value to add to each element after applying height and before applying Normal transform.

    scale : float : default 1.0
        value by which to multiply each element after applying Normal transform.

    offset : float : default 0.0
        value to add to each element after applying Normal transform and `scale <Normal.scale>`.

    params : Dict[param keyword: param value] : default None
        a `parameter dictionary <ParameterState_Specification>` that specifies the parameters for the
        function.  Values specified for parameters in the dictionary override any assigned to those parameters in
        arguments of the constructor.

    owner : Component
        `component <Component>` to which to assign the Function.

    name : str : default see `name <Function.name>`
        specifies the name of the Function.

    prefs : PreferenceSet or specification dict : default Function.classPreferences
        specifies the `PreferenceSet` for the Function (see `prefs <Function_Base.prefs>` for details).

    Attributes
    ----------

    variable : number or array
        value used as the mean of the Normal transform.

    variance : float : default 1.0
        variance used for Normal transform.

    bias : float : default 0.0
        value added to each element after applying height and before applying the Normal transform.

    scale : float : default 0.0
        value by which each element is multiplied after applying the Normal transform.

    offset : float : default 0.0
        value added to each element after applying the Normal transform and scale.

    owner : Component
        `component <Component>` to which the Function has been assigned.

    name : str
        the name of the Function; if it is not specified in the **name** argument of the constructor, a
        default is assigned by FunctionRegistry (see `Naming` for conventions used for default and duplicate names).

    prefs : PreferenceSet or specification dict : Function.classPreferences
        the `PreferenceSet` for function; if it is not specified in the **prefs** argument of the Function's
        constructor, a default is assigned using `classPreferences` defined in __init__.py (see :doc:`PreferenceSet
        <LINK>` for details).
    """

    componentName = NORMAL_FUNCTION
    # parameter_keywords.update({VARIANCE, BIAS, SCALE, OFFSET})

    bounds = (None,None)
    multiplicative_param = VARIANCE
    additive_param = BIAS

    paramClassDefaults = Function_Base.paramClassDefaults.copy()

    class Params(TransferFunction.Params):
        variance = Param(1.0, modulable=True, aliases=[MULTIPLICATIVE_PARAM])
        bias = Param(0.0, modulable=True, aliases=[ADDITIVE_PARAM])
        scale = Param(0.0, modulable=True)
        offset = Param(0.0, modulable=True)

    @tc.typecheck
    def __init__(self,
                 default_variable=None,
                 variance: parameter_spec = 1.0,
                 bias: parameter_spec = 0.0,
                 scale: parameter_spec = 1.0,
                 offset: parameter_spec = 0.0,
                 params=None,
                 owner=None,
                 prefs: is_pref_set = None):
        # Assign args to params and functionParams dicts (kwConstants must == arg names)
        params = self._assign_args_to_param_dicts(variance=variance,
                                                  bias=bias,
                                                  scale=scale,
                                                  offset=offset,
                                                  params=params)

        super().__init__(default_variable=default_variable,
                         params=params,
                         owner=owner,
                         prefs=prefs,
                         context=ContextFlags.CONSTRUCTOR)
>>>>>>> 8d412928

    def get_param_ids(self):
        return VARIANCE, BIAS, SCALE, OFFSET

    # def _gen_llvm_transfer(self, builder, index, ctx, vi, vo, params):
    #     ptri = builder.gep(vi, [ctx.int32_ty(0), index])
    #     ptro = builder.gep(vo, [ctx.int32_ty(0), index])
    #
    #     variance_ptr, builder = ctx.get_param_ptr(self, builder, params, VARIANCE)
    #     bias_ptr, builder = ctx.get_param_ptr(self, builder, params, BIAS)
    #     scale_ptr, builder = ctx.get_param_ptr(self, builder, params, SCALE)
    #     offset_ptr, builder = ctx.get_param_ptr(self, builder, params, OFFSET)
    #
    #     variance = pnlvm.helpers.load_extract_scalar_array_one(builder, variance_ptr)
    #     bias = pnlvm.helpers.load_extract_scalar_array_one(builder, bias_ptr)
    #     scale = pnlvm.helpers.load_extract_scalar_array_one(builder, scale_ptr)
    #     offset = pnlvm.helpers.load_extract_scalar_array_one(builder, offset_ptr)
    #
    #     exp_f = ctx.module.declare_intrinsic("llvm.exp", [ctx.float_ty])
    #     val = builder.load(ptri)
    #     val = builder.fadd(val, bias)
    #     val = builder.fmul(val, variance)
    #     val = builder.fsub(offset, val)
    #     val = builder.call(exp_f, [val])
    #     val = builder.fadd(ctx.float_ty(1), val)
    #     val = builder.fdiv(ctx.float_ty(1), val)
    #
    #     builder.store(val, ptro)

    def function(self,
                 variable=None,
                 execution_id=None,
                 params=None,
                 context=None):
        """

        Arguments
        ---------

        variable : number or array : default ClassDefaults.variable
           a single value or array to be transformed.

        params : Dict[param keyword: param value] : default None
            a `parameter dictionary <ParameterState_Specification>` that specifies the parameters for the
            function.  Values specified for parameters in the dictionary override any assigned to those parameters in
            arguments of the constructor.


        Returns
        -------

        Samples from normal distribution for each element of variable : number or array

        """

        variable = self._check_args(variable=variable, params=params, context=context)
        variance = self.get_current_function_param(VARIANCE, execution_id)
        bias = self.get_current_function_param(BIAS, execution_id)
        scale = self.get_current_function_param(SCALE, execution_id)
        offset = self.get_current_function_param(OFFSET, execution_id)

        # The following doesn't work with autograd (https://github.com/HIPS/autograd/issues/416)
        result = scale * np.random.normal(variable+bias, variance) + offset

        return self.convert_output_type(result)

    # def derivative(self, output, input=None, execution_id=None):
    #     """
    #     derivative(output, input):
    #
    #     Derivative of `function <Logistic.function>`:
    #
    #         -input/:math:`{variance^3}*\\sqrt{2\\pi}`
    #
    #
    #     Returns
    #     -------
    #
    #     Derivative of Guassian of variable :  number or array
    #
    #     """
    #     variance = self.get_current_function_param(VARIANCE, execution_id)
    #     bias = self.get_current_function_param(BIAS, execution_id)
    #     scale = self.get_current_function_param(SCALE, execution_id)
    #     offset = self.get_current_function_param(OFFSET, execution_id)
    #
    #     # The following doesn't work with autograd (https://github.com/HIPS/autograd/issues/416)
    #     f = scale * np.random.normal(input+bias, variance) + offset
    #
    #     # FIX: SHOULD THIS BE variance**1.5 (since variance = sd**2 and term below is supposed to be sd**3)??
    #     df = -input(variance**3 * np.sqrt(2 * np.pi))
    #
    #     return self.convert_output_type(df*f)


class SoftMax(TransferFunction):
    """
    SoftMax(               \
         default_variable, \
         gain=1.0,         \
         output=ALL,       \
         params=None,      \
         owner=None,       \
         name=None,        \
         prefs=None        \
         )

    .. _SoftMax:

    SoftMax transform of `variable <Softmax.variable>`

    `function <SoftMax.function>` returns SoftMax transform of `variable <Softmax.variable>`:

    .. math::

        \\frac{e^{gain * variable_i}}{\\sum\\limits^{len(variable)}e^{gain * variable}}

    filtered by `ouptput <SoftMax.output>` specification (see `The Softmax function and its derivative
    <http://eli.thegreenplace.net/2016/the-softmax-function-and-its-derivative/>`_ for a nice discussion).

    `derivative <SoftMax.derivative>` returns the derivative of the SoftMax.  If *OUTPUT_TYPE* for the SoftMax
    is *ALL*, returns Jacobian matrix (derivative for each element of the output array with respect to each of the
    others):

    .. math::
        D_jS_i = S_i(\\delta_{i,j} - S_j),\ where\ \\delta_{i,j}=1\ if\ i=j\ and\ \\delta_{i,j}=0\ if\ i≠j.

    If *OUTPUT_TYPE* is *MAX_VAL* or *MAX_INDICATOR*, returns 1d array of the derivatives of the maximum
    value with respect to the others (calculated as above). If *OUTPUT_TYPE* is *PROB*, raises an exception
    (since it is ambiguous as to which element would have been chosen by the SoftMax function)

    Arguments
    ---------

    default_variable : 1d array : default ClassDefaults.variable
        specifies a template for the value to be transformed.

    gain : float : default 1.0
        specifies a value by which to multiply `variable <Linear.variable>` before SoftMax transformation.

    output : ALL, MAX_VAL, MAX_INDICATOR, or PROB : default ALL
        specifies the format of array returned by `function <SoftMax.function>`
        (see `output <SoftMax.output>` for details).

    per_item : boolean : default True
        for 2d variables, determines whether the SoftMax function will be applied to the entire variable (per_item =
        False), or applied to each item in the variable separately (per_item = True).

    params : Dict[param keyword: param value] : default None
        a `parameter dictionary <ParameterState_Specification>` that specifies the parameters for the
        function.  Values specified for parameters in the dictionary override any assigned to those parameters in
        arguments of the constructor.

    owner : Component
        `component <Component>` to which to assign the Function.

    name : str : default see `name <Function.name>`
        specifies the name of the Function.

    prefs : PreferenceSet or specification dict : default Function.classPreferences
        specifies the `PreferenceSet` for the Function (see `prefs <Function_Base.prefs>` for details).

    Attributes
    ----------

    variable : 1d array
        contains value to be transformed.

    gain : float
        value by which `variable <Logistic.variable>` is multiplied before the SoftMax transformation;  determines
        the "sharpness" of the distribution.

    output : ALL, MAX_VAL, MAX_INDICATOR, or PROB
        determines how the SoftMax-transformed values of the elements in `variable <SoftMax.variable>` are reported
        in the array returned by `function <SoftMax.function>`:
            * **ALL**: array of all SoftMax-transformed values (the default);
            * **MAX_VAL**: SoftMax-transformed value for the element with the maximum such value, 0 for all others;
            * **MAX_INDICATOR**: 1 for the element with the maximum SoftMax-transformed value, 0 for all others;
            * **PROB**: probabilistically chosen element based on SoftMax-transformed values after setting the
              sum of values to 1 (i.e., their `Luce Ratio <https://en.wikipedia.org/wiki/Luce%27s_choice_axiom>`_),
              0 for all others.

    per_item : boolean : default True
        for 2d variables, determines whether the SoftMax function will be applied to the entire variable (per_item =
        False), or applied to each item in the variable separately (per_item = True).

    bounds : None if `output <SoftMax.output>` == MAX_VAL, else (0,1) : default (0,1)

    owner : Component
        `component <Component>` to which the Function has been assigned.

    name : str
        the name of the Function; if it is not specified in the **name** argument of the constructor, a
        default is assigned by FunctionRegistry (see `Naming` for conventions used for default and duplicate names).

    prefs : PreferenceSet or specification dict : Function.classPreferences
        the `PreferenceSet` for function; if it is not specified in the **prefs** argument of the Function's
        constructor, a default is assigned using `classPreferences` defined in __init__.py (see :doc:`PreferenceSet
        <LINK>` for details).
    """

    componentName = SOFTMAX_FUNCTION

    bounds = (0, 1)
    multiplicative_param = GAIN
    additive_param = None

    class Params(TransferFunction.Params):
        variable = Param(np.array(0.0), read_only=True)
        gain = Param(1.0, modulable=True, aliases=[MULTIPLICATIVE_PARAM])
        bounds = (0, 1)
        output = ALL
        per_item = True

        def _validate_output(self, output):
            options = {ALL, MAX_VAL, MAX_INDICATOR, PROB}
            if output in options:
                return None
            else:
                return 'not one of {0}'.format(options)

    paramClassDefaults = Function_Base.paramClassDefaults.copy()

    @tc.typecheck
    def __init__(self,
                 default_variable=None,
                 gain: parameter_spec = 1.0,
                 output: tc.enum(ALL, MAX_VAL, MAX_INDICATOR, PROB) = ALL,
                 per_item=True,
                 params: tc.optional(dict) = None,
                 owner=None,
                 prefs: is_pref_set = None):

        # Assign args to params and functionParams dicts (kwConstants must == arg names)
        params = self._assign_args_to_param_dicts(gain=gain,
                                                  per_item=per_item,
                                                  output=output,
                                                  params=params)

        super().__init__(default_variable=default_variable,
                         params=params,
                         owner=owner,
                         prefs=prefs,
                         context=ContextFlags.CONSTRUCTOR)

    def _validate_variable(self, variable, context=None):
        if variable is None:
            try:
                return self.instance_defaults.variable
            except AttributeError:
                return self.ClassDefaults.variable

        return np.asarray(variable)

    def _instantiate_function(self, function, function_params=None, context=None):

        self.one_hot_function = None
        output_type = self.get_current_function_param(OUTPUT_TYPE)
        bounds = None

        if not output_type is ALL:
            from psyneulink.core.components.functions.selectionfunctions import OneHot
            self.one_hot_function = OneHot(mode=output_type).function

        super()._instantiate_function(function, function_params=function_params, context=context)

    def __gen_llvm_exp_sum_max(self, builder, index, ctx, vi, vo, gain, max_ptr, exp_sum_ptr, max_ind_ptr):
        ptri = builder.gep(vi, [ctx.int32_ty(0), index])
        ptro = builder.gep(vo, [ctx.int32_ty(0), index])

        exp_f = ctx.get_builtin("exp", [ctx.float_ty])
        orig_val = builder.load(ptri)
        val = builder.fmul(orig_val, gain)
        exp_val = builder.call(exp_f, [val])

        exp_sum = builder.load(exp_sum_ptr)
        new_exp_sum = builder.fadd(exp_sum, exp_val)
        builder.store(new_exp_sum, exp_sum_ptr)

        old_max = builder.load(max_ptr)
        gt = builder.fcmp_ordered(">", exp_val, old_max)
        new_max = builder.select(gt, exp_val, old_max)
        builder.store(new_max, max_ptr)

        old_index = builder.load(max_ind_ptr)
        new_index = builder.select(gt, index, old_index)
        builder.store(new_index, max_ind_ptr)

    def __gen_llvm_exp_div(self, builder, index, ctx, vi, vo, gain, exp_sum):
        assert self.get_current_function_param(OUTPUT_TYPE) == ALL
        ptro = builder.gep(vo, [ctx.int32_ty(0), index])
        ptri = builder.gep(vi, [ctx.int32_ty(0), index])
        exp_f = ctx.get_builtin("exp", [ctx.float_ty])
        orig_val = builder.load(ptri)
        val = builder.fmul(orig_val, gain)
        val = builder.call(exp_f, [val])
        val = builder.fdiv(val, exp_sum)

        builder.store(val, ptro)

    def __gen_llvm_apply(self, ctx, builder, params, _, arg_in, arg_out):
        exp_sum_ptr = builder.alloca(ctx.float_ty)
        builder.store(ctx.float_ty(0), exp_sum_ptr)

        max_ptr = builder.alloca(ctx.float_ty)
        builder.store(ctx.float_ty(float('-inf')), max_ptr)

        max_ind_ptr = builder.alloca(ctx.int32_ty)
        gain_ptr, builder = ctx.get_param_ptr(self, builder, params, GAIN)

        gain = pnlvm.helpers.load_extract_scalar_array_one(builder, gain_ptr)

        kwargs = {"ctx": ctx, "vi": arg_in, "vo": arg_out, "max_ptr": max_ptr, "gain": gain, "max_ind_ptr": max_ind_ptr, "exp_sum_ptr": exp_sum_ptr}
        inner = functools.partial(self.__gen_llvm_exp_sum_max, **kwargs)

        with helpers.array_ptr_loop(builder, arg_in, "exp_sum_max") as args:
            inner(*args)

        output_type = self.get_current_function_param(OUTPUT_TYPE)
        exp_sum = builder.load(exp_sum_ptr)
        index = builder.load(max_ind_ptr)
        ptro = builder.gep(arg_out, [ctx.int32_ty(0), index])

        if output_type == ALL:
            kwargs = {"ctx": ctx, "vi": arg_in, "vo": arg_out, "gain": gain, "exp_sum": exp_sum}
            inner = functools.partial(self.__gen_llvm_exp_div, **kwargs)
            with helpers.array_ptr_loop(builder, arg_in, "exp_div") as args:
                inner(*args)
        elif output_type == MAX_VAL:
            ptri = builder.gep(arg_in, [ctx.int32_ty(0), index])
            exp_f = ctx.get_builtin("exp", [ctx.float_ty])
            orig_val = builder.load(ptri)
            val = builder.fmul(orig_val, gain)
            val = builder.call(exp_f, [val])
            val = builder.fdiv(val, exp_sum)
            builder.store(val, ptro)
        elif output_type == MAX_INDICATOR:
            builder.store(ctx.float_ty(1), ptro)

        return builder

    def _gen_llvm_function_body(self, ctx, builder, params, _, arg_in, arg_out):
        if self.get_current_function_param(PER_ITEM):
            assert isinstance(arg_in.type.pointee.element, ir.ArrayType)
            assert isinstance(arg_out.type.pointee.element, ir.ArrayType)
            for i in range(arg_in.type.pointee.count):
                inner_in = builder.gep(arg_in, [ctx.int32_ty(0), ctx.int32_ty(i)])
                inner_out = builder.gep(arg_out, [ctx.int32_ty(0), ctx.int32_ty(i)])
                builder = self.__gen_llvm_apply(ctx, builder, params, _, inner_in, inner_out)
            return builder
        else:
            return self.__gen_llvm_apply(ctx, builder, params, _, arg_in, arg_out)

    def apply_softmax(self, input_value, gain, output_type):
        # Modulate input_value by gain
        v = gain * input_value
        # Shift by max to avoid extreme values:
        v = v - np.max(v)
        # Exponentiate
        v = np.exp(v)
        # Normalize (to sum to 1)
        sm = v / np.sum(v, axis=0)

        # Generate one-hot encoding based on selected output_type

        if output_type in {MAX_VAL, MAX_INDICATOR}:
            return self.one_hot_function(sm)
        elif output_type in {PROB, PROB_INDICATOR}:
            return self.one_hot_function([input_value, sm])
        else:
            return sm

    def function(self,
                 variable=None,
                 execution_id=None,
                 params=None,
                 context=None):
        """

        Arguments
        ---------

        variable : 1d array : default ClassDefaults.variable
           an array to be transformed.

        params : Dict[param keyword: param value] : default None
            a `parameter dictionary <ParameterState_Specification>` that specifies the parameters for the
            function.  Values specified for parameters in the dictionary override any assigned to those parameters in
            arguments of the constructor.

        Returns
        -------

        SoftMax transformation of variable : number or array

        """

        variable = self._check_args(variable=variable, execution_id=execution_id, params=params, context=context)

        # Assign the params and return the result
        output_type = self.get_current_function_param(OUTPUT_TYPE, execution_id)
        gain = self.get_current_function_param(GAIN, execution_id)
        per_item = self.get_current_function_param(PER_ITEM, execution_id)
        # Compute softmax and assign to sm

        if per_item and len(np.shape(variable)) > 1:
            output = []
            for item in variable:
                output.append(self.apply_softmax(item, gain, output_type))
        else:
            output = self.apply_softmax(variable, gain, output_type)

        return self.convert_output_type(output)

    def derivative(self, output, input=None, execution_id=None):
        """
        derivative(output)

        Returns
        -------

        derivative of values returned by SoftMax :  1d or 2d array (depending on *OUTPUT_TYPE* of SoftMax)
        """

        output_type = self.params[OUTPUT_TYPE]
        size = len(output)
        sm = self.function(output, params={OUTPUT_TYPE: ALL})

        if output_type is ALL:
            # Return full Jacobian matrix of derivatives
            derivative = np.empty([size, size])
            for j in range(size):
                for i, val in zip(range(size), output):
                    if i == j:
                        d = 1
                    else:
                        d = 0
                    derivative[j, i] = sm[i] * (d - sm[j])

        elif output_type in {MAX_VAL, MAX_INDICATOR}:
            # Return 1d array of derivatives for max element (i.e., the one chosen by SoftMax)
            derivative = np.empty(size)
            # Get the element of output returned as non-zero when output_type is not ALL
            index_of_max = int(np.where(output == np.max(output))[0])
            max_val = sm[index_of_max]
            for i in range(size):
                if i == index_of_max:
                    d = 1
                else:
                    d = 0
                derivative[i] = sm[i] * (d - max_val)

        else:
            raise FunctionError("Can't assign derivative for SoftMax function{} since OUTPUT_TYPE is PROB "
                                "(and therefore the relevant element is ambiguous)".format(self.owner_name))

        return derivative


class LinearMatrix(TransferFunction):  # -------------------------------------------------------------------------------
    """
    LinearMatrix(          \
         default_variable, \
         matrix=None,      \
         params=None,      \
         owner=None,       \
         name=None,        \
         prefs=None        \
         )

    .. _LinearMatrix:

    Matrix transform of `variable <LinearMatrix.variable>`.
<<<<<<< HEAD

    `function <LinearMatrix.function>` returns dot product of variable with matrix:

=======

    `function <LinearMatrix.function>` returns dot product of variable with matrix:

>>>>>>> 8d412928
    .. math::
        variable \\bullet matrix

    COMMENT:  [CONVERT TO FIGURE]
        ----------------------------------------------------------------------------------------------------------
        MATRIX FORMAT <shape: (3,5)>
                                         INDICES:
                                     Output elements:
                              0       1       2       3       4
                         0  [0,0]   [0,1]   [0,2]   [0,3]   [0,4]
        Input elements:  1  [1,0]   [1,1]   [1,2]   [1,3]   [1,4]
                         2  [2,0]   [2,1]   [2,2]   [2,3]   [2,4]

        matrix.shape => (input/rows, output/cols)

        ----------------------------------------------------------------------------------------------------------
        ARRAY FORMAT
                                                                            INDICES
                                          [ [      Input 0 (row0)       ], [       Input 1 (row1)      ]... ]
                                          [ [ out0,  out1,  out2,  out3 ], [ out0,  out1,  out2,  out3 ]... ]
        matrix[input/rows, output/cols]:  [ [ row0,  row0,  row0,  row0 ], [ row1,  row1,  row1,  row1 ]... ]
                                          [ [ col0,  col1,  col2,  col3 ], [ col0,  col1,  col2,  col3 ]... ]
                                          [ [[0,0], [0,1], [0,2], [0,3] ], [[1,0], [1,1], [1,2], [1,3] ]... ]

        ----------------------------------------------------------------------------------------------------------
    COMMENT


    Arguments
    ---------

    variable : list or 1d array : default ClassDefaults.variable
        specifies a template for the value to be transformed; length must equal the number of rows of `matrix
        <LinearMatrix.matrix>`.

    matrix : number, list, 1d or 2d np.ndarray, np.matrix, function, or matrix keyword : default IDENTITY_MATRIX
        specifies matrix used to transform `variable <LinearMatrix.variable>`
        (see `matrix <LinearMatrix.matrix>` for specification details).

        When LinearMatrix is the `function <Projection.function>` of a projection:

            - the matrix specification must be compatible with the variables of the `sender <Projection.sender>` and
              `receiver <Projection.receiver>`

            - a matrix keyword specification generates a matrix based on the sender and receiver shapes

        When LinearMatrix is instantiated on its own, or as the function of `Mechanism` or `State`:

            - the matrix specification must be compatible with the function's own `variable <LinearMatrix.variable>`

            - if matrix is not specified, a square identity matrix is generated based on the number of columns in
              `variable <LinearMatrix.variable>`

            - matrix keywords are not valid matrix specifications

    bounds : None

    params : Dict[param keyword: param value] : default None
        a `parameter dictionary <ParameterState_Specification>` that specifies the parameters for the
        function.  Values specified for parameters in the dictionary override any assigned to those parameters in
        arguments of the constructor.

    owner : Component
        `component <Component>` to which to assign the Function.

    name : str : default see `name <Function.name>`
        specifies the name of the Function.

    prefs : PreferenceSet or specification dict : default Function.classPreferences
        specifies the `PreferenceSet` for the Function (see `prefs <Function_Base.prefs>` for details).

    Attributes
    ----------

    variable : 1d array
        contains value to be transformed.

    matrix : 2d array
        matrix used to transform `variable <LinearMatrix.variable>`.
        Can be specified as any of the following:
            * number - used as the filler value for all elements of the :keyword:`matrix` (call to np.fill);
            * list of arrays, 2d array or np.matrix - assigned as the value of :keyword:`matrix`;
            * matrix keyword - see `MatrixKeywords` for list of options.
        Rows correspond to elements of the input array (outer index), and
        columns correspond to elements of the output array (inner index).

    owner : Component
        `component <Component>` to which the Function has been assigned.

    name : str
        the name of the Function; if it is not specified in the **name** argument of the constructor, a
        default is assigned by FunctionRegistry (see `Naming` for conventions used for default and duplicate names).

    prefs : PreferenceSet or specification dict : Function.classPreferences
        the `PreferenceSet` for function; if it is not specified in the **prefs** argument of the Function's
        constructor, a default is assigned using `classPreferences` defined in __init__.py (see `PreferenceSet`
        for details).
    """

    componentName = LINEAR_MATRIX_FUNCTION

    bounds = None
    multiplicative_param = None
    additive_param = None

    DEFAULT_FILLER_VALUE = 0

    paramClassDefaults = Function_Base.paramClassDefaults.copy()

    class Params(TransferFunction.Params):
        matrix = Param(None, modulable=True)
        bounds = None

    # def is_matrix_spec(m):
    #     if m is None:
    #         return True
    #     if m in MATRIX_KEYWORD_VALUES:
    #         return True
    #     if isinstance(m, (list, np.ndarray, np.matrix, function_type)):
    #         return True
    #     return False

    @tc.typecheck
    def __init__(self,
                 default_variable=None,
                 matrix=None,
                 params=None,
                 owner=None,
                 prefs: is_pref_set = None):

        # Assign args to params and functionParams dicts (kwConstants must == arg names)
        params = self._assign_args_to_param_dicts(matrix=matrix,
                                                  params=params)

        # Note: this calls _validate_variable and _validate_params which are overridden below;
        #       the latter implements the matrix if required
        # super(LinearMatrix, self).__init__(default_variable=default_variable,
        super().__init__(default_variable=default_variable,
                         params=params,
                         owner=owner,
                         prefs=prefs,
                         context=ContextFlags.CONSTRUCTOR)

        self._matrix = self.instantiate_matrix(self.paramsCurrent[MATRIX])

    # def _validate_variable(self, variable, context=None):
    #     """Insure that variable passed to LinearMatrix is a max 2D array
    #
    #     :param variable: (max 2D array)
    #     :param context:
    #     :return:
    #     """
    #     variable = super()._validate_variable(variable, context)
    #
    #     # Check that variable <= 2D
    #     try:
    #         if not variable.ndim <= 2:
    #             raise FunctionError("variable ({0}) for {1} must be a numpy.ndarray of dimension at most 2".format(variable, self.__class__.__name__))
    #     except AttributeError:
    #         raise FunctionError("PROGRAM ERROR: variable ({0}) for {1} should be a numpy.ndarray".
    #                                 format(variable, self.__class__.__name__))
    #
    #     return variable


    def _validate_params(self, request_set, target_set=None, context=None):
        """Validate params and assign to targets

        This overrides the class method, to perform more detailed type checking (see explanation in class method).
        Note: this method (or the class version) is called only if the parameter_validation attribute is `True`

        :param request_set: (dict) - params to be validated
        :param target_set: (dict) - destination of validated params
        :param context: (str)
        :return none:
        """

        super()._validate_params(request_set, target_set, context)

        param_set = target_set
        # proxy for checking whether the owner is a projection
        if hasattr(self.owner, "receiver"):
            sender = self.instance_defaults.variable
            # Note: this assumes variable is a 1D array, as enforced by _validate_variable
            sender_len = sender.size

            # FIX: RELABEL sender -> input AND receiver -> output
            # FIX: THIS NEEDS TO BE CLEANED UP:
            #      - AT LEAST CHANGE THE NAME FROM kwReceiver TO output_template OR SOMETHING LIKE THAT
            #      - MAKE ARG?  OR ADD OTHER PARAMS:  E.G., FILLER?
            #      - OR REFACTOR TO INCLUDE AS MATRIX SPEC:
            #          IF MATRIX IS 1D, USE AS OUTPUT TEMPLATE
            #          IF ALL ITS VALUES ARE 1'S => FULL CONNECTIVITY MATRIX
            #          IF ALL ITS VALUES ARE 0'S => RANDOM CONNECTIVITY MATRIX
            #          NOTE:  NO NEED FOR IDENTITY MATRIX, AS THAT WOULD BE SQUARE SO NO NEED FOR OUTPUT TEMPLATE
            #      - DOCUMENT WHEN DONE
            # MODIFIED 3/26/17 OLD:
            # Check for and validate kwReceiver first, since it may be needed to validate and/or construct the matrix
            # First try to get receiver from specification in params
            if RECEIVER in param_set:
                self.receiver = param_set[RECEIVER]
                # Check that specification is a list of numbers or an array
                if ((isinstance(self.receiver, list) and all(
                        isinstance(elem, numbers.Number) for elem in self.receiver)) or
                        isinstance(self.receiver, np.ndarray)):
                    self.receiver = np.atleast_1d(self.receiver)
                else:
                    raise FunctionError("receiver param ({0}) for {1} must be a list of numbers or an np.array".
                                        format(self.receiver, self.name))
            # No receiver, so use sender as template (assuming square -- e.g., identity -- matrix)
            else:
                if (self.owner and self.owner.prefs.verbosePref) or self.prefs.verbosePref:
                    print("Identity matrix requested but kwReceiver not specified; sender length ({0}) will be used".
                          format(sender_len))
                self.receiver = param_set[RECEIVER] = sender

            receiver_len = len(self.receiver)

            # Check rest of params
            message = ""
            for param_name, param_value in param_set.items():

                # Receiver param already checked above
                if param_name is RECEIVER:
                    continue

                # Not currently used here
                if param_name in function_keywords:
                    continue

                if param_name is HAS_INITIALIZERS:
                    continue

                # Matrix specification param
                elif param_name == MATRIX:

                    # A number (to be used as a filler), so OK
                    if isinstance(param_value, numbers.Number):
                        continue

                    # np.matrix or np.ndarray provided, so validate that it is numeric and check dimensions
                    elif isinstance(param_value, (list, np.ndarray, np.matrix)):
                        # get dimensions specified by:
                        #   variable (sender): width/cols/outer index
                        #   kwReceiver param: height/rows/inner index

                        weight_matrix = np.matrix(param_value)
                        if 'U' in repr(weight_matrix.dtype):
                            raise FunctionError("Non-numeric entry in MATRIX "
                                                "specification ({}) for the {} "
                                                "function of {}".format(param_value,
                                                                        self.name,
                                                                        self.owner_name))

                        if weight_matrix.ndim != 2:
                            raise FunctionError("The matrix provided for the {} function of {} must be 2d (it is {}d".
                                                format(weight_matrix.ndim, self.name, self.owner_name))

                        matrix_rows = weight_matrix.shape[0]
                        matrix_cols = weight_matrix.shape[1]

                        # Check that number of rows equals length of sender vector (variable)
                        if matrix_rows != sender_len:
                            raise FunctionError("The number of rows ({}) of the "
                                                "matrix provided for {} function "
                                                "of {} does not equal the length "
                                                "({}) of the sender vector "
                                                "(variable)".format(matrix_rows,
                                                                    self.name,
                                                                    self.owner_name,
                                                                    sender_len))

                    # Auto, full or random connectivity matrix requested (using keyword):
                    # Note:  assume that these will be properly processed by caller
                    #        (e.g., MappingProjection._instantiate_receiver)
                    elif param_value in MATRIX_KEYWORD_VALUES:
                        continue

                    # Identity matrix requested (using keyword), so check send_len == receiver_len
                    elif param_value in {IDENTITY_MATRIX, HOLLOW_MATRIX}:
                        # Receiver length doesn't equal sender length
                        if not (self.receiver.shape == sender.shape and self.receiver.size == sender.size):
                            # if self.owner.prefs.verbosePref:
                            #     print ("Identity matrix requested, but length of receiver ({0})"
                            #            " does not match length of sender ({1});  sender length will be used".
                            #            format(receiver_len, sender_len))
                            # # Set receiver to sender
                            # param_set[kwReceiver] = sender
                            raise FunctionError("{} requested for the {} function of {}, "
                                                "but length of receiver ({}) does not match length of sender ({})".
                                                format(param_value, self.name, self.owner_name, receiver_len,
                                                       sender_len))
                        continue

                    # list used to describe matrix, so convert to 2D array and pass to validation of matrix below
                    elif isinstance(param_value, list):
                        try:
                            param_value = np.atleast_2d(param_value)
                        except (ValueError, TypeError) as error_msg:
                            raise FunctionError(
                                "Error in list specification ({}) of matrix for the {} function of {}: {})".
                                    # format(param_value, self.__class__.__name__, error_msg))
                                    format(param_value, self.name, self.owner_name, error_msg))

                    # string used to describe matrix, so convert to np.matrix and pass to validation of matrix below
                    elif isinstance(param_value, str):
                        try:
                            param_value = np.matrix(param_value)
                        except (ValueError, TypeError) as error_msg:
                            raise FunctionError("Error in string specification ({}) of the matrix "
                                                "for the {} function of {}: {})".
                                                # format(param_value, self.__class__.__name__, error_msg))
                                                format(param_value, self.name, self.owner_name, error_msg))

                    # function so:
                    # - assume it uses random.rand()
                    # - call with two args as place markers for cols and rows
                    # -  validate that it returns an array or np.matrix
                    elif isinstance(param_value, function_type):
                        test = param_value(1, 1)
                        if not isinstance(test, (np.ndarray, np.matrix)):
                            raise FunctionError("A function is specified for the matrix of the {} function of {}: {}) "
                                                "that returns a value ({}) that is neither a matrix nor an array".
                                                # format(param_value, self.__class__.__name__, test))
                                                format(self.name, self.owner_name, param_value, test))

                    elif param_value is None:
                        raise FunctionError("TEMP ERROR: param value is None.")

                    else:
                        raise FunctionError("Value of {} param ({}) for the {} function of {} "
                                            "must be a matrix, a number (for filler), or a matrix keyword ({})".
                                            format(param_name,
                                                   param_value,
                                                   self.name,
                                                   self.owner_name,
                                                   MATRIX_KEYWORD_NAMES))
                else:
                    message += "Unrecognized param ({}) specified for the {} function of {}\n". \
                        format(param_name, self.componentName, self.owner_name)
                    continue
            if message:
                raise FunctionError(message)

        # owner is a mechanism, state
        # OR function was defined on its own (no owner)
        else:
            if MATRIX in param_set:
                param_value = param_set[MATRIX]

                # numeric value specified; verify that it is compatible with variable
                if isinstance(param_value, (float, list, np.ndarray, np.matrix)):
                    param_size = np.size(np.atleast_2d(param_value), 0)
                    param_shape = np.shape(np.atleast_2d(param_value))
                    variable_size = np.size(np.atleast_2d(self.instance_defaults.variable),1)
                    variable_shape = np.shape(np.atleast_2d(self.instance_defaults.variable))
                    if param_size != variable_size:
                        raise FunctionError("Specification of matrix and/or default_variable for {} is not valid. The "
                                            "shapes of variable {} and matrix {} are not compatible for multiplication".
                                            format(self.name, variable_shape, param_shape))

                # keyword matrix specified - not valid outside of a projection
                elif param_value in MATRIX_KEYWORD_VALUES:
                    raise FunctionError("{} is not a valid specification for the matrix parameter of {}. Keywords "
                                        "may only be used to specify the matrix parameter of a Projection's "
                                        "LinearMatrix function. When the LinearMatrix function is implemented in a "
                                        "mechanism, such as {}, the correct matrix cannot be determined from a "
                                        "keyword. Instead, the matrix must be fully specified as a float, list, "
                                        "np.ndarray, or np.matrix".
                                        format(param_value, self.name, self.owner.name))

                # The only remaining valid option is matrix = None (sorted out in instantiate_attribs_before_fn)
                elif param_value is not None:
                    raise FunctionError("Value of the matrix param ({}) for the {} function of {} "
                                        "must be a matrix, a number (for filler), or a matrix keyword ({})".
                                        format(param_value,
                                               self.name,
                                               self.owner_name,
                                               MATRIX_KEYWORD_NAMES))

    def _instantiate_attributes_before_function(self, function=None, context=None):
        if self.matrix is None and not hasattr(self.owner, "receiver"):
            variable_length = np.size(np.atleast_2d(self.instance_defaults.variable), 1)
            self.matrix = np.identity(variable_length)
        self.matrix = self.instantiate_matrix(self.matrix)

    def instantiate_matrix(self, specification, context=None):
        """Implements matrix indicated by specification

         Specification is derived from MATRIX param (passed to self.__init__ or self.function)

         Specification (validated in _validate_params):
            + single number (used to fill self.matrix)
            + matrix keyword (see get_matrix)
            + 2D list or np.ndarray of numbers

        :return matrix: (2D list)
        """
        from psyneulink.core.components.projections.projection import Projection
        if isinstance(self.owner, Projection):
            # Matrix provided (and validated in _validate_params); convert to array
            if isinstance(specification, np.matrix):
                return np.array(specification)

            sender = self.instance_defaults.variable
            sender_len = sender.shape[0]
            try:
                receiver = self.receiver
            except:
                raise FunctionError("Can't instantiate matrix specification ({}) for the {} function of {} "
                                    "since its receiver has not been specified".
                                    format(specification, self.name, self.owner_name))
                # receiver = sender
            receiver_len = receiver.shape[0]

            matrix = get_matrix(specification, rows=sender_len, cols=receiver_len, context=context)

            # This should never happen (should have been picked up in validate_param or above)
            if matrix is None:
                raise FunctionError("MATRIX param ({}) for the {} function of {} must be a matrix, a function "
                                    "that returns one, a matrix specification keyword ({}), or a number (filler)".
                                    format(specification, self.name, self.owner_name, MATRIX_KEYWORD_NAMES))
            else:
                return matrix
        else:
            return np.array(specification)

    def _gen_llvm_function_body(self, ctx, builder, params, _, arg_in, arg_out):
        # Restrict to 1d arrays
        assert self.instance_defaults.variable.ndim == 1

        matrix, builder = ctx.get_param_ptr(self, builder, params, MATRIX)

        # Convert array pointer to pointer to the fist element
        matrix = builder.gep(matrix, [ctx.int32_ty(0), ctx.int32_ty(0)])
        vec_in = builder.gep(arg_in, [ctx.int32_ty(0), ctx.int32_ty(0)])
        vec_out = builder.gep(arg_out, [ctx.int32_ty(0), ctx.int32_ty(0)])

        input_length = ctx.int32_ty(arg_in.type.pointee.count)
        output_length = ctx.int32_ty(arg_out.type.pointee.count)
        builtin = ctx.get_llvm_function('__pnl_builtin_vxm')
        builder.call(builtin, [vec_in, matrix, input_length, output_length, vec_out])
        return builder

    def function(self,
                 variable=None,
                 execution_id=None,
                 params=None,
                 context=None):
        """

        Arguments
        ---------
        variable : list or 1d array
            array to be transformed;  length must equal the number of rows of `matrix <LinearMatrix.matrix>`.

        params : Dict[param keyword: param value] : default None
            a `parameter dictionary <ParameterState_Specification>` that specifies the parameters for the
            function.  Values specified for parameters in the dictionary override any assigned to those parameters in
            arguments of the constructor.

        Returns
        ---------

        dot product of variable and matrix : 1d array
            length of the array returned equals the number of columns of `matrix <LinearMatrix.matrix>`.

        """

        # Note: this calls _validate_variable and _validate_params which are overridden above;
        variable = self._check_args(variable=variable, execution_id=execution_id, params=params, context=context)
        matrix = self.get_current_function_param(MATRIX, execution_id)
        result = np.dot(variable, matrix)
        return self.convert_output_type(result)

    @staticmethod
    def keyword(obj, keyword):

        from psyneulink.core.components.projections.pathway.mappingprojection import MappingProjection
        rows = None
        cols = None
        # use of variable attribute here should be ok because it's using it as a format/type
        if isinstance(obj, MappingProjection):
            if isinstance(obj.sender.defaults.value, numbers.Number):
                rows = 1
            else:
                rows = len(obj.sender.defaults.value)
            if isinstance(obj.receiver.instance_defaults.variable, numbers.Number):
                cols = 1
            else:
                cols = obj.receiver.socket_width
        matrix = get_matrix(keyword, rows, cols)

        if matrix is None:
            raise FunctionError("Unrecognized keyword ({}) specified for the {} function of {}".
                                format(keyword, obj.name, obj.owner_name))
        else:
            return matrix

    def param_function(owner, function):
        sender_len = len(owner.sender.defaults.value)
        receiver_len = len(owner.receiver.instance_defaults.variable)
        return function(sender_len, receiver_len)


# def is_matrix_spec(m):
#     if m is None:
#         return True
#     if isinstance(m, (list, np.ndarray, np.matrix, function_type)):
#         return True
#     if m in MATRIX_KEYWORD_VALUES:
#         return True
#     return False


def get_matrix(specification, rows=1, cols=1, context=None):
    """Returns matrix conforming to specification with dimensions = rows x cols or None

     Specification can be a matrix keyword, filler value or np.ndarray

     Specification (validated in _validate_params):
        + single number (used to fill self.matrix)
        + matrix keyword:
            + AUTO_ASSIGN_MATRIX: IDENTITY_MATRIX if it is square, othwerwise FULL_CONNECTIVITY_MATRIX
            + IDENTITY_MATRIX: 1's on diagonal, 0's elsewhere (must be square matrix), otherwise generates error
            + HOLLOW_MATRIX: 0's on diagonal, 1's elsewhere (must be square matrix), otherwise generates error
            + FULL_CONNECTIVITY_MATRIX: all 1's
            + RANDOM_CONNECTIVITY_MATRIX (random floats uniformly distributed between 0 and 1)
        + 2D list or np.ndarray of numbers

     Returns 2D array with length=rows in dim 0 and length=cols in dim 1, or none if specification is not recognized
    """

    # Matrix provided (and validated in _validate_params); convert to array
    if isinstance(specification, (list, np.matrix)):
        specification = np.array(specification)

    if isinstance(specification, np.ndarray):
        if specification.ndim == 2:
            return specification
        # FIX: MAKE THIS AN np.array WITH THE SAME DIMENSIONS??
        elif specification.ndim < 2:
            return np.atleast_2d(specification)
        else:
            raise FunctionError("Specification of np.array for matrix ({}) is more than 2d".
                                format(specification))

    if specification == AUTO_ASSIGN_MATRIX:
        if rows == cols:
            specification = IDENTITY_MATRIX
        else:
            specification = FULL_CONNECTIVITY_MATRIX

    if specification == FULL_CONNECTIVITY_MATRIX:
        return np.full((rows, cols), 1.0)

    if specification == IDENTITY_MATRIX:
        if rows != cols:
            raise FunctionError("Sender length ({}) must equal receiver length ({}) to use {}".
                                format(rows, cols, specification))
        return np.identity(rows)

    if specification == HOLLOW_MATRIX:
        if rows != cols:
            raise FunctionError("Sender length ({}) must equal receiver length ({}) to use {}".
                                format(rows, cols, specification))
        return 1-np.identity(rows)

    if specification == RANDOM_CONNECTIVITY_MATRIX:
        return np.random.rand(rows, cols)

    # Function is specified, so assume it uses random.rand() and call with sender_len and receiver_len
    if isinstance(specification, function_type):
        return specification(rows, cols)

    # (7/12/17 CW) this is a PATCH (like the one in MappingProjection) to allow users to
    # specify 'matrix' as a string (e.g. r = RecurrentTransferMechanism(matrix='1 2; 3 4'))
    if type(specification) == str:
        try:
            return np.array(np.matrix(specification))
        except (ValueError, NameError, TypeError):
            # np.matrix(specification) will give ValueError if specification is a bad value (e.g. 'abc', '1; 1 2')
            #                          [JDC] actually gives NameError if specification is a string (e.g., 'abc')
            pass

    # Specification not recognized
    return None

<|MERGE_RESOLUTION|>--- conflicted
+++ resolved
@@ -1513,7 +1513,6 @@
         return self.convert_output_type(result)
 
 
-<<<<<<< HEAD
 # Another TransferFunction (e.g. Linear or Logistic) with noise=NormalDist should be used in place of this:
 # class Normal(TransferFunction):  # -----------------------------------------------------------------------------------
 #     """
@@ -1634,127 +1633,6 @@
 #                          owner=owner,
 #                          prefs=prefs,
 #                          context=ContextFlags.CONSTRUCTOR)
-=======
-class Normal(TransferFunction):  # -----------------------------------------------------------------------------------
-    """
-    Normal(              \
-         default_variable, \
-         variance=1.0,     \
-         bias=0.0,         \
-         scale=1.0,        \
-         offset=0.0,       \
-         params=None,      \
-         owner=None,       \
-         name=None,        \
-         prefs=None        \
-         )
-
-    .. _Normal_Function:
-
-    Sample from the normal distribution for each element of `variable <Normal.variable>`, centered on each
-    element's value.
-
-    Arguments
-    ---------
-
-    default_variable : number or array : default ClassDefaults.variable
-        specifies a template for the value used as the mean for the Guassian transform.
-
-    variance : float : default 1.0
-        specifies "width" of the Normal transform applied to each element of `variable <Normal.variable>`.
-
-    bias : float : default 0.0
-        value to add to each element after applying height and before applying Normal transform.
-
-    scale : float : default 1.0
-        value by which to multiply each element after applying Normal transform.
-
-    offset : float : default 0.0
-        value to add to each element after applying Normal transform and `scale <Normal.scale>`.
-
-    params : Dict[param keyword: param value] : default None
-        a `parameter dictionary <ParameterState_Specification>` that specifies the parameters for the
-        function.  Values specified for parameters in the dictionary override any assigned to those parameters in
-        arguments of the constructor.
-
-    owner : Component
-        `component <Component>` to which to assign the Function.
-
-    name : str : default see `name <Function.name>`
-        specifies the name of the Function.
-
-    prefs : PreferenceSet or specification dict : default Function.classPreferences
-        specifies the `PreferenceSet` for the Function (see `prefs <Function_Base.prefs>` for details).
-
-    Attributes
-    ----------
-
-    variable : number or array
-        value used as the mean of the Normal transform.
-
-    variance : float : default 1.0
-        variance used for Normal transform.
-
-    bias : float : default 0.0
-        value added to each element after applying height and before applying the Normal transform.
-
-    scale : float : default 0.0
-        value by which each element is multiplied after applying the Normal transform.
-
-    offset : float : default 0.0
-        value added to each element after applying the Normal transform and scale.
-
-    owner : Component
-        `component <Component>` to which the Function has been assigned.
-
-    name : str
-        the name of the Function; if it is not specified in the **name** argument of the constructor, a
-        default is assigned by FunctionRegistry (see `Naming` for conventions used for default and duplicate names).
-
-    prefs : PreferenceSet or specification dict : Function.classPreferences
-        the `PreferenceSet` for function; if it is not specified in the **prefs** argument of the Function's
-        constructor, a default is assigned using `classPreferences` defined in __init__.py (see :doc:`PreferenceSet
-        <LINK>` for details).
-    """
-
-    componentName = NORMAL_FUNCTION
-    # parameter_keywords.update({VARIANCE, BIAS, SCALE, OFFSET})
-
-    bounds = (None,None)
-    multiplicative_param = VARIANCE
-    additive_param = BIAS
-
-    paramClassDefaults = Function_Base.paramClassDefaults.copy()
-
-    class Params(TransferFunction.Params):
-        variance = Param(1.0, modulable=True, aliases=[MULTIPLICATIVE_PARAM])
-        bias = Param(0.0, modulable=True, aliases=[ADDITIVE_PARAM])
-        scale = Param(0.0, modulable=True)
-        offset = Param(0.0, modulable=True)
-
-    @tc.typecheck
-    def __init__(self,
-                 default_variable=None,
-                 variance: parameter_spec = 1.0,
-                 bias: parameter_spec = 0.0,
-                 scale: parameter_spec = 1.0,
-                 offset: parameter_spec = 0.0,
-                 params=None,
-                 owner=None,
-                 prefs: is_pref_set = None):
-        # Assign args to params and functionParams dicts (kwConstants must == arg names)
-        params = self._assign_args_to_param_dicts(variance=variance,
-                                                  bias=bias,
-                                                  scale=scale,
-                                                  offset=offset,
-                                                  params=params)
-
-        super().__init__(default_variable=default_variable,
-                         params=params,
-                         owner=owner,
-                         prefs=prefs,
-                         context=ContextFlags.CONSTRUCTOR)
->>>>>>> 8d412928
 
     def get_param_ids(self):
         return VARIANCE, BIAS, SCALE, OFFSET
@@ -2228,15 +2106,9 @@
     .. _LinearMatrix:
 
     Matrix transform of `variable <LinearMatrix.variable>`.
-<<<<<<< HEAD
 
     `function <LinearMatrix.function>` returns dot product of variable with matrix:
 
-=======
-
-    `function <LinearMatrix.function>` returns dot product of variable with matrix:
-
->>>>>>> 8d412928
     .. math::
         variable \\bullet matrix
 
