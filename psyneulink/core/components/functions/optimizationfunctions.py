--- conflicted
+++ resolved
@@ -1231,23 +1231,17 @@
         return return_optimal_sample, return_optimal_value, return_all_samples, return_all_values
 
     def _traverse_grid(self, variable, sample_num, execution_id=None):
-        # from itertools import product               # KAM 12/3/2018 in progress
+        from itertools import product               # KAM 12/3/2018 in progress
         # sample = product(self.search_space)
         # allocation = []
         # for item in sample:
         #     allocation.append(next(item[0]))
         # return allocation
 
-<<<<<<< HEAD
         if self.context.initialization_status == ContextFlags.INITIALIZING:
             p = product(*[s for s in self.search_space])
         x = next(p,None)  # JDC Added
         return x
-=======
-        pass
-        # x = next(self._grid,None)  # JDC Added
-        # return x
->>>>>>> a8f69591
 
     def _grid_complete(self, variable, value, iteration, execution_id=None):
 
