# Princeton University licenses this file to You under the Apache License, Version 2.0 (the "License");
# you may not use this file except in compliance with the License.  You may obtain a copy of the License at:
#     http://www.apache.org/licenses/LICENSE-2.0
# Unless required by applicable law or agreed to in writing, software distributed under the License is distributed
# on an "AS IS" BASIS, WITHOUT WARRANTIES OR CONDITIONS OF ANY KIND, either express or implied.
# See the License for the specific language governing permissions and limitations under the License.


# ****************************************  MECHANISM MODULE ***********************************************************

"""
..
    * :ref:`Mechanism_Overview`
    * :ref:`Mechanism_Creation`
    * :ref:`Mechanism_Structure`
     * :ref:`Mechanism_Function`
     * :ref:`Mechanism_States`
        * :ref:`Mechanism_InputStates`
        * :ref:`Mechanism_ParameterStates`
        * :ref:`Mechanism_OutputStates`
     * :ref:`Mechanism_Additional_Attributes`
     * :ref:`Mechanism_Role_In_Processes_And_Systems`
    * :ref:`Mechanism_Execution`
     * :ref:`Mechanism_Runtime_Parameters`
    * :ref:`Mechanism_Class_Reference`


.. _Mechanism_Overview:

Overview
--------

A Mechanism takes an input, transforms it in some way, and makes the result available as its output.  There are two
types of Mechanisms in PsyNeuLink:

    * `ProcessingMechanisms <ProcessingMechanism>` aggregate the input they receive from other Mechanisms, and/or the
      input to the `Process` or `System` to which they belong, transform it in some way, and
      provide the result as input to other Mechanisms in the Process or System, or as the output for a Process or
      System itself.  There are a variety of different types of ProcessingMechanism, that accept various forms of
      input and transform them in different ways (see `ProcessingMechanisms <ProcessingMechanism>` for a list).
    ..
    * `AdaptiveMechanisms <AdaptiveMechanism>` monitor the output of one or more other Mechanisms, and use this
      to modulate the parameters of other Mechanisms or Projections.  There are three basic AdaptiveMechanisms:

      * `LearningMechanism <LearningMechanism>` - these receive training (target) values, and compare them with the
        output of a Mechanism to generate `LearningSignals <LearningSignal>` that are used to modify `MappingProjections
        <MappingProjection>` (see `learning <Process_Execution_Learning>`).
      |
      * `ControlMechanism <ControlMechanism>` - these evaluate the output of a specified set of Mechanisms, and
        generate `ControlSignals <ControlSignal>` used to modify the parameters of those or other Mechanisms.
      |
      * `GatingMechanism <GatingMechanism>` - these use their input(s) to determine whether and how to modify the
        `value <State_Base.value>` of the `InputState(s) <InputState>` and/or `OutputState(s) <OutputState>` of other
        Mechanisms.
      |
      Each type of AdaptiveMechanism is associated with a corresponding type of `ModulatorySignal <ModulatorySignal>`
      (a type of `OutputState` specialized for use with the AdaptiveMechanism) and `ModulatoryProjection
      <ModulatoryProjection>`.

Every Mechanism is made up of four fundamental components:

    * `InputState(s) <InputState>` used to receive and represent its input(s);
    ..
    * `Function <Function>` used to transform its input(s) into its output(s);
    ..
    * `ParameterState(s) <ParameterState>` used to represent the parameters of its Function (and/or any
      parameters that are specific to the Mechanism itself);
    ..
    * `OutputState(s) <OutputState>` used to represent its output(s)

These are described in the sections on `Mechanism_Function` and `Mechanism_States` (`Mechanism_InputStates`,
`Mechanism_ParameterStates`, and `Mechanism_OutputStates`), and shown graphically in a `figure <Mechanism_Figure>`,
under `Mechanism_Structure` below.

.. _Mechanism_Creation:

Creating a Mechanism
--------------------

Mechanisms can be created in several ways.  The simplest is to call the constructor for the desired type of Mechanism.
Alternatively, the `mechanism` command can be used to create a specific type of Mechanism or an instance of
`default_mechanism <Mechanism_Base.default_mechanism>`. Mechanisms can also be specified "in context," for example in
the `pathway <Process.pathway>` attribute of a `Process`; the Mechanism can be specified in either of the ways
mentioned above, or using one of the following:

  * the name of an **existing Mechanism**;
  ..
  * the name of a **Mechanism type** (subclass);
  ..
  * a **specification dictionary** -- this can contain an entry specifying the type of Mechanism,
    and/or entries specifying the value of parameters used to instantiate it.
    These should take the following form:

      * *MECHANISM_TYPE*: <name of a Mechanism type>
          if this entry is absent, a `default_mechanism <Mechanism_Base.default_mechanism>` will be created.

      * *NAME*: <str>
          the string will be used as the `name <Mechanism_Base.name>` of the Mechanism;  if this entry is absent,
          the name will be the name of the Mechanism's type, suffixed with an index if there are any others of the
          same type for which a default name has been assigned.

      * <name of parameter>:<value>
          this can contain any of the `standard parameters <Mechanism_Additional_Attributes>` for instantiating a
          Mechanism or ones specific to a particular type of Mechanism (see documentation for the type).  The key must
          be the name of the argument used to specify the parameter in the Mechanism's constructor, and the value must
          be a legal value for that parameter, using any of the ways allowed for `specifying a parameter
          <ParameterState_Specification>`. The parameter values specified will be used to instantiate the Mechanism.
          These can be overridden during execution by specifying `Mechanism_Runtime_Parameters`, either when calling
          the Mechanism's `execute <Mechanism_Base.execute>` or `run <Mechanism_Base.run>` method, or where it is
          specified in the `pathway <Process.pathway>` attribute of a `Process`.

  * **automatically** -- PsyNeuLink automatically creates one or more Mechanisms under some circumstances. For example,
    a `ComparatorMechanism` and `LearningMechanism <LearningMechanism>` are created automatically when `learning is
    specified <Process_Learning_Sequence>` for a Process; and an `ObjectiveMechanism` and `ControlMechanism
    <ControlMechanism>` are created when the `controller <System.controller>` is specified for a `System`.

.. _Mechanism_State_Specification:

*Specifying States*
~~~~~~~~~~~~~~~~~~~

Every Mechanism has one or more `InputStates <InputState>`, `ParameterStates <ParameterState>`, and `OutputStates
<OutputState>` (described `below <Mechanism_States>`) that allow it to receive and send `Projections <Projection>`,
and to execute its `function <Mechanism_Base.function>`).  When a Mechanism is created, it automatically creates the
ParameterStates it needs to represent its parameters, including those of its `function <Mechanism_Base.function>`.
It also creates any InputStates and OutputStates required for the Projections it has been assigned. InputStates and
OutputStates, and corresponding Projections (including those from `ModulatorySignals <ModulatorySignal>`) can also be
specified explicitly in the **input_states** and **output_states** arguments of the Mechanism's constructor (see
`Mechanism_InputStates` and `Mechanism_OutputStates`, respectively, as well as the `first example <Mechanism_Example_1>`
below, and `State_Examples`).  They can also be specified in a `parameter specification dictionary
<ParameterState_Specification>` assigned to the Mechanism's **params** argument, using entries with the keys
*INPUT_STATES* and *OUTPUT_STATES*, respectively (see `second example <Mechanism_Example_2>` below).  While
specifying the **input_states** and **output_states** arguments directly is simpler and more convenient,
the dictionary format allows parameter sets to be created elsewhere and/or re-used.  The value of each entry can be
any of the allowable forms for `specifying a state <State_Specification>`. InputStates and OutputStates can also be
added to an existing Mechanism using its `add_states <Mechanism_Base.add_states>` method, although this is generally
not needed and can have consequences that must be considered (e.g., see `note <Mechanism_Add_InputStates_Note>`),
and therefore is not recommended.

.. _Mechanism_Default_State_Suppression_Note:

    .. note::
       When States are specified in the **input_states** or **output_states** arguments of a Mechanism's constructor,
       they replace any default States generated by the Mechanism when it is created (if no States were specified).
       This is particularly relevant for OutputStates, as most Mechanisms create one or more `Standard OutputStates
       <OutputState_Standard>` by default, that have useful properties.  To retain those States if any are specified in
       the **output_states** argument, they must be included along with those states in the **output_states** argument
       (see `examples <State_Standard_OutputStates_Example>`).  The same is true for default InputStates and the
       **input_states** argument.

       This behavior differs from adding a State once the Mechanism is created.  States added to Mechanism using the
       Mechanism's `add_states <Mechanism_Base.add_states>` method, or by assigning the Mechanism in the **owner**
       argument of the State's constructor, are added to the Mechanism without replacing any of its existing States,
       including any default States that may have been generated when the Mechanism was created (see `examples
       <State_Create_State_Examples>` in State).


Examples
^^^^^^^^

.. _Mechanism_Example_1:

The following example creates an instance of a TransferMechanism that names the default InputState ``MY_INPUT``,
and assigns three `Standard OutputStates <OutputState_Standard>`::

    >>> import psyneulink as pnl
    >>> my_mech = pnl.TransferMechanism(input_states=['MY_INPUT'],
    ...                                 output_states=[pnl.RESULT, pnl.OUTPUT_MEAN, pnl.OUTPUT_VARIANCE])


.. _Mechanism_Example_2:

This shows how the same Mechanism can be specified using a dictionary assigned to the **params** argument::

     >>> my_mech = pnl.TransferMechanism(params={pnl.INPUT_STATES: ['MY_INPUT'],
     ...                                         pnl.OUTPUT_STATES: [pnl.RESULT, pnl.OUTPUT_MEAN, pnl.OUTPUT_VARIANCE]})

See `State <State_Examples>` for additional examples of specifying the States of a Mechanism.

.. _Mechanism_Parameter_Specification:

*Specifying Parameters*
~~~~~~~~~~~~~~~~~~~~~~~

As described `below <Mechanism_ParameterStates>`, Mechanisms have `ParameterStates <ParameterState>` that provide the
current value of a parameter used by the Mechanism and/or its `function <Mechanism_Base.function>` when it is `executed
<Mechanism_Execution>`. These can also be used by a `ControlMechanism <ControlMechanism>` to control the parameters of
the Mechanism and/or it `function <Mechanism_Base.function>`.  The value of any of these, and their control, can be
specified in the corresponding argument of the constructor for the Mechanism and/or its `function
<Mechanism_Base.function>`,  or in a parameter specification dictionary assigned to the **params** argument of its
constructor, as described under `ParameterState_Specification`.


.. _Mechanism_Structure:

Structure
---------

.. _Mechanism_Function:

*Function*
~~~~~~~~~~

The core of every Mechanism is its function, which transforms its input to generate its output.  The function is
specified by the Mechanism's `function <Mechanism_Base.function>` attribute.  Every type of Mechanism has at least one
(primary) function, and some have additional (auxiliary) ones (for example, `TransferMechanism` and
`EVCControlMechanism`). Mechanism functions are generally from the PsyNeuLink `Function` class.  Most Mechanisms
allow their function to be specified, using the `function` argument of the Mechanism's constructor.  The function can
be specified using the name of `Function <Function>` class, or its constructor (including arguments that specify its
parameters).  For example, the `function <TransferMechanism.function>` of a `TransferMechanism`, which is `Linear` by
default, can be specified to be the `Logistic` function as follows::

    >>> my_mechanism = pnl.TransferMechanism(function=pnl.Logistic(gain=1.0, bias=-4))

Notice that the parameters of the :keyword:`function` (in this case, `gain` and `bias`) can be specified by including
them in its constructor.  Some Mechanisms support only a single function.  In that case, the :keyword:`function`
argument is not available in the Mechanism's constructor, but it does include arguments for the function's
parameters.  For example, the :keyword:`function` of a `ComparatorMechanism` is always the `LinearCombination` function,
so the Mechanisms' constructor does not have a :keyword:`function` argument.  However, it does have a
**comparison_operation** argument, that is used to set the LinearCombination function's `operation` parameter.

The parameters for a Mechanism's primary function can also be specified as entries in a *FUNCTION_PARAMS* entry of a
`parameter specification dictionary <ParameterState_Specification>` in the **params** argument of the Mechanism's
constructor.  For example, the parameters of the `Logistic` function in the example above can
also be assigned as follows::

    >>> my_mechanism = pnl.TransferMechanism(function=pnl.Logistic,
    ...                                      params={pnl.FUNCTION_PARAMS: {pnl.GAIN: 1.0, pnl.BIAS: -4.0}})

Again, while not as simple as specifying these as arguments in the function's constructor, this format is more flexible.
Any values specified in the parameter dictionary will **override** any specified within the constructor for the function
itself (see `DDM <DDM_Creation>` for an example).

.. _Mechanism_Function:

`function <Mechanism_Base.function>` Attribute
^^^^^^^^^^^^^^^^^^^^^^^^^^^^^^^^^^^^^^^^^^^^^^^^^^^^^^^^^^^^

The `Function <Function>` Component assigned as the primary function of a Mechanism is assigned to the Mechanism's
`function <Component.function>` attribute, and its `function <Function_Base.function>` is assigned
to the Mechanism's `function <Mechanism_Base.function>` attribute.

.. note::
   It is important to recognize the distinction between a `Function <Function>` and its `function
   <Function_Base.function>` attribute (note the difference in capitalization).  A *Function* is a PsyNeuLink `Component
   <Component>`, that can be created using a constructor; a *function* is an attribute that contains a callable method
   belonging to a Function, and that is executed when the Component to which the Function belongs is executed.
   Functions are used to assign, store, and apply parameter values associated with their function (see `Function
   <Function_Overview> for a more detailed explanation).

The parameters of a Mechanism's `function <Mechanism_Base.function>` are attributes of its `function
<Component.function>`, and can be accessed using standard "dot" notation for that object.  For
example, the `gain <Logistic.gain>` and `bias <Logistic.bias>` parameters of the `Logistic` function in the example
above can be access as ``my_mechanism.function.gain`` and ``my_mechanism.function.bias``.  They are
also assigned to a dictionary in the Mechanism's `function_params <Mechanism_Base.function_params>` attribute,
and can be  accessed using the parameter's name as the key for its entry in the dictionary.  For example,
the parameters in the  example above could also be accessed as ``my_mechanism.function_params[GAIN]`` and
``my_mechanism.function_params[GAIN]``

Some Mechanisms have auxiliary functions that are inherent (i.e., not made available as arguments in the Mechanism's
constructor;  e.g., the `integrator_function <TransferMechanism.integrator_function>` of a `TransferMechanism`);
however, the Mechanism may include parameters for those functions in its constructor (e.g., the **noise** argument in
the constructor for a `TransferMechanism` is used as the `noise <AdaptiveIntegrator.noise>` parameter of the
`AdaptiveIntegrator` assigned to the TransferMechanism's `integrator_function <TransferMechanism.integrator_function>`).

COMMENT:
NOT CURRENTLY IMPLEMENTED
For Mechanisms that offer a selection of functions for the primary function (such as the `TransferMechanism`), if all
of the functions use the same parameters, then those parameters can also be specified as entries in a `parameter
specification dictionary <ParameterState_Specification>` as described above;  however, any parameters that are unique
to a particular function must be specified in a constructor for that function.  For Mechanisms that have additional,
auxiliary functions, those must be specified in arguments for them in the Mechanism's constructor, and their parameters
must be specified in constructors for those functions unless documented otherwise.
COMMENT


COMMENT:
    FOR DEVELOPERS:
    + FUNCTION : function or method :  method used to transform Mechanism input to its output;
        This must be implemented by the subclass, or an exception will be raised;
        each item in the variable of this method must be compatible with a corresponding InputState;
        each item in the output of this method must be compatible  with the corresponding OutputState;
        for any parameter of the method that has been assigned a ParameterState,
        the output of the ParameterState's own execute method must be compatible with
        the value of the parameter with the same name in params[FUNCTION_PARAMS] (EMP)
    + FUNCTION_PARAMS (dict):
        NOTE: function parameters can be specified either as arguments in the Mechanism's __init__ method,
        or by assignment of the function_params attribute for paramClassDefaults.
        Only one of these methods should be used, and should be chosen using the following principle:
        - if the Mechanism implements one function, then its parameters should be provided as arguments in the __init__
        - if the Mechanism implements several possible functions and they do not ALL share the SAME parameters,
            then the function should be provided as an argument but not they parameters; they should be specified
            as arguments in the specification of the function
        each parameter is instantiated as a ParameterState
        that will be placed in <Mechanism_Base>._parameter_states;  each parameter is also referenced in
        the <Mechanism>.function_params dict, and assigned its own attribute (<Mechanism>.<param>).
COMMENT


.. _Mechanism_Custom_Function:

Custom Functions
^^^^^^^^^^^^^^^^

A Mechanism's `function <Mechanism_Base.function>` can be customized by assigning a user-defined function (e.g.,
a lambda function), so long as it takes arguments and returns values that are compatible with those of the
Mechanism's defaults for that function.  This is also true for auxiliary functions that appear as arguments in a
Mechanism's constructor (e.g., the `EVCControlMechanism`).  A user-defined function can be assigned using the Mechanism's
`assign_params` method (the safest means) or by assigning it directly to the corresponding attribute of the Mechanism
(for its primary function, its `function <Mechanism_Base.function>` attribute). When a user-defined function is
specified, it is automatically converted to a `UserDefinedFunction`.

.. note::
   It is *strongly advised* that auxiliary functions that are inherent to a Mechanism
   (i.e., ones that do *not* appear as an argument in the Mechanism's constructor,
   such as the `integrator_function <TransferMechanism.integrator_function>` of a
   `TransferMechanism`) *not* be assigned custom functions;  this is because their
   parameters are included as arguments in the constructor for the Mechanism,
   and thus changing the function could produce confusing and/or unpredictable effects.


COMMENT:
    When a custom function is specified,
    the function itself is assigned to the Mechanism's designated attribute.  At the same time, PsyNeuLink automatically
    creates a `UserDefinedFunction` object, and assigns the custom function to its
    `function <UserDefinedFunction.function>` attribute.
COMMENT

.. _Mechanism_Variable_and_Value:

`variable <Mechanism_Base.variable>` and `value <Mechanism_Base.value>` Attributes
^^^^^^^^^^^^^^^^^^^^^^^^^^^^^^^^^^^^^^^^^^^^^^^^^^^^^^^^^^^^^^^^^^^^^^^^^^^^^^^^^^

The input to a Mechanism's `function <Mechanism_Base.function>` is provided by the Mechanism's `variable
<Mechanism_Base.variable>` attribute.  This is an ndarray that is at least 2d, with one item of its outermost
dimension (axis 0) for each of the Mechanism's `input_states <Mechanism_Base.input_states>` (see
`below <Mechanism_InputStates>`).  The result of the  `function <Mechanism_Base.function>` is placed in the
Mechanism's `value <Mechanism_Base.value>` attribute which is  also at least a 2d array.  The Mechanism's `value
<Mechanism_Base.value>` is referenced by its `OutputStates <Mechanism_OutputStates>` to generate their own `value
<OutputState.value>` attributes, each of which is assigned as the value of an item of the list in the Mechanism's
`output_values <Mechanism_Base.output_values>` attribute (see `Mechanism_OutputStates` below).

.. note::
   The input to a Mechanism is not necessarily the same as the input to its `function <Mechanism_Base.function>`. The
   input to a Mechanism is first processed by its `InputState(s) <Mechanism_InputStates>`, and then assigned to the
   Mechanism's `variable <Mechanism_Base>` attribute, which is used as the input to its `function
   <Mechanism_Base.function>`. Similarly, the result of a Mechanism's function is not necessarily the same as the
   Mechanism's output.  The result of the `function <Mechanism_Base.function>` is assigned to the Mechanism's  `value
   <Mechanism_Base.value>` attribute, which is then used by its `OutputState(s) <Mechanism_OutputStates>` to assign
   items to its `output_values <Mechanism_Base.output_values>` attribute.

.. _Mechanism_States:

*States*
~~~~~~~~

Every Mechanism has one or more of each of three types of States:  `InputState(s) <InputState>`,
`ParameterState(s) <ParameterState>`, `and OutputState(s) <OutputState>`.  Generally, these are created automatically
when the Mechanism is created.  InputStates and OutputStates (but not ParameterStates) can also be specified explicitly
for a Mechanism, or added to an existing Mechanism using its `add_states <Mechanism_Base.add_states>` method, as
described `above <Mechanism_State_Specification>`).

.. _Mechanism_Figure:

The three types of States are shown schematically in the figure below, and described briefly in the following sections.

.. figure:: _static/Mechanism_States_fig.svg
   :alt: Mechanism States
   :scale: 75 %
   :align: left

   **Schematic of a Mechanism showing its three types of States** (`InputState`, `ParameterState` and `OutputState`).
   Every Mechanism has at least one (`primary <InputState_Primary>`) InputState and one (`primary
   <OutputState_Primary>`) OutputState, but can have additional states of each type.  It also has one
   `ParameterState` for each of its parameters and the parameters of its `function <Mechanism_Base.function>`.
   The `value <InputState.value>` of each InputState is assigned as an item of the Mechanism's `variable
   <Mechanism_Base.variable>`, and the result of its `function <Mechanism_Base.function>` is assigned as the Mechanism's
   `value <Mechanism_Base.value>`, the items of which are referenced by its OutputStates to determine their own
   `value <OutputState.value>`\\s (see `Mechanism_Variable_and_Value` above, and more detailed descriptions below).

.. _Mechanism_InputStates:

InputStates
^^^^^^^^^^^

These receive, aggregate and represent the input to a Mechanism, and provide this to the Mechanism's `function
<Mechanism_Base.function>`. Usually, a Mechanism has only one (`primary <InputState_Primary>`) `InputState`,
identified in its `input_state <Mechanism_Base.input_state>` attribute. However some Mechanisms have more than one
InputState. For example, a `ComparatorMechanism` has one InputState for its **SAMPLE** and another for its **TARGET**
input. All of the Mechanism's InputStates (including its primary InputState <InputState_Primary>` are listed in its
`input_states <Mechanism_Base.input_states>` attribute (note the plural).  The `input_states
<Mechanism_Base.input_states>` attribute is a ContentAddressableList -- a PsyNeuLink-defined subclass of the Python
class `UserList <https://docs.python.org/3.6/library/collections.html?highlight=userlist#collections.UserList>`_ --
that allows a specific InputState in the list to be accessed using its name as the index for the list (e.g.,
``my_mechanism['InputState name']``).

.. _Mechanism_Variable_and_InputStates:

The `value <InputState.value>` of each InputState for a Mechanism is assigned to a different item of the Mechanism's
`variable <Mechanism_Base.variable>` attribute (a 2d np.array), as well as to a corresponding item of its `input_values
<Mechanism_Base.input_values>` attribute (a list).  The `variable <Mechanism_Base.variable>` provides the input to the
Mechanism's `function <Mechanism_Base.function>`, while its `input_values <Mechanism_Base.input_values>` provides a
convenient way of accessing the value of its individual items.  Because there is a one-to-one correspondence between
a Mechanism's InputStates and the items of its `variable <Mechanism_Base.variable>`, their size along their outermost
dimension (axis 0) must be equal; that is, the number of items in the Mechanism's `variable <Mechanism_Base.variable>`
attribute must equal the number of InputStates in its `input_states <Mechanism_Base.input_states>` attribute. A
Mechanism's constructor does its best to insure this:  if its **default_variable** and/or its **size** argument is
specified, it constructs a number of InputStates (and each with a `value <InputState.value>`) corresponding to the
items specified for the Mechanism's `variable <Mechanism_Base.variable>`, as in the examples below::

    my_mech_A = pnl.TransferMechanism(default_variable=[[0],[0,0]])
    print(my_mech_A.input_states)
    > [(InputState InputState-0), (InputState InputState-1)]
    print(my_mech_A.input_states[0].value)
    > [ 0.]
    print(my_mech_A.input_states[1].value)
    > [ 0.  0.]

    my_mech_B = pnl.TransferMechanism(default_variable=[[0],[0],[0]])
    print(my_mech_B.input_states)
    > [(InputState InputState-0), (InputState InputState-1), (InputState InputState-2)]

Conversely, if the **input_states** argument is used to specify InputStates for the Mechanism, they are used to format
the Mechanism's variable::

    my_mech_C = pnl.TransferMechanism(input_states=[[0,0], 'Hello'])
    print(my_mech_C.input_states)
    > [(InputState InputState-0), (InputState Hello)]
    print(my_mech_C.variable)
    > [array([0, 0]) array([0])]

If both the **default_variable** (or **size**) and **input_states** arguments are specified, then the number and format
of their respective items must be the same (see `State <State_Examples>` for additional examples of specifying States).

If InputStates are added using the Mechanism's `add_states <Mechanism_Base.add_states>` method, then its
`variable <Mechanism_Base.variable>` is extended to accommodate the number of InputStates added (note that this must
be coordinated with the Mechanism's `function <Mechanism_Base.function>`, which takes the Mechanism's `variable
<Mechanism_Base.variable>` as its input (see `note <Mechanism_Add_InputStates_Note>`).

The order in which `InputStates are specified <Mechanism_InputState_Specification>` in the Mechanism's constructor,
and/or `added <Mechanism_Add_InputStates>` using its `add_states <Mechanism_Base.add_states>` method,  determines the
order of the items to which they are assigned assigned in he Mechanism's `variable  <Mechanism_Base.variable>`,
and are listed in its `input_states <Mechanism_Base.input_states>` and `input_values <Mechanism_Base.input_values>`
attribute.  Note that a Mechanism's `input_values <Mechanism_Base.input_values>` attribute has the same information as
the Mechanism's `variable <Mechanism_Base.variable>`, but in the form of a list rather than an ndarray.

.. _Mechanism_InputState_Specification:

**Specifying InputStates and a Mechanism's** `variable <Mechanism_Base.variable>` **Attribute**

When a Mechanism is created, the number and format of the items in its `variable <Mechanism_Base.variable>`
attribute, as well as the number of InputStates it has and their `variable <InputState.variable>` and `value
<InputState.value>` attributes, are determined by one of the following arguments in the Mechanism's constructor:

* **default_variable** (at least 2d ndarray) -- determines the number and format of the items of the Mechanism's
  `variable <Mechanism_Base>` attribute.  The number of items in its outermost dimension (axis 0) determines the
  number of InputStates created for the Mechanism, and the format of each item determines the format for the
  `variable <InputState.variable>` and `value  <InputState.value>` attributes of the corresponding InputState.
  If any InputStates are specified in the **input_states** argument or an *INPUT_STATES* entry of
  a specification dictionary assigned to the **params** argument of the Mechanism's constructor, then the number
  must match the number of items in **default_variable**, or an error is generated.  The format of the items in
  **default_variable** are used to specify the format of the `variable <InputState.variable>` or `value
  <InputState.value>` of the corresponding InputStates for any that are not explicitly specified in the
  **input_states** argument or *INPUT_STATES* entry (see below).
..
* **size** (int, list or ndarray) -- specifies the number and length of items in the Mechanism's variable,
  if **default_variable** is not specified. For example, the following mechanisms are equivalent::
    T1 = TransferMechanism(size = [3, 2])
    T2 = TransferMechanism(default_variable = [[0, 0, 0], [0, 0]])
  The relationship to any specifications in the **input_states** argument or
  *INPUT_STATES* entry of a **params** dictionary is the same as for the **default_variable** argument,
  with the latter taking precedence (see above).
..
* **input_states** (list) -- this can be used to explicitly `specify the InputStates <InputState_Specification>`
  created for the Mechanism. Each item must be an `InputState specification <InputState_Specification>`, and the number
  of items must match the number of items in the **default_variable** argument or **size** argument
  if either of those is specified.  If the `variable <InputState.variable>` and/or `value <InputState.value>`
  is `explicitly specified for an InputState <InputState_Variable_and_Value>` in the **input_states** argument or
  *INPUT_STATES* entry of a **params** dictionary, it must be compatible with the value of the corresponding
  item of **default_variable**; otherwise, the format of the item in **default_variable** corresponding to the
  InputState is used to specify the format of the InputState's `variable <InputState.variable>` (e.g., the InputState is
  `specified using an OutputState <InputState_Projection_Source_Specification>` to project to it;).  If
  **default_variable** is not specified, a default value is specified by the Mechanism.  InputStates can also be
  specifed that `shadow the inputs <InputState_Shadow_Inputs>` of other InputStates and/or Mechanisms; that is, receive
  Projections from all of the same `senders <Projection.sender>` as those specified.

COMMENT:
*** ADD SOME EXAMPLES HERE (see `examples <XXX>`)
COMMENT

COMMENT:
*** ADD THESE TO ABOVE WHEN IMPLEMENTED:
    If more InputStates are specified than there are items in `variable <Mechanism_Base.variable>,
        the latter is extended to  match the former.
    If the Mechanism's `variable <Mechanism_Base.variable>` has more than one item, it may still be assigned
        a single InputState;  in that case, the `value <InputState.value>` of that InputState must have the same
        number of items as the Mechanisms's `variable <Mechanism_Base.variable>`.
COMMENT
..
* *INPUT_STATES* entry of a params dict (list) -- specifications are treated in the same manner as those in the
  **input_states** argument, and take precedence over those.

.. _Mechanism_Add_InputStates:

**Adding InputStates**

InputStates can be added to a Mechanism using its `add_states <Mechanism_Base.add_states>` method;  this extends its
`variable <Mechanism_Base.variable>` by a number of items equal to the number of InputStates added, and each new item
is assigned a format compatible with the `value <InputState.value>` of the corresponding InputState added;  if the
InputState's `variable <InputState.variable>` is not specified, it is assigned the default format for an item of the
owner's `variable <Mechanism_Base.variable>` attribute. The InputStates are appended to the end of the list in the
Mechanism's `input_states <Mechanism_Base.input_states>` attribute.  Adding in States in this manner does **not**
replace any existing States, including any default States generated when the Mechanism was constructed (this is
contrast to States specified in a Mechanism's constructor which **do** `replace any default State(s) of the same type
<Mechanism_Default_State_Suppression_Note>`).

.. _Mechanism_Add_InputStates_Note:

.. note::
    Adding InputStates to a Mechanism using its `add_states <Mechanism_Base.add_states>` method may introduce an
    incompatibility with the Mechanism's `function <Mechanism_Base.function>`, which takes the Mechanism's `variable
    <Mechanism_Base.variable>` as its input; such an incompatibility will generate an error.  It may also influence
    the number of OutputStates created for the Mechanism. It is the user's responsibility to ensure that the
    assignment of InputStates to a Mechanism using the `add_states <Mechanism_Base.add_states>` is coordinated with
    the specification of its `function <Mechanism_Base.function>`, so that the total number of InputStates (listed
    in the Mechanism's `input_states <Mechanism_Base.input_states>` attribute matches the number of items expected
    for the input to the function specified in the Mechanism's `function <Mechanism_Base.function>` attribute
    (i.e., its length along axis 0).

.. _Mechanism_InputState_Projections:

**Projections to InputStates**

Each InputState of a Mechanism can receive one or more `Projections <Projection>` from other Mechanisms.  When a
Mechanism is created, a `MappingProjection` is created automatically for any OutputStates or Projections from them
that are in its `InputState specification <InputState_Specification>`, using `AUTO_ASSIGN_MATRIX` as the Projection's
`matrix specification <Mapping_Matrix_Specification>`.  However, if a specification in the **input_states** argument
or an *INPUT_STATES* entry of a **params** dictionary cannot be resolved to an instantiated OutputState at the time the
Mechanism is created, no MappingProjection is assigned to the InputState, and this must be done by some other means;
any specifications in the Mechanism's `input_states <Mechanism_Base.monitored_output_states>` attribute that are not
associated with an instantiated OutputState at the time the Mechanism is executed are ignored.

The `PathwayProjections <PathwayProjection>` (e.g., `MappingProjections <MappingProjection>`) it receives are listed
in its `path_afferents <InputState.path_afferents>` attribute.  If the Mechanism is an `ORIGIN` Mechanism of a
`Process`, this includes a Projection from the `ProcessInputState <Process_Input_And_Output>` for that Process.  Any
`GatingProjections <GatingProjection>` it receives are listed in its `mod_afferents <InputState.mod_afferents>`
attribute.


.. _Mechanism_ParameterStates:

ParameterStates and Parameters
^^^^^^^^^^^^^^^^^^^^^^^^^^^^^^

`ParameterStates <ParameterState>` provide the value for each parameter of a Mechanism and its `function
<Mechanism_Base.function>`.  One ParameterState is assigned to each of the parameters of the Mechanism and/or its
`function <Mechanism_Base.function>` (corresponding to the arguments in their constructors). The ParameterState takes
the value specified for a parameter (see `below <Mechanism_Parameter_Value_Specification>`) as its `variable
<ParameterState.variable>`, and uses it as the input to the ParameterState's `function <ParameterState.function>`,
which `modulates <ModulatorySignal_Modulation>` it in response to any `ControlProjections <ControlProjection>` received
by the ParameterState (specified in its `mod_afferents <ParameterState.mod_afferents>` attribute), and assigns the
result to the ParameterState's `value <ParameterState.value>`.  This is the value used by the Mechanism or its
`function <Mechanism_Base.function>` when the Mechanism `executes <Mechanism_Execution>`.  Accordingly, when the value
of a parameter is accessed (e.g., using "dot" notation, such as ``my_mech.my_param``), it is actually the
*ParameterState's* `value <ParameterState.value>` that is returned (thereby accurately reflecting the value used
during the last execution of the Mechanism or its `function <Mechanism_Base.function>`).  The ParameterStates for a
Mechanism are listed in its `parameter_states <Mechanism_Base.parameter_states>` attribute.

.. _Mechanism_Parameter_Value_Specification:

The "base" value of a parameter (i.e., the unmodulated value used as the ParameterState's `variable
<ParameterState.variable>` and the input to its `function <ParameterState.function>`) can specified when a Mechanism
and/or its `function <Mechanism_Base.function>` are first created,  using the corresponding arguments of their
constructors (see `Mechanism_Function` above).  Parameter values can also be specified later, by direct assignment of a
value to the attribute for the parameter, or by using the Mechanism's `assign_param` method (the recommended means;
see `ParameterState_Specification`).  Note that the attributes for the parameters of a Mechanism's `function
<Mechanism_Base.function>` usually belong to the `Function <Function_Overview>` referenced in its `function
<Component.function>` attribute, not the Mechanism itself, and therefore must be assigned to the Function
Component (see `Mechanism_Function` above).

All of the Mechanism's parameters are listed in a dictionary in its `user_params` attribute; that dictionary contains
a *FUNCTION_PARAMS* entry that contains a sub-dictionary with the parameters of the Mechanism's `function
<Mechanism_Base.function>`.  The *FUNCTION_PARAMS* sub-dictionary is also accessible directly from the Mechanism's
`function_params <Mechanism_Base.function_params>` attribute.

.. _Mechanism_OutputStates:

OutputStates
^^^^^^^^^^^^
These represent the output(s) of a Mechanism. A Mechanism can have several `OutputStates <OutputState>`, and each can
send Projections that transmit its value to other Mechanisms and/or as the output of the `Process` or `System` to which
the Mechanism belongs.  Every Mechanism has at least one OutputState, referred to as its `primary OutputState
<OutputState_Primary>`.  If OutputStates are not explicitly specified for a Mechanism, a primary OutputState is
automatically created and assigned to its `output_state <Mechanism_Base.output_state>` attribute (note the singular),
and also to the first entry of the Mechanism's `output_states <Mechanism_Base.output_states>` attribute (note the
plural).  The `value <OutputState.value>` of the primary OutputState is assigned as the first (and often only) item
of the Mechanism's `value <Mechanism_Base.value>` attribute, which is the result of the Mechanism's `function
<Mechanism_Base.function>`.  Additional OutputStates can be assigned to represent values corresponding to other items
of the Mechanism's `value <Mechanism_Base.value>` (if there are any) and/or values derived from any or all of those
items. `Standard OutputStates <OutputState_Standard>` are available for each type of Mechanism, and custom ones can
be configured (see `OutputState Specification <OutputState_Specification>`. These can be assigned in the
**output_states** argument of the Mechanism's constructor.

All of a Mechanism's OutputStates (including the primary one) are listed in its `output_states
<Mechanism_Base.output_states>` attribute (note the plural). The `output_states <Mechanism_Base.output_states>`
attribute is a ContentAddressableList -- a PsyNeuLink-defined subclass of the Python class
`UserList <https://docs.python.org/3.6/library/collections.html?highlight=userlist#collections.UserList>`_ -- that
allows a specific OutputState in the list to be accessed using its name as the index for the list (e.g.,
``my_mechanism['OutputState name']``).  This list can also be used to assign additional OutputStates to the Mechanism
after it has been created.

The `value <OutputState.value>` of each of the Mechanism's OutputStates is assigned as an item in the Mechanism's
`output_values <Mechanism_Base.output_values>` attribute, in the same order in which they are listed in its
`output_states <Mechanism_Base.output_states>` attribute.  Note, that the `output_values <Mechanism_Base.output_values>`
attribute of a Mechanism is distinct from its `value <Mechanism_Base.value>` attribute, which contains the full and
unmodified results of its `function <Mechanism_Base.function>` (this is because OutputStates can modify the item of
the Mechanism`s `value <Mechanism_Base.value>` to which they refer -- see `OutputStates <OutputState_Customization>`).


.. _Mechanism_Additional_Attributes:

*Additional Attributes*
~~~~~~~~~~~~~~~~~~~~~~~

.. _Mechanism_Constructor_Arguments:

Additional Constructor Arguments
^^^^^^^^^^^^^^^^^^^^^^^^^^^^^^^^

In addition to the `standard attributes <Component_Structure>` of any `Component <Component>`, Mechanisms have a set of
Mechanism-specific attributes (listed below). These can be specified in arguments of the Mechanism's constructor,
in a `parameter specification dictionary <ParameterState_Specification>` assigned to the **params** argument of the
Mechanism's constructor, by direct reference to the corresponding attribute of the Mechanisms after it has been
constructed (e.g., ``my_mechanism.param``), or using the Mechanism's `assign_params` method. The Mechanism-specific
attributes are listed below by their argument names / keywords, along with a description of how they are specified:

    * **input_states** / *INPUT_STATES* - a list specifying the Mechanism's input_states
      (see `InputState_Specification` for details of specification).
    ..
    * **output_states** / *OUTPUT_STATES* - specifies specialized OutputStates required by a Mechanism subclass
      (see `OutputState_Specification` for details of specification).
    ..
    * **monitor_for_control** / *MONITOR_FOR_CONTROL* - specifies which of the Mechanism's OutputStates is monitored by
      the `controller` for the System to which the Mechanism belongs (see `specifying monitored OutputStates
      <ObjectiveMechanism_Monitored_Output_States>` for details of specification).
    ..
    * **monitor_for_learning** / *MONITOR_FOR_LEARNING* - specifies which of the Mechanism's OutputStates is used for
      learning (see `Learning <LearningMechanism_Activation_Output>` for details of specification).

.. _Mechanism_Convenience_Properties:

Projection Convenience Properties
^^^^^^^^^^^^^^^^^^^^^^^^^^^^^^^^^

A Mechanism also has several convenience properties, listed below, that list its `Projections <Projection>` and the
Mechanisms that send/receive these:

    * `projections <Mechanism_Base.projections>` -- all of the Projections sent or received by the Mechanism;
    * `afferents <Mechanism_Base.afferents>` -- all of the Projections received by the Mechanism;
    * `path_afferents <Mechanism_Base.afferents>` -- all of the PathwayProjections received by the Mechanism;
    * `mod_afferents <Mechanism_Base.afferents>` -- all of the ModulatoryProjections received by the Mechanism;
    * `efferents <Mechanism_Base.efferents>` -- all of the Projections sent by the Mechanism;
    * `senders <Mechanism_Base.senders>` -- all of the Mechanisms that send a Projection to the Mechanism
    * `modulators <Mechanism_Base.modulators>` -- all of the AdaptiveMechanisms that send a ModulatoryProjection to the
      Mechanism
    * `receivers <Mechanism_Base.receivers>` -- all of the Mechanisms that receive a Projection from the Mechanism

Each of these is a `ContentAddressableList`, which means that the names of the Components in each list can be listed by
appending ``.names`` to the property.  For examples, the names of all of the Mechanisms that receive a Projection from
``my_mech`` can be accessed by ``my_mech.receivers.names``.


.. _Mechanism_Labels_Dicts:

Value Label Dictionaries
^^^^^^^^^^^^^^^^^^^^^^^^

*Overview*

Mechanisms have two attributes that can be used to specify labels for the values of its InputState(s) and
OutputState(s):

    * *INPUT_LABELS_DICT* -- used to specify labels for values of the InputState(s) of the Mechanism;  if specified,
      the dictionary is contained in the Mechanism's `input_labels_dict <Mechanism_Base.input_labels_dict>` attribute.

    * *OUTPUT_LABELS_DICT* -- used to specify labels for values of the OutputState(s) of the Mechanism;  if specified,
      the dictionary is contained in the Mechanism's `output_labels_dict <Mechanism_Base.output_labels_dict>` attribute.

The labels specified in these dictionaries can be used to:

    - specify items in the `inputs <Run_Inputs>` and `targets <Run_Targets>` arguments of the `run <System.run>` method
      of a `System`
    - report the values of the InputState(s) and OutputState(s) of a Mechanism
    - visualize the inputs and outputs of the System's Mechanisms

*Specifying Label Dictionaries*

Label dictionaries can only be specified in a parameters dictionary assigned to the **params** argument of the
Mechanism's constructor, using the keywords described above.  A standard label dictionary contains key:value pairs of
the following form:

    * *<state name or index>:<sub-dictionary>* -- this is used to specify labels that are specific to individual States
      of the type corresponding to the dictionary;
        - *key* - either the name of a State of that type, or its index in the list of States of that type (i.e,
          `input_states <Mechanism_Base.input_states>` or `output_states <Mechanism_Base.output_states>`);
        - *value* - a dictionary containing *label:value* entries to be used for that State, where the label is a string
          and the shape of the value matches the shape of the `InputState value <InputState.value>` or `OutputState
          value <OutputState.value>` for which it is providing a *label:value* mapping.

      For example, if a Mechanism has two InputStates, named *SAMPLE* and *TARGET*, then *INPUT_LABELS_DICT* could be
      assigned two entries, *SAMPLE*:<dict> and *TARGET*:<dict> or, correspondingly, 0:<dict> and 1:<dict>, in which
      each dictionary contains separate *label:value* entries for the *SAMPLE* and *TARGET* InputStates.

>>> input_labels_dictionary = {pnl.SAMPLE: {"red": [0],
...                                         "green": [1]},
...                            pnl.TARGET: {"red": [0],
...                                         "green": [1]}}

In the following two cases, a shorthand notation is allowed:

    - a Mechanism has only one state of a particular type (only one InputState or only one OutputState)
    - only the index zero InputState or index zero OutputState needs labels

In these cases, a label dictionary for that type of state may simply contain the *label:value* entries described above.
The *label:value* mapping will **only** apply to the index zero state of the state type for which this option is used.
Any additional states of that type will not have value labels. For example, if the input_labels_dictionary below were
applied to a Mechanism with multiple InputState, only the index zero InputState would use the labels "red" and "green".

>>> input_labels_dictionary = {"red": [0],
...                            "green": [1]}

*Using Label Dictionaries*

When using labels to specify items in the `inputs <Run_Inputs>` arguments of the `run <System.run>` method, labels may
directly replace any or all of the `InputState values <InputState.value>` in an input specification dictionary. Keep in
mind that each label must be specified in the `input_labels_dict <Mechanism_Base.input_labels_dict>` of the Origin
Mechanism to which inputs are being specified, and must map to a value that would have been valid in that position of
the input dictionary.

        >>> import psyneulink as pnl
        >>> input_labels_dict = {"red": [[1, 0, 0]],
        ...                      "green": [[0, 1, 0]],
        ...                      "blue": [[0, 0, 1]]}
        >>> M = pnl.ProcessingMechanism(default_variable=[[0, 0, 0]],
        ...                             params={pnl.INPUT_LABELS_DICT: input_labels_dict})
        >>> P = pnl.Process(pathway=[M])
        >>> S = pnl.System(processes=[P])
        >>> input_dictionary = {M: ['red', 'green', 'blue', 'red']}
        >>> # (equivalent to {M: [[[1, 0, 0]], [[0, 1, 0]], [[0, 0, 1]], [[1, 0, 0]]]}, which is a valid input specification)
        >>> results = S.run(inputs=input_dictionary)

The same general rules apply when using labels to specify `target values <Run_Targets>` for a pathway with learning.
With target values, however, the labels must be included in the `output_labels_dict <Mechanism_Base.output_labels_dict>`
of the Mechanism that projects to the `TARGET` Mechanism (see `TARGET Mechanisms <LearningMechanism_Targets>`), or in
other words, the last Mechanism in the `learning sequence <Process_Learning_Sequence>`. This is the same Mechanism used
to specify target values for a particular learning sequence in the `targets dictionary <Run_Targets>`.

        >>> input_labels_dict_M1 = {"red": [[1]],
        ...                         "green": [[0]]}
        >>> output_labels_dict_M2 = {"red": [1],
        ...                         "green": [0]}
        >>> M1 = pnl.ProcessingMechanism(params={pnl.INPUT_LABELS_DICT: input_labels_dict_M1})
        >>> M2 = pnl.ProcessingMechanism(params={pnl.OUTPUT_LABELS_DICT: output_labels_dict_M2})
        >>> P = pnl.Process(pathway=[M1, M2],
        ...                 learning=pnl.ENABLED,
        ...                 learning_rate=0.25)
        >>> S = pnl.System(processes=[P])
        >>> input_dictionary = {M1: ['red', 'green', 'green', 'red']}
        >>> # (equivalent to {M1: [[[1]], [[0]], [[0]], [[1]]]}, which is a valid input specification)
        >>> target_dictionary = {M2: ['red', 'green', 'green', 'red']}
        >>> # (equivalent to {M2: [[1], [0], [0], [1]]}, which is a valid target specification)
        >>> results = S.run(inputs=input_dictionary,
        ...                 targets=target_dictionary)

Several attributes are available for viewing the labels for the current value(s) of a Mechanism's InputState(s) and
OutputState(s).

    - The `label <InputState.label>` attribute of an InputState or OutputState returns the current label of
      its value, if one exists, and its value otherwise.

    - The `input_labels <Mechanism_Base.input_labels>` and `output_labels <Mechanism_Base.output_labels>` attributes of
      Mechanisms return a list containing the labels corresponding to the value(s) of the InputState(s) or
      OutputState(s) of the Mechanism, respectively. If the current value of a state does not have a corresponding
      label, then its numeric value is used instead.

>>> output_labels_dict = {"red": [1, 0, 0],
...                      "green": [0, 1, 0],
...                      "blue": [0, 0, 1]}
>>> M = pnl.ProcessingMechanism(default_variable=[[0, 0, 0]],
...                             params={pnl.OUTPUT_LABELS_DICT: output_labels_dict})
>>> P = pnl.Process(pathway=[M])
>>> S = pnl.System(processes=[P])
>>> input_dictionary =  {M: [[1, 0, 0]]}
>>> results = S.run(inputs=input_dictionary)
>>> M.get_output_labels(S)
['red']
>>> M.output_states[0].get_label(S)
'red'

Labels may be used to visualize the input and outputs of Mechanisms in a System via the **show_structure** option of the
System's `show_graph <System.show_graph>` method with the keyword **LABELS**.

        >>> S.show_graph(show_mechanism_structure=pnl.LABELS)

.. note::

    A given label dictionary only applies to the Mechanism to which it belongs, and a given label only applies to its
    corresponding InputState. For example, the label 'red', may translate to different values on different InputStates
    of the same Mechanism, and on different Mechanisms of a System.

.. Mechanism_Attribs_Dicts:

Attribute Dictionary
^^^^^^^^^^^^^^^^^^^^

A Mechanism has an `attributes_dict` attribute containing a dictionary of its attributes that can be used to
specify the `variable <OutputState.variable>` of its OutputStates (see `OutputState_Customization`).


.. _Mechanism_Role_In_Processes_And_Systems:

*Role in Processes and Systems*
~~~~~~~~~~~~~~~~~~~~~~~~~~~~~~~

Mechanisms that are part of one or more `Processes <Process>` are assigned designations that indicate the
`role <Process_Mechanisms>` they play in those Processes, and similarly for `role <System_Mechanisms>` they play in
any `Systems <System>` to which they belong. These designations are listed in the Mechanism's `processes
<Mechanism_Base.processes>` and `systems <Mechanism_Base.systems>` attributes, respectively.  Any Mechanism
designated as `ORIGIN` receives a `MappingProjection` to its `primary InputState <InputState_Primary>` from the
Process(es) to which it belongs.  Accordingly, when the Process (or System of which the Process is a part) is
executed, those Mechanisms receive the input provided to the Process (or System).  The `output_values
<Mechanism_Base.output_values>` of any Mechanism designated as the `TERMINAL` Mechanism for a Process is assigned as
the `output <Process.output>` of that Process, and similarly for any System to which it belongs.

.. note::
   A Mechanism that is the `ORIGIN` or `TERMINAL` of a Process does not necessarily have the same role in the
   System(s) to which the Mechanism or Process belongs (see `example <LearningProjection_Target_vs_Terminal_Figure>`).


.. _Mechanism_Execution:

Execution
---------

A Mechanism can be executed using its `execute <Mechanism_Base.execute>` or `run <Mechanism_Base.run>` methods.  This
can be useful in testing a Mechanism and/or debugging.  However, more typically, Mechanisms are executed as part of a
`Process <Process_Execution>` or `System <System_Execution>`.  For either of these, the Mechanism must be included in
the `pathway <Process.pathway>` of a Process.  There, it can be specified on its own, or as the first item of a
tuple that also has an optional set of `runtime parameters <Mechanism_Runtime_Parameters>` (see `Process Mechanisms
<Process_Mechanisms>` for additional details about specifying a Mechanism in a Process `pathway
<Process.pathway>`).

.. _Mechanism_Runtime_Parameters:

*Runtime Parameters*
~~~~~~~~~~~~~~~~~~~~

.. note::
   This is an advanced feature, and is generally not required for most applications.

The parameters of a Mechanism are usually specified when the Mechanism is `created <Mechanism_Creation>`.  However,
these can be overridden when it `executed <Mechanism_Base.execution>`.  This can be done in a `parameter specification
dictionary <ParameterState_Specification>` assigned to the **runtime_param** argument of the Mechanism's `execute
<Mechanism_Base.execute>` method, or in a `tuple with the Mechanism <Process_Mechanism_Specification>` in the `pathway`
of a `Process`.  Any value assigned to a parameter in a **runtime_params** dictionary will override the current value of
the parameter for that (and *only* that) execution of the Mechanism; the value will return to its previous value
following that execution.

The runtime parameters for a Mechanism are specified using a dictionary that contains one or more entries, each of which
is for a parameter of the Mechanism or its  `function <Mechanism_Base.function>`, or for one of the `Mechanism's States
<Mechanism_States>`. Entries for parameters of the Mechanism or its `function <Mechanism_Base.function>` use the
standard format for `parameter specification dictionaries <ParameterState_Specification>`. Entries for the Mechanism's
States can be used to specify runtime parameters of the corresponding State, its `function <State_Base.function>`, or
any of the `Projections to that state <State_Projections>`. Each entry for the parameters of a State uses a key
corresponding to the type of State (*INPUT_STATE_PARAMS*, *OUTPUT_STATE_PARAMS* or *PARAMETER_STATE_PARAMS*), and a
value that is a sub-dictionary containing a dictionary with the runtime  parameter specifications for all States of that
type). Within that sub-dictionary, specification of parameters for the State or its `function <State_Base.function>` use
the  standard format for a `parameter specification dictionary <ParameterState_Specification>`.  Parameters for all of
the `State's Projections <State_Projections>` can be specified in an entry with the key *PROJECTION_PARAMS*, and a
sub-dictionary that contains the parameter specifications;  parameters for Projections of a particular type can be
placed in an entry with a key specifying the type (*MAPPING_PROJECTION_PARAMS*, *LEARNING_PROJECTION_PARAMS*,
*CONTROL_PROJECTION_PARAMS*, or *GATING_PROJECTION_PARAMS*; and parameters for a specific Projection can be placed in
an entry with a key specifying the name of the Projection and a sub-dictionary with the specifications.

COMMENT:
    ADD EXAMPLE(S) HERE
COMMENT

COMMENT:
?? DO PROJECTION DICTIONARIES PERTAIN TO INCOMING OR OUTGOING PROJECTIONS OR BOTH??
?? CAN THE KEY FOR A STATE DICTIONARY REFERENCE A SPECIFIC STATE BY NAME, OR ONLY STATE-TYPE??

State keyword: dict for State's params
    Function or Projection keyword: dict for Funtion or Projection's params
        parameter keyword: vaue of param

    dict: can be one (or more) of the following:
        + INPUT_STATE_PARAMS:<dict>
        + PARAMETER_STATE_PARAMS:<dict>
   [TBI + OUTPUT_STATE_PARAMS:<dict>]
        - each dict will be passed to the corresponding State
        - params can be any permissible executeParamSpecs for the corresponding State
        - dicts can contain the following embedded dicts:
            + FUNCTION_PARAMS:<dict>:
                 will be passed the State's execute method,
                     overriding its paramInstanceDefaults for that call
            + PROJECTION_PARAMS:<dict>:
                 entry will be passed to all of the State's Projections, and used by
                 by their execute methods, overriding their paramInstanceDefaults for that call
            + MAPPING_PROJECTION_PARAMS:<dict>:
                 entry will be passed to all of the State's MappingProjections,
                 along with any in a PROJECTION_PARAMS dict, and override paramInstanceDefaults
            + LEARNING_PROJECTION_PARAMS:<dict>:
                 entry will be passed to all of the State's LearningProjections,
                 along with any in a PROJECTION_PARAMS dict, and override paramInstanceDefaults
            + CONTROL_PROJECTION_PARAMS:<dict>:
                 entry will be passed to all of the State's ControlProjections,
                 along with any in a PROJECTION_PARAMS dict, and override paramInstanceDefaults
            + GATING_PROJECTION_PARAMS:<dict>:
                 entry will be passed to all of the State's GatingProjections,
                 along with any in a PROJECTION_PARAMS dict, and override paramInstanceDefaults
            + <ProjectionName>:<dict>:
                 entry will be passed to the State's Projection with the key's name,
                 along with any in the PROJECTION_PARAMS and MappingProjection or ControlProjection dicts
COMMENT

.. _Mechanism_Class_Reference:

Class Reference
---------------

"""

import inspect
import itertools
import logging
import warnings

from collections import OrderedDict
from inspect import isclass

import numpy as np
import typecheck as tc

from psyneulink.core import llvm as pnlvm
from psyneulink.core.components.component import Component, function_type, method_type
from psyneulink.core.components.functions.function import FunctionOutputType, ADDITIVE_PARAM, MULTIPLICATIVE_PARAM
from psyneulink.core.components.functions.transferfunctions import Linear
from psyneulink.core.components.shellclasses import Function, Mechanism, Projection, State
from psyneulink.core.components.states.inputstate import DEFER_VARIABLE_SPEC_TO_MECH_MSG, InputState
from psyneulink.core.components.states.modulatorysignals.modulatorysignal import _is_modulatory_spec
from psyneulink.core.components.states.outputstate import OutputState
from psyneulink.core.components.states.parameterstate import ParameterState
from psyneulink.core.components.states.state import REMOVE_STATES, _parse_state_spec
from psyneulink.core.globals.context import ContextFlags
from psyneulink.core.globals.keywords import \
    CURRENT_EXECUTION_COUNT, CURRENT_EXECUTION_TIME, EXECUTION_PHASE, FUNCTION, FUNCTION_PARAMS, \
    INITIALIZING, INIT_EXECUTE_METHOD_ONLY, INIT_FUNCTION_METHOD_ONLY, \
    INPUT_LABELS_DICT, INPUT_STATES, INPUT_STATE_VARIABLES, MONITOR_FOR_CONTROL, MONITOR_FOR_LEARNING, \
    OUTPUT_LABELS_DICT, OUTPUT_STATES, OWNER_VALUE, PARAMETER_STATES, PREVIOUS_VALUE, REFERENCE_VALUE, \
    TARGET_LABELS_DICT, VALUE, VARIABLE, kwMechanismComponentCategory
from psyneulink.core.globals.parameters import Parameter, parse_execution_context
from psyneulink.core.globals.preferences.preferenceset import PreferenceLevel
from psyneulink.core.globals.registry import register_category, remove_instance_from_registry
from psyneulink.core.globals.utilities import ContentAddressableList, ReadOnlyOrderedDict, append_type_to_name, convert_to_np_array, iscompatible, kwCompatibilityNumeric

__all__ = [
    'Mechanism_Base', 'MechanismError', 'MechanismRegistry'
]

logger = logging.getLogger(__name__)
MechanismRegistry = {}


class MechanismError(Exception):
    def __init__(self, error_value):
        self.error_value = error_value

    def __str__(self):
        return repr(self.error_value)


from collections import UserDict
class MechParamsDict(UserDict):
    """Subclass for validation of dicts used to pass Mechanism parameters to OutputState for variable specification."""
    pass


def _input_state_variables_getter(owning_component=None, execution_id=None):
    try:
        return [input_state.parameters.variable.get(execution_id) for input_state in owning_component.input_states]
    except TypeError:
        return None


class Mechanism_Base(Mechanism):
    """Base class for Mechanism.

    .. note::
       Mechanism is an abstract class and should **never** be instantiated by a direct call to its constructor.
       It should be instantiated using the :class:`mechanism` command (see it for description of parameters),
       by calling the constructor for a subclass, or using other methods for specifying a Mechanism in context
       (see `Mechanism_Creation`).

    COMMENT:
        Description
        -----------
            Mechanism is a Category of the Component class.
            A Mechanism is associated with a name and:
            - one or more input_states:
                two ways to get multiple input_states, if supported by Mechanism subclass being instantiated:
                    • specify 2d variable for Mechanism (i.e., without explicit InputState specifications)
                        once the variable of the Mechanism has been converted to a 2d array, an InputState is assigned
                        for each item of axis 0, and the corresponding item is assigned as the InputState's variable
                    • explicitly specify input_states in params[*INPUT_STATES*] (each with its own variable
                        specification); those variables will be concantenated into a 2d array to create the Mechanism's
                        variable
                if both methods are used, they must generate the same sized variable for the mechanims
                ?? WHERE IS THIS CHECKED?  WHICH TAKES PRECEDENCE: InputState SPECIFICATION (IN _instantiate_state)??
            - an execute method:
                coordinates updating of input_states, parameter_states (and params), execution of the function method
                implemented by the subclass, (by calling its _execute method), and updating of the OutputStates
            - one or more parameters, each of which must be (or resolve to) a reference to a ParameterState
                these determine the operation of the function of the Mechanism subclass being instantiated
            - one or more OutputStates:
                the variable of each receives the corresponding item in the output of the Mechanism's function
                the value of each is passed to corresponding MappingProjections for which the Mechanism is a sender
                * Notes:
                    by default, a Mechanism has only one OutputState, assigned to <Mechanism>.outputState;  however:
                    if params[OUTPUT_STATES] is a list (of names) or specification dict (of MechanismOuput State
                    specs), <Mechanism>.output_states (note plural) is created and contains a list of OutputStates,
                    the first of which points to <Mechanism>.outputState (note singular)
                [TBI * each OutputState maintains a list of Projections for which it serves as the sender]

        Constraints
        -----------
            - the number of input_states must correspond to the length of the variable of the Mechanism's execute method
            - the value of each InputState must be compatible with the corresponding item in the
                variable of the Mechanism's execute method
            - the value of each ParameterState must be compatible with the corresponding parameter of  the Mechanism's
                 execute method
            - the number of OutputStates must correspond to the length of the output of the Mechanism's execute method,
                (self.defaults.value)
            - the value of each OutputState must be compatible with the corresponding item of the self.value
                 (the output of the Mechanism's execute method)

        Class attributes
        ----------------
            + componentCategory = kwMechanismFunctionCategory
            + className = componentCategory
            + suffix = " <className>"
            + className (str): kwMechanismFunctionCategory
            + suffix (str): " <className>"
            + registry (dict): MechanismRegistry
            + classPreference (PreferenceSet): Mechanism_BasePreferenceSet, instantiated in __init__()
            + classPreferenceLevel (PreferenceLevel): PreferenceLevel.CATEGORY
            + class_defaults.variable (list)
            + paramClassDefaults (dict):
                + [TBI: kwMechanismExecutionSequenceTemplate (list of States):
                    specifies order in which types of States are executed;  used by self.execute]
            + default_mechanism (str): Currently DDM_MECHANISM (class reference resolved in __init__.py)

        Class methods
        -------------
            - _validate_variable(variable, context)
            - _validate_params(request_set, target_set, context)
            - terminate_execute(self, context=None): terminates execution of Mechanism (for TimeScale = time_step)
            - adjust(params, context)
                modifies specified Mechanism params (by calling Function._instantiate_defaults)
                returns output
            - plot(): generates a plot of the Mechanism's function using the specified parameter values

        MechanismRegistry
        -----------------
            All Mechanisms are registered in MechanismRegistry, which maintains a dict for each subclass,
              a count for all instances of that type, and a dictionary of those instances
    COMMENT

    Attributes
    ----------

    variable : at least ndarray : default self.defaults.variable
        used as input to the Mechanism's `function <Mechanism_Base.function>`.  It is always at least a 2d np.array,
        with each item of axis 0 corresponding to a `value <InputState.value>` of one of the Mechanism's `InputStates
        <InputState>` (in the order they are listed in its `input_states <Mechanism_Base.input_states>` attribute), and
        the first item (i.e., item 0) corresponding to the `value <InputState.value>` of the `primary InputState
        <InputState_Primary>`.  When specified in the **variable** argument of the constructor for the Mechanism,
        it is used as a template to define the format (shape and type of elements) of the input the Mechanism's
        `function <Mechanism_Base.function>`.

        .. _receivesProcessInput (bool): flags if Mechanism (as first in Pathway) receives Process input Projection

    input_state : InputState : default default InputState
        `primary InputState <InputState_Primary>` for the Mechanism;  same as first entry of its `input_states
        <Mechanism_Base.input_states>` attribute.  Its `value <InputState.value>` is assigned as the first item of the
        Mechanism's `variable <Mechanism_Base.variable>`.

    input_states : ContentAddressableList[str, InputState]
        a list of the Mechanism's `InputStates <Mechanism_InputStates>`. The first (and possibly only) entry is always
        the Mechanism's `primary InputState <InputState_Primary>` (i.e., the one in the its `input_state
        <Mechanism_Base.input_state>` attribute).

    input_values : List[List or 1d np.array] : default self.defaults.variable
        each item in the list corresponds to the `value <InputState.value>` of one of the Mechanism's `InputStates
        <Mechanism_InputStates>` listed in its `input_states <Mechanism_Base.input_states>` attribute.  The value of
        each item is the same as the corresponding item in the Mechanism's `variable <Mechanism_Base.variable>`
        attribute.  The latter is a 2d np.array; the `input_values <Mechanism_Base.input_values>` attribute provides
        this information in a simpler list format.

    input_labels_dict : dict
        contains entries that are either label:value pairs, or sub-dictionaries containing label:value pairs,
        in which each label (key) specifies a string associated with a value for the InputState(s) of the
        Mechanism; see `Mechanism_Labels_Dicts` for additional details.

    input_labels : list
        contains the labels corresponding to the value(s) of the InputState(s) of the Mechanism. If the current value
        of an InputState does not have a corresponding label, then its numeric value is used instead.

    external_input_values : list
        same as `input_values <Mechanism_Base.input_values>`, but containing the `value <InputState.value>` only of
        InputStates that are not designated as `internal_only <InputState.internal_only>`.

    COMMENT:
    target_labels_dict : dict
        contains entries that are either label:value pairs, or sub-dictionaries containing label:value pairs,
        in which each label (key) specifies a string associated with a value for the InputState(s) of the
        Mechanism if it is the `TARGET` Mechanism for a System; see `Mechanism_Labels_Dicts` and
        `target mechanism <LearningMechanism_Targets>` for additional details.
    COMMENT

    parameter_states : ContentAddressableList[str, ParameterState]
        a read-only list of the Mechanism's `ParameterStates <Mechanism_ParameterStates>`, one for each of its
        `configurable parameters <ParameterState_Configurable_Parameters>`, including those of its `function
        <Mechanism_Base.function>`.  The value of the parameters of the Mechanism and its `function
        <Mechanism_Base.function>` are also accessible as (and can be modified using) attributes of the Mechanism
        (see `Mechanism_ParameterStates`).

    COMMENT:
       MOVE function and function_params (and add user_params) to Component docstring
    COMMENT

    function : Function, function or method
        the primary function for the Mechanism, called when it is `executed <Mechanism_Execution>`.  It takes the
        Mechanism's `variable <Mechanism_Base.variable>` attribute as its input, and its result is assigned to the
        Mechanism's `value <Mechanism_Base.value>` attribute.

    function_params : Dict[str, value]
        contains the parameters for the Mechanism's `function <Mechanism_Base.function>`.  The key of each entry is the
        name of a parameter of the function, and its value is the parameter's value.

    value : ndarray
        output of the Mechanism's `function <Mechanism_Base.function>`.  It is always at least a 2d np.array, with the
        items of axis 0 corresponding to the values referenced by the corresponding `index <OutputState.index>`
        attribute of the Mechanism's `OutputStates <OutputState>`.  The first item is generally referenced by the
        Mechanism's `primary OutputState <OutputState_Primary>` (i.e., the one in the its `output_state
        <Mechanism_Base.output_state>` attribute).  The `value <Mechanism_Base.value>` is `None` until the Mechanism
        has been executed at least once.

        .. note::
           the `value <Mechanism_Base.value>` of a Mechanism is not necessarily the same as its
           `output_values <Mechanism_Base.output_values>` attribute, which lists the `values <OutputState.value>`
           of its `OutputStates <Mechanism_Base.outputStates>`.

    output_state : OutputState
        `primary OutputState <OutputState_Primary>` for the Mechanism;  same as first entry of its `output_states
        <Mechanism_Base.output_states>` attribute.

    output_states : ContentAddressableList[str, OutputState]
        list of the Mechanism's `OutputStates <Mechanism_OutputStates>`.

        There is always
        at least one entry, which identifies the Mechanism's `primary OutputState <OutputState_Primary>`.

        a list of the Mechanism's `OutputStates <Mechanism_OutputStates>`. The first (and possibly only) entry is always
        the Mechanism's `primary OutputState <OutputState_Primary>` (i.e., the one in the its `output_state
        <Mechanism_Base.output_state>` attribute).

    output_values : List[value]
        each item in the list corresponds to the `value <OutputState.value>` of one of the Mechanism's `OutputStates
        <Mechanism_OutputStates>` listed in its `output_states <Mechanism_Base.output_states>` attribute.

        .. note:: The `output_values <Mechanism_Base.output_values>` of a Mechanism is not necessarily the same as its
                  `value <Mechanism_Base.value>` attribute, since an OutputState's
                  `function <OutputState.OutputState.function>` and/or its `assign <Mechanism_Base.assign>`
                  attribute may use the Mechanism's `value <Mechanism_Base.value>` to generate a derived quantity for
                  the `value <OutputState.OutputState.value>` of that OutputState (and its corresponding item in the
                  the Mechanism's `output_values <Mechanism_Base.output_values>` attribute).

        COMMENT:
            EXAMPLE HERE
        COMMENT

        .. _outputStateValueMapping : Dict[str, int]:
               contains the mappings of OutputStates to their indices in the output_values list
               The key of each entry is the name of an OutputState, and the value is its position in the
                    :py:data:`OutputStates <Mechanism_Base.output_states>` ContentAddressableList.
               Used in ``_update_output_states`` to assign the value of each OutputState to the correct item of
                   the Mechanism's ``value`` attribute.
               Any Mechanism with a function that returns a value with more than one item (i.e., len > 1) MUST implement
                   self.execute rather than just use the params[FUNCTION].  This is so that _outputStateValueMapping
                   can be implemented.
               TBI: if the function of a Mechanism is specified only by params[FUNCTION]
                   (i.e., it does not implement self.execute) and it returns a value with len > 1
                   it MUST also specify kwFunctionOutputStateValueMapping.

    output_labels_dict : dict
        contains entries that are either label:value pairs, or sub-dictionaries containing label:value pairs,
        in which each label (key) specifies a string associated with a value for the OutputState(s) of the
        Mechanism; see `Mechanism_Labels_Dicts` for additional details.

    output_labels : list
        contains the labels corresponding to the value(s) of the OutputState(s) of the Mechanism. If the current value
        of an OutputState does not have a corresponding label, then its numeric value is used instead.

    condition : Condition : None
        condition to be associated with the Mechanism in the `Scheduler` responsible for executing it in each
        `System` to which it is assigned;  if it is not specified (i.e., its value is `None`), the default
        Condition for a `Component` is used.  It can be overridden in a given `System` by assigning a Condition for
        the Mechanism directly to a Scheduler that is then assigned to the System.

    COMMENT:
        phaseSpec : int or float :  default 0
            determines the `TIME_STEP` (s) at which the Mechanism is executed as part of a System
            (see :ref:`Process_Mechanisms` for specification, and :ref:`System Phase <System_Execution_Phase>`
            for how phases are used).
    COMMENT

    states : ContentAddressableList
        a list of all of the Mechanism's `States <State>`, composed from its `input_states
        <Mechanism_Base.input_states>`, `parameter_states <Mechanism_Base.parameter_states>`, and
        `output_states <Mechanism_Base.output_states>` attributes.

    projections : ContentAddressableList
        a list of all of the Mechanism's `Projections <Projection>`, composed from the
        `path_afferents <InputStates.path_afferents>` of all of its `input_states <Mechanism_Base.input_states>`,
        the `mod_afferents` of all of its `input_states <Mechanism_Base.input_states>`,
        `parameter_states <Mechanism)Base.parameter_states>`, and `output_states <Mechanism_Base.output_states>`,
        and the `efferents <OutputState.efferents>` of all of its `output_states <Mechanism_Base.output_states>`.

    afferents : ContentAddressableList
        a list of all of the Mechanism's afferent `Projections <Projection>`, composed from the
        `path_afferents <InputStates.path_afferents>` of all of its `input_states <Mechanism_Base.input_states>`,
        and the `mod_afferents` of all of its `input_states <Mechanism_Base.input_states>`,
        `parameter_states <Mechanism)Base.parameter_states>`, and `output_states <Mechanism_Base.output_states>`.,

    path_afferents : ContentAddressableList
        a list of all of the Mechanism's afferent `PathwayProjections <PathwayProjection>`, composed from the
        `path_afferents <InputStates.path_afferents>` attributes of all of its `input_states
        <Mechanism_Base.input_states>`.

    mod_afferents : ContentAddressableList
        a list of all of the Mechanism's afferent `ModulatoryProjections <ModulatoryProjection>`, composed from the
        `mod_afferents` attributes of all of its `input_states <Mechanism_Base.input_states>`, `parameter_states
        <Mechanism)Base.parameter_states>`, and `output_states <Mechanism_Base.output_states>`.

    efferents : ContentAddressableList
        a list of all of the Mechanism's efferent `Projections <Projection>`, composed from the `efferents
        <OutputState.efferents>` attributes of all of its `output_states <Mechanism_Base.output_states>`.

    senders : ContentAddressableList
        a list of all of the Mechanisms that send `Projections <Projection>` to the Mechanism (i.e., the senders of
        its `afferents <Mechanism_Base.afferents>`; this includes both `ProcessingMechanisms <ProcessingMechanism>`
        (that send `MappingProjections <MappingProjection>` and `AdaptiveMechanisms <AdaptiveMechanism>` (that send
        `ModulatoryProjections <ModulatoryProjection>` (also see `modulators <Mechanism_Base.modulators>`).

    modulators : ContentAddressableList
        a list of all of the `AdapativeMechanisms <AdaptiveMechanism>` that send `ModulatoryProjections
        <ModulatoryProjection>` to the Mechanism (i.e., the senders of its `mod_afferents
        <Mechanism_Base.mod_afferents>` (also see `senders <Mechanism_Base.senders>`).

    receivers : ContentAddressableList
        a list of all of the Mechanisms that receive `Projections <Projection>` from the Mechanism (i.e.,
        the receivers of its `efferents <Mechanism_Base.efferents>`.

    processes : Dict[Process, str]
        a dictionary of the `Processes <Process>` to which the Mechanism belongs, that designates its  `role
        <Mechanism_Role_In_Processes_And_Systems>` in each.  The key of each entry is a Process to which the Mechansim
        belongs, and its value is the Mechanism's `role in that Process <Process_Mechanisms>`.

    systems : Dict[System, str]
        a dictionary of the `Systems <System>` to which the Mechanism belongs, that designates its `role
        <Mechanism_Role_In_Processes_And_Systems>` in each. The key of each entry is a System to which the Mechanism
        belongs, and its value is the Mechanism's `role in that System <System_Mechanisms>`.

    attributes_dict : Dict[keyword, value]
        a dictionary containing the attributes (and their current values) that can be used to specify the
        `variable <OutputState.variable>` of the Mechanism's `OutputState` (see `OutputState_Customization`).

    name : str
        the name of the Mechanism; if it is not specified in the **name** argument of the constructor, a default is
        assigned by MechanismRegistry (see `Naming` for conventions used for default and duplicate names).

    prefs : PreferenceSet or specification dict
        the `PreferenceSet` for the Mechanism; if it is not specified in the **prefs** argument of the
        constructor, a default is assigned using `classPreferences` defined in __init__.py (see :doc:`PreferenceSet
        <LINK>` for details).

        .. _stateRegistry : Registry
               registry containing dicts for each State type (InputState, OutputState and ParameterState) with instance
               dicts for the instances of each type and an instance count for each State type in the Mechanism.
               Note: registering instances of State types with the Mechanism (rather than in the StateRegistry)
                     allows the same name to be used for instances of a State type belonging to different Mechanisms
                     without adding index suffixes for that name across Mechanisms
                     while still indexing multiple uses of the same base name within a Mechanism.
    """

    # CLASS ATTRIBUTES
    componentCategory = kwMechanismComponentCategory
    className = componentCategory
    suffix = " " + className

    class Parameters(Mechanism.Parameters):
        """
            Attributes
            ----------

                variable
                    see `variable <Mechanism_Base.variable>`

                    :default value: numpy.array([[0]])
                    :type: numpy.ndarray
                    :read only: True

                value
                    see `value <Mechanism_Base.value>`

                    :default value: numpy.array([[0]])
                    :type: numpy.ndarray
                    :read only: True

                function
                    see `function <Mechanism_Base.function>`

                    :default value: `Linear`
                    :type: `Function`

                previous_value
                    see `previous_value <Mechanism_Base.previous_value>`

                    :default value: None
                    :type:
                    :read only: True

        """
        variable = Parameter(np.array([[0]]), read_only=True)
        value = Parameter(np.array([[0]]), read_only=True)
        previous_value = Parameter(None, read_only=True)
        function = Linear

        input_state_variables = Parameter(None, read_only=True, user=False, getter=_input_state_variables_getter)

    registry = MechanismRegistry

    classPreferenceLevel = PreferenceLevel.CATEGORY
    # Any preferences specified below will override those specified in CategoryDefaultPreferences
    # Note: only need to specify setting;  level will be assigned to CATEGORY automatically
    # classPreferences = {
    #     kwPreferenceSetName: 'MechanismCustomClassPreferences',
    #     kp<pref>: <setting>...}

    # Class-specific loggable items
    @property
    def _loggable_items(self):
        # States, afferent Projections are loggable for a Mechanism
        #     - this allows the value of InputStates and OutputStates to be logged
        #     - for MappingProjections, this logs the value of the Projection's matrix parameter
        #     - for ModulatoryProjections, this logs the value of the Projection
        # IMPLEMENTATION NOTE: this needs to be a property as Projections may be added after instantiation
        try:
            # return list(self.states) + list(self.afferents)
            return list(self.states)
        except:
            return []

    #FIX:  WHEN CALLED BY HIGHER LEVEL OBJECTS DURING INIT (e.g., PROCESS AND SYSTEM), SHOULD USE FULL Mechanism.execute
    # By default, init only the _execute method of Mechanism subclass objects when their execute method is called;
    #    that is, DO NOT run the full Mechanism execute Process, since some components may not yet be instantiated
    #    (such as OutputStates)
    initMethod = INIT_EXECUTE_METHOD_ONLY

    # Note:  the following enforce encoding as 2D np.ndarrays,
    #        to accomodate multiple States:  one 1D np.ndarray per state
    variableEncodingDim = 2
    valueEncodingDim = 2

    stateListAttr = {InputState:INPUT_STATES,
                       ParameterState:PARAMETER_STATES,
                       OutputState:OUTPUT_STATES}

    # Category specific defaults:
    paramClassDefaults = Component.paramClassDefaults.copy()
    paramClassDefaults.update({
        INPUT_STATES:None,
        OUTPUT_STATES:None,
        MONITOR_FOR_CONTROL: NotImplemented,  # This has to be here to "register" it as a valid param for the class
                                              # but is set to NotImplemented so that it is ignored if it is not
                                              # assigned;  setting it to None actively disallows assignment
                                              # (see EVCControlMechanism_instantiate_input_states for more details)
        MONITOR_FOR_LEARNING: None,
        INPUT_LABELS_DICT: {},
        TARGET_LABELS_DICT: {},
        OUTPUT_LABELS_DICT: {}
        # TBI - kwMechanismExecutionSequenceTemplate: [
        #     Components.States.InputState.InputState,
        #     Components.States.ParameterState.ParameterState,
        #     Components.States.OutputState.OutputState]
        })

    # def __new__(cls, *args, **kwargs):
    # def __new__(cls, name=NotImplemented, params=NotImplemented, context=None):

    @tc.typecheck
    def __init__(self,
                 default_variable=None,
                 size=None,
                 input_states=None,
                 output_states=None,
                 params=None,
                 name=None,
                 prefs=None,
                 context=None,
                 function=None,
                 ):
        """Assign name, category-level preferences, and variable; register Mechanism; and enforce category methods

        This is an abstract class, and can only be called from a subclass;
           it must be called by the subclass with a context value

        NOTES:
        * Since Mechanism is a subclass of Component, it calls super.__init__
            to validate size and default_variable and param_defaults, and assign params to paramInstanceDefaults;
            it uses INPUT_STATE as the default_variable
        * registers Mechanism with MechanismRegistry

        """

        # Forbid direct call to base class constructor
        if context is None or (context !=ContextFlags.CONSTRUCTOR and
                               not self.context.initialization_status == ContextFlags.VALIDATING):
            raise MechanismError("Direct call to abstract class Mechanism() is not allowed; use a subclass")

        # IMPLEMENT **kwargs (PER State)

        self._is_finished = False
        self.processes = ReadOnlyOrderedDict() # Note: use _add_process method to add item to processes property
        self.systems = ReadOnlyOrderedDict() # Note: use _add_system method to add item to systems property
        self.aux_components = []
        # Register with MechanismRegistry or create one
        if self.context.initialization_status != ContextFlags.VALIDATING:
            register_category(entry=self,
                              base_class=Mechanism_Base,
                              name=name,
                              registry=MechanismRegistry,
                              context=context)

        # Create Mechanism's _stateRegistry and state type entries
        from psyneulink.core.components.states.state import State_Base
        self._stateRegistry = {}

        # InputState
        from psyneulink.core.components.states.inputstate import InputState
        register_category(entry=InputState,
                          base_class=State_Base,
                          registry=self._stateRegistry,
                          context=context)
        # ParameterState
        from psyneulink.core.components.states.parameterstate import ParameterState
        register_category(entry=ParameterState,
                          base_class=State_Base,
                          registry=self._stateRegistry,
                          context=context)
        # OutputState
        from psyneulink.core.components.states.outputstate import OutputState
        register_category(entry=OutputState,
                          base_class=State_Base,
                          registry=self._stateRegistry,
                          context=context)

        default_variable = self._handle_default_variable(default_variable, size, input_states, params)

        super(Mechanism_Base, self).__init__(default_variable=default_variable,
                                             size=size,
                                             function=function,
                                             param_defaults=params,
                                             prefs=prefs,
                                             name=name)

        # FIX: 10/3/17 - IS THIS CORRECT?  SHOULD IT BE INITIALIZED??
        self._status = INITIALIZING
        self._receivesProcessInput = False
        self.phaseSpec = None

    # ------------------------------------------------------------------------------------------------------------------
    # Parsing methods
    # ------------------------------------------------------------------------------------------------------------------
    # ---------------------------------------------------------
    # Argument parsers
    # ---------------------------------------------------------

    def _parse_arg_variable(self, variable):
        if variable is None:
            return None

        return super()._parse_arg_variable(convert_to_np_array(variable, dimension=2))

    # ------------------------------------------------------------------------------------------------------------------
    # Handlers
    # ------------------------------------------------------------------------------------------------------------------

    def _handle_default_variable(self, default_variable=None, size=None, input_states=None, params=None):
        '''
            Finds whether default_variable can be determined using **default_variable** and **size**
            arguments.

            Returns
            -------
                a default variable if possible
                None otherwise
        '''
        default_variable_from_input_states = None

        # handle specifying through params dictionary
        try:
            default_variable_from_input_states, input_states_variable_was_specified = self._handle_arg_input_states(params[INPUT_STATES])

            # updated here in case it was parsed in _handle_arg_input_states
            params[INPUT_STATES] = self.input_states
        except (TypeError, KeyError):
            pass
        except AttributeError as e:
            if DEFER_VARIABLE_SPEC_TO_MECH_MSG in e.args[0]:
                pass

        if default_variable_from_input_states is None:
            # fallback to standard arg specification
            try:
                default_variable_from_input_states, input_states_variable_was_specified = self._handle_arg_input_states(input_states)
            except AttributeError as e:
                if DEFER_VARIABLE_SPEC_TO_MECH_MSG in e.args[0]:
                    pass

        if default_variable_from_input_states is not None:
            if default_variable is None:
                if size is None:
                    default_variable = default_variable_from_input_states
                else:
                    if input_states_variable_was_specified:
                        size_variable = self._handle_size(size, None)
                        if iscompatible(size_variable, default_variable_from_input_states):
                            default_variable = default_variable_from_input_states
                        else:
                            raise MechanismError(
                                'default variable determined from the specified input_states spec ({0}) '
                                'is not compatible with the default variable determined from size parameter ({1})'.
                                    format(default_variable_from_input_states, size_variable,
                                )
                            )
                    else:
                        # do not pass input_states variable as default_variable, fall back to size specification
                        pass
            else:
                if input_states_variable_was_specified:
                    if not iscompatible(self._parse_arg_variable(default_variable), default_variable_from_input_states):
                        raise MechanismError(
                            'Default variable determined from the specified input_states spec ({0}) for {1} '
                            'is not compatible with its specified default variable ({2})'.format(
                                default_variable_from_input_states, self.name, default_variable
                            )
                        )
                else:
                    # do not pass input_states variable as default_variable, fall back to default_variable specification
                    pass

        return super()._handle_default_variable(default_variable=default_variable, size=size)

    def _handle_arg_input_states(self, input_states):
        '''
        Takes user-inputted argument **input_states** and returns an defaults.variable-like
        object that it represents

        Returns
        -------
            A, B where
            A is an defaults.variable-like object
            B is True if **input_states** contained an explicit variable specification, False otherwise
        '''

        if input_states is None:
            return None, False

        default_variable_from_input_states = []
        input_state_variable_was_specified = None

        if not isinstance(input_states, list):
            input_states = [input_states]
            # KDM 6/28/18: you can't set to self.input_states because this triggers
            # a check for validation pref, but self.prefs does not exist yet so this fails
            self._input_states = input_states

        for i, s in enumerate(input_states):


            try:
                parsed_input_state_spec = _parse_state_spec(owner=self,
                                                            state_type=InputState,
                                                            state_spec=s,
                                                            context='_handle_arg_input_states')
            except AttributeError as e:
                if DEFER_VARIABLE_SPEC_TO_MECH_MSG in e.args[0]:
                    default_variable_from_input_states.append(InputState.defaults.variable)
                    continue
                else:
                    raise MechanismError("PROGRAM ERROR: Problem parsing {} specification ({}) for {}".
                                         format(InputState.__name__, s, self.name))

            mech_variable_item = None

            if isinstance(parsed_input_state_spec, dict):
                try:
                    mech_variable_item = parsed_input_state_spec[VALUE]
                    if parsed_input_state_spec[VARIABLE] is None:
                        input_state_variable_was_specified = False
                except KeyError:
                    pass
            elif isinstance(parsed_input_state_spec, (Projection, Mechanism, State)):
                if parsed_input_state_spec.context.initialization_status == ContextFlags.DEFERRED_INIT:
                    args = parsed_input_state_spec.init_args
                    if REFERENCE_VALUE in args and args[REFERENCE_VALUE] is not None:
                        mech_variable_item = args[REFERENCE_VALUE]
                    elif VALUE in args and args[VALUE] is not None:
                        mech_variable_item = args[VALUE]
                    elif VARIABLE in args and args[VARIABLE] is not None:
                        mech_variable_item = args[VARIABLE]
                else:
                    try:
                        mech_variable_item = parsed_input_state_spec.value
                    except AttributeError:
                        mech_variable_item = parsed_input_state_spec.defaults.mech_variable_item
            else:
                mech_variable_item = parsed_input_state_spec.defaults.mech_variable_item

            if mech_variable_item is None:
                mech_variable_item = InputState.defaults.variable
            elif input_state_variable_was_specified is None and not InputState._state_spec_allows_override_variable(s):
                input_state_variable_was_specified = True

            default_variable_from_input_states.append(mech_variable_item)

        return default_variable_from_input_states, input_state_variable_was_specified

    # ------------------------------------------------------------------------------------------------------------------
    # Validation methods
    # ------------------------------------------------------------------------------------------------------------------

    def _validate_variable(self, variable, context=None):
        """Convert variable to 2D np.array: one 1D value for each InputState

        # VARIABLE SPECIFICATION:                                        ENCODING:
        # Simple value variable:                                         0 -> [array([0])]
        # Single state array (vector) variable:                         [0, 1] -> [array([0, 1])
        # Multiple state variables, each with a single value variable:  [[0], [0]] -> [array[0], array[0]]

        :param variable:
        :param context:
        :return:
        """

        variable = super(Mechanism_Base, self)._validate_variable(variable, context)

        # Force Mechanism variable specification to be a 2D array (to accomodate multiple InputStates - see above):
        variable = convert_to_np_array(variable, 2)

        return variable

    def _filter_params(self, params):
        """Add rather than override INPUT_STATES and/or OUTPUT_STATES

        Allows specification of INPUT_STATES or OUTPUT_STATES in params dictionary to be added to,
        rather than override those in paramClassDefaults (the default behavior)
        """

        import copy

        # INPUT_STATES:

        # Check if input_states is in params (i.e., was specified in arg of constructor)
        if not INPUT_STATES in params or params[INPUT_STATES] is None:
            # If it wasn't, assign from paramClassDefaults (even if it is None) to force creation of input_states attrib
            if self.paramClassDefaults[INPUT_STATES] is not None:
                params[INPUT_STATES] = copy.deepcopy(self.paramClassDefaults[INPUT_STATES])
            else:
                params[INPUT_STATES] = None
        # Convert input_states_spec to list if it is not one
        if params[INPUT_STATES] is not None and not isinstance(params[INPUT_STATES], (list, dict)):
            params[INPUT_STATES] = [params[INPUT_STATES]]
        self.user_params.__additem__(INPUT_STATES, params[INPUT_STATES])

        # OUTPUT_STATES:

        # Check if OUTPUT_STATES is in params (i.e., was specified in arg of contructor)
        if not OUTPUT_STATES in params or params[OUTPUT_STATES] is None:
            if self.paramClassDefaults[OUTPUT_STATES] is not None:
                params[OUTPUT_STATES] = copy.deepcopy(self.paramClassDefaults[OUTPUT_STATES])
            else:
                params[OUTPUT_STATES] = None
        # Convert OUTPUT_STATES_spec to list if it is not one
        if params[OUTPUT_STATES] is not None and not isinstance(params[OUTPUT_STATES], (list, dict)):
            params[OUTPUT_STATES] = [params[OUTPUT_STATES]]
        self.user_params.__additem__(OUTPUT_STATES, params[OUTPUT_STATES])

        # try:
        #     input_states_spec = params[INPUT_STATES]
        # except KeyError:
        #     pass
        # else:
        #     # Convert input_states_spec to list if it is not one
        #     if not isinstance(input_states_spec, list):
        #         input_states_spec = [input_states_spec]
        #     # # Get input_states specified in paramClassDefaults
        #     # if self.paramClassDefaults[INPUT_STATES] is not None:
        #     #     default_input_states = self.paramClassDefaults[INPUT_STATES].copy()
        #     # else:
        #     #     default_input_states = None
        #     # # Convert input_states from paramClassDefaults to a list if it is not one
        #     # if default_input_states is not None and not isinstance(default_input_states, list):
        #     #     default_input_states = [default_input_states]
        #     # # Add InputState specified in params to those in paramClassDefaults
        #     # #    Note: order is important here;  new ones should be last, as paramClassDefaults defines the
        #     # #          the primary InputState which must remain first for the input_states ContentAddressableList
        #     # default_input_states.extend(input_states_spec)
        #     # # Assign full set back to params_arg
        #     # params[INPUT_STATES] = default_input_states
        #
        #     # Get inputStates specified in paramClassDefaults
        #     if self.paramClassDefaults[INPUT_STATES] is not None:
        #         default_input_states = self.paramClassDefaults[INPUT_STATES].copy()
        #         # Convert inputStates from paramClassDefaults to a list if it is not one
        #         if not isinstance(default_input_states, list):
        #             default_input_states = [default_input_states]
        #         # Add input_states specified in params to those in paramClassDefaults
        #         #    Note: order is important here;  new ones should be last, as paramClassDefaults defines the
        #         #          the primary InputState which must remain first for the input_states ContentAddressableList
        #         default_input_states.extend(input_states_spec)
        #         # Assign full set back to params_arg
        #         params[INPUT_STATES] = default_input_states

        # # OUTPUT_STATES:
        # try:
        #     output_states_spec = params[OUTPUT_STATES]
        # except KeyError:
        #     pass
        # else:
        #     # Convert output_states_spec to list if it is not one
        #     if not isinstance(output_states_spec, list):
        #         output_states_spec = [output_states_spec]
        #     # Get OutputStates specified in paramClassDefaults
        #     default_output_states = self.paramClassDefaults[OUTPUT_STATES].copy()
        #     # Convert OutputStates from paramClassDefaults to a list if it is not one
        #     if not isinstance(default_output_states, list):
        #         default_output_states = [default_output_states]
        #     # Add output_states specified in params to those in paramClassDefaults
        #     #    Note: order is important here;  new ones should be last, as paramClassDefaults defines the
        #     #          the primary OutputState which must remain first for the output_states ContentAddressableList
        #     default_output_states.extend(output_states_spec)
        #     # Assign full set back to params_arg
        #     params[OUTPUT_STATES] = default_output_states

    def _validate_params(self, request_set, target_set=None, context=None):
        """validate TimeScale, INPUT_STATES, FUNCTION_PARAMS, OUTPUT_STATES and MONITOR_FOR_CONTROL

        Go through target_set params (populated by Component._validate_params) and validate values for:
            + INPUT_STATES:
                <MechanismsInputState or Projection object or class,
                specification dict for one, 2-item tuple, or numeric value(s)>;
                if it is missing or not one of the above types, it is set to self.defaults.variable
            + FUNCTION_PARAMS:  <dict>, every entry of which must be one of the following:
                ParameterState or Projection object or class, specification dict for one, 2-item tuple, or numeric
                value(s);
                if invalid, default (from paramInstanceDefaults or paramClassDefaults) is assigned
            + OUTPUT_STATES:
                <MechanismsOutputState object or class, specification dict, or numeric value(s);
                if it is missing or not one of the above types, it is set to None here;
                    and then to default value of value (output of execute method) in instantiate_output_state
                    (since execute method must be instantiated before self.defaults.value is known)
                if OUTPUT_STATES is a list or OrderedDict, it is passed along (to instantiate_output_states)
                if it is a OutputState class ref, object or specification dict, it is placed in a list
            + MONITORED_STATES:
                ** DOCUMENT

        Note: PARAMETER_STATES are validated separately -- ** DOCUMENT WHY

        TBI - Generalize to go through all params, reading from each its type (from a registry),
                                   and calling on corresponding subclass to get default values (if param not found)
                                   (as PROJECTION_TYPE and PROJECTION_SENDER are currently handled)
        """

        from psyneulink.core.components.states.state import _parse_state_spec
        from psyneulink.core.components.states.inputstate import InputState

        # Perform first-pass validation in Function.__init__():
        # - returns full set of params based on subclass paramClassDefaults
        super(Mechanism, self)._validate_params(request_set,target_set,context)

        params = target_set

        # VALIDATE INPUT STATE(S)

        # INPUT_STATES is specified, so validate:
        if INPUT_STATES in params and params[INPUT_STATES] is not None:
            try:
                for state_spec in params[INPUT_STATES]:
                    _parse_state_spec(owner=self, state_type=InputState, state_spec=state_spec)
            except AttributeError as e:
                if DEFER_VARIABLE_SPEC_TO_MECH_MSG in e.args[0]:
                    pass
        # INPUT_STATES is not specified and call is from constructor (i.e., not assign_params):
        elif context & ContextFlags.CONSTRUCTOR:
            # - set to None, so it is set to default (self.defaults.variable) in instantiate_inputState
            # - warning (if in VERBOSE mode) will be issued in instantiate_inputState, where default value is known
            params[INPUT_STATES] = None

        # VALIDATE FUNCTION_PARAMS
        try:
            function_param_specs = params[FUNCTION_PARAMS]
        except KeyError:
            if context & (ContextFlags.COMMAND_LINE | ContextFlags.PROPERTY):
                pass
            elif self.prefs.verbosePref:
                print("No params specified for {0}".format(self.__class__.__name__))
        else:
            if not (isinstance(function_param_specs, dict)):
                raise MechanismError("{0} in {1} must be a dict of param specifications".
                                     format(FUNCTION_PARAMS, self.__class__.__name__))
            # Validate params

            from psyneulink.core.components.states.parameterstate import ParameterState
            for param_name, param_value in function_param_specs.items():
                try:
                    self.defaults.value = self.paramInstanceDefaults[FUNCTION_PARAMS][param_name]
                except KeyError:
                    raise MechanismError("{0} not recognized as a param of execute method for {1}".
                                         format(param_name, self.__class__.__name__))
                if not ((isclass(param_value) and
                             (issubclass(param_value, ParameterState) or
                                  issubclass(param_value, Projection))) or
                        isinstance(param_value, ParameterState) or
                        isinstance(param_value, Projection) or
                        isinstance(param_value, dict) or
                        iscompatible(param_value, self.defaults.value)):
                    params[FUNCTION_PARAMS][param_name] = self.defaults.value
                    if self.prefs.verbosePref:
                        print("{0} param ({1}) for execute method {2} of {3} is not a ParameterState, "
                              "projection, tuple, or value; default value ({4}) will be used".
                              format(param_name,
                                     param_value,
                                     self.execute.__self__.componentName,
                                     self.__class__.__name__,
                                     self.defaults.value))

        # VALIDATE OUTPUT STATE(S)

        # OUTPUT_STATES is specified, so validate:
        if OUTPUT_STATES in params and params[OUTPUT_STATES] is not None:

            param_value = params[OUTPUT_STATES]

            # If it is a single item or a non-OrderedDict, place in list (for use here and in instantiate_output_state)
            if not isinstance(param_value, (ContentAddressableList, list, OrderedDict)):
                param_value = [param_value]
            # Validate each item in the list or OrderedDict
            i = 0
            for key, item in param_value if isinstance(param_value, dict) else enumerate(param_value):
                from psyneulink.core.components.states.outputstate import OutputState
                # If not valid...
                if not ((isclass(item) and issubclass(item, OutputState)) or # OutputState class ref
                            isinstance(item, OutputState) or            # OutputState object
                            isinstance(item, dict) or                   # OutputState specification dict
                            isinstance(item, str) or                    # Name (to be used as key in OutputStates list)
                            isinstance(item, tuple) or                  # Projection specification tuple
                            _is_modulatory_spec(item) or                # Modulatory specification for the OutputState
                            iscompatible(item, **{kwCompatibilityNumeric: True})):  # value
                    # set to None, so it is set to default (self.value) in instantiate_output_state
                    param_value[key] = None
                    if self.prefs.verbosePref:
                        print("Item {0} of {1} param ({2}) in {3} is not a"
                              " OutputState, specification dict or value, nor a list of dict of them; "
                              "output ({4}) of execute method for {5} will be used"
                              " to create a default OutputState for {3}".
                              format(i,
                                     OUTPUT_STATES,
                                     param_value,
                                     self.__class__.__name__,
                                     self.value,
                                     self.execute.__self__.name))
                i += 1
            params[OUTPUT_STATES] = param_value

        # OUTPUT_STATES is not specified and call is from construct (i.e., not assign_params)
        elif context & ContextFlags.CONSTRUCTOR:
            # - set to None, so that it is set to default (self.value) in instantiate_output_state
            # - warning (if in VERBOSE mode) will be issued in instantiate_inputState, where default value is known
            # - number of OutputStates is validated against length of owner Mechanism's execute method output (EMO)
            #     in instantiate_output_state, where an OutputState is assigned to each item (value) of the EMO
            params[OUTPUT_STATES] = None

        def validate_labels_dict(lablel_dict, type):
            for label, value in labels_dict.items():
                if not isinstance(label,str):
                    raise MechanismError("Key ({}) in the {} for {} must be a string".
                                         format(label, type, self.name))
                if not isinstance(value,(list, np.ndarray)):
                    raise MechanismError("The value of {} ({}) in the {} for {} must be a list or array".
                                         format(label, value, type, self.name))
        def validate_subdict_key(state_type, key, dict_type):
            # IMPLEMENTATION NOTE:
            #    can't yet validate that string is a legit InputState name or that index is within
            #    bounds of the number of InputStates;  that is done in _get_state_value_labels()
            if not isinstance(key, (int, str)):
                raise MechanismError("Key ({}) for {} of {} must the name of an {} or the index for one".
                                     format(key, dict_type, self.name, state_type.__name__))

        if INPUT_LABELS_DICT in params and params[INPUT_LABELS_DICT]:
            labels_dict = params[INPUT_LABELS_DICT]
            if isinstance(list(labels_dict.values())[0], dict):
                for key, ld in labels_dict.values():
                    validate_subdict_key(InputState, key, INPUT_LABELS_DICT)
                    validate_labels_dict(ld, INPUT_LABELS_DICT)
            else:
                validate_labels_dict(labels_dict, INPUT_LABELS_DICT)

        if OUTPUT_LABELS_DICT in params and params[OUTPUT_LABELS_DICT]:
            labels_dict = params[OUTPUT_LABELS_DICT]
            if isinstance(list(labels_dict.values())[0], dict):
                for key, ld in labels_dict.values():
                    validate_subdict_key(OutputState, key, OUTPUT_LABELS_DICT)
                    validate_labels_dict(ld, OUTPUT_LABELS_DICT)
            else:
                validate_labels_dict(labels_dict, OUTPUT_LABELS_DICT)

        if TARGET_LABELS_DICT in params and params[TARGET_LABELS_DICT]:
            for label, value in params[TARGET_LABELS_DICT].items():
                if not isinstance(label,str):
                    raise MechanismError("Key ({}) in the {} for {} must be a string".
                                         format(label, TARGET_LABELS_DICT, self.name))
                if not isinstance(value,(list, np.ndarray)):
                    raise MechanismError("The value of {} ({}) in the {} for {} must be a list or array".
                                         format(label, value, TARGET_LABELS_DICT, self.name))

    def _validate_inputs(self, inputs=None):
        # Only ProcessingMechanism supports run() method of Function;  ControlMechanism and LearningMechanism do not
        raise MechanismError("{} does not support run() method".format(self.__class__.__name__))

    def _instantiate_attributes_before_function(self, function=None, context=None):
        self.parameters.previous_value.set(None, override=True)
        self._instantiate_input_states(context=context)
        self._instantiate_parameter_states(function=function, context=context)
        super()._instantiate_attributes_before_function(function=function, context=context)

        # Assign attributes to be included in attributes_dict
        #   keys are keywords exposed to user for assignment
        #   values are names of corresponding attributes
        self.attributes_dict_entries = dict(OWNER_VARIABLE = VARIABLE,
                                            OWNER_VALUE = VALUE,
                                            EXECUTION_COUNT = CURRENT_EXECUTION_COUNT,
                                            EXECUTION_TIME = CURRENT_EXECUTION_TIME)
        if hasattr(self, PREVIOUS_VALUE):
            self.attributes_dict_entries.update({'PREVIOUS_VALUE': PREVIOUS_VALUE})

    def _instantiate_function(self, function, function_params=None, context=None):
        """Assign weights and exponents if specified in input_states
        """

        super()._instantiate_function(function=function, function_params=function_params, context=context)

        if self.input_states and any(input_state.weight is not None for input_state in self.input_states):

            # Construct defaults:
            #    from function.weights if specified else 1's
            try:
                default_weights = self.function.weights
            except AttributeError:
                default_weights = None
            if default_weights is None:
                default_weights = default_weights or [1.0] * len(self.input_states)

            # Assign any weights specified in input_state spec
            weights = [[input_state.weight if input_state.weight is not None else default_weight]
                       for input_state, default_weight in zip(self.input_states, default_weights)]
            self.function._weights = weights

        if self.input_states and any(input_state.exponent is not None for input_state in self.input_states):

            # Construct defaults:
            #    from function.weights if specified else 1's
            try:
                default_exponents = self.function.exponents
            except AttributeError:
                default_exponents = None
            if default_exponents is None:
                default_exponents = default_exponents or [1.0] * len(self.input_states)

            # Assign any exponents specified in input_state spec
            exponents = [[input_state.exponent if input_state.exponent is not None else default_exponent]
                       for input_state, default_exponent in zip(self.input_states, default_exponents)]
            self.function._exponents = exponents

        # this may be removed when the restriction making all Mechanism values 2D np arrays is lifted
        # ignore warnings of certain Functions that disable conversion
        with warnings.catch_warnings():
            warnings.simplefilter(action='ignore', category=UserWarning)
            self.function.output_type = FunctionOutputType.NP_2D_ARRAY
            self.function.enable_output_type_conversion = True
        self.function._instantiate_value(context)

    def _instantiate_attributes_after_function(self, context=None):
        from psyneulink.core.components.states.parameterstate import _instantiate_parameter_state

        self._instantiate_output_states(context=context)
        # instantiate parameter states from UDF custom parameters if necessary
        try:
            cfp = self.function.cust_fct_params
            udf_parameters_lacking_states = {param_name: cfp[param_name] for param_name in cfp if param_name not in self.parameter_states.names}

            _instantiate_parameter_state(self, FUNCTION_PARAMS, udf_parameters_lacking_states, context=context, function=self.function)
            self._parse_param_state_sources()
        except AttributeError:
            pass

        super()._instantiate_attributes_after_function(context=context)

    def _instantiate_input_states(self, input_states=None, reference_value=None, context=None):
        """Call State._instantiate_input_states to instantiate orderedDict of InputState(s)

        This is a stub, implemented to allow Mechanism subclasses to override _instantiate_input_states
            or process InputStates before and/or after call to _instantiate_input_states
        """
        from psyneulink.core.components.states.inputstate import _instantiate_input_states
        return _instantiate_input_states(owner=self,
                                         input_states=input_states or self.input_states,
                                         reference_value=reference_value,
                                         context=context)

    def _instantiate_parameter_states(self, function=None, context=None):
        """Call State._instantiate_parameter_states to instantiate a ParameterState for each parameter in user_params

        This is a stub, implemented to allow Mechanism subclasses to override _instantiate_parameter_states
            or process InputStates before and/or after call to _instantiate_parameter_states
            :param function:
        """
        from psyneulink.core.components.states.parameterstate import _instantiate_parameter_states
        _instantiate_parameter_states(owner=self, function=function, context=context)

    def _instantiate_output_states(self, context=None):
        """Call State._instantiate_output_states to instantiate orderedDict of OutputState(s)

        This is a stub, implemented to allow Mechanism subclasses to override _instantiate_output_states
            or process InputStates before and/or after call to _instantiate_output_states
        """
        from psyneulink.core.components.states.outputstate import _instantiate_output_states
        # self._update_parameter_states(context=context)
        self._update_attribs_dicts(context=context)
        _instantiate_output_states(owner=self, output_states=self.output_states, context=context)

    def _add_projection_to_mechanism(self, state, projection, context=None):
        from psyneulink.core.components.projections.projection import _add_projection_to
        _add_projection_to(receiver=self, state=state, projection_spec=projection, context=context)

    def _add_projection_from_mechanism(self, receiver, state, projection, context=None):
        """Add projection to specified state
        """
        from psyneulink.core.components.projections.projection import _add_projection_from
        _add_projection_from(sender=self, state=state, projection_spec=projection, receiver=receiver, context=context)

    def _projection_added(self, projection, context=None):
        '''Stub that can be overidden by subclasses that need to know when a projection is added to the Mechanism'''
        pass

    def reinitialize(self, *args, execution_context=None):
        """
            If the mechanism's `function <Mechanism.function>` is an `IntegratorFunction`, or if the mechanism has and
            `integrator_function <TransferMechanism.integrator_function>` (see `TransferMechanism`), this method
            effectively begins the function's accumulation over again at the specified value, and updates related
            attributes on the mechanism.  It also reassigns `previous_value <Mechanism.previous_value>` to None.

            If the mechanism's `function <Mechanism_Base.function>` is an `IntegratorFunction`, its `reinitialize
            <Mechanism_Base.reinitialize>` method:

                (1) Calls the function's own `reinitialize <IntegratorFunction.reinitialize>` method (see Note below for
                    details)

                (2) Sets the mechanism's `value <Mechanism_Base.value>` to the output of the function's
                    reinitialize method

                (3) Updates its `output states <Mechanism_Base.output_state>` based on its new `value
                    <Mechanism_Base.value>`

            If the mechanism has an `integrator_function <TransferMechanism.integrator_function>`, its `reinitialize
            <Mechanism_Base.reinitialize>` method::

                (1) Calls the `integrator_function's <TransferMechanism.integrator_function>` own `reinitialize
                    <IntegratorFunction.reinitialize>` method (see Note below for details)

                (2) Executes its `function <Mechanism_Base.function>` using the output of the `integrator_function's
                    <TransferMechanism.integrator_function>` `reinitialize <IntegratorFunction.reinitialize>` method as the
                    function's variable

                (3) Sets the mechanism's `value <Mechanism_Base.value>` to the output of its function

                (4) Updates its `output states <Mechanism_Base.output_state>` based on its new `value
                    <Mechanism_Base.value>`

        .. note::
                The reinitialize method of an IntegratorFunction Function typically resets the function's `previous_value
                <IntegratorFunction.previous_value>` (and any other `stateful_attributes <IntegratorFunction.stateful_attributes>`) and
                `value <IntegratorFunction.value>` to the quantity (or quantities) specified. If `reinitialize
                <Mechanism_Base.reinitialize>` is called without arguments, the `initializer <IntegratorFunction.initializer>`
                value (or the values of each of the attributes in `initializers <IntegratorFunction.initializers>`) is used
                instead. The `reinitialize <IntegratorFunction.reinitialize>` method may vary across different Integrators.
                See individual functions for details on their `stateful_attributes <IntegratorFunction.stateful_attributes>`,
                as well as other reinitialization steps that the reinitialize method may carry out.
        """
        from psyneulink.core.components.functions.statefulfunctions.statefulfunction import StatefulFunction
        from psyneulink.core.components.functions.statefulfunctions.integratorfunctions import IntegratorFunction

        # If the primary function of the mechanism is stateful:
        # (1) reinitialize it, (2) update value, (3) update output states
        if isinstance(self.function, StatefulFunction):
            new_value = self.function.reinitialize(*args, execution_context=execution_context)
            self.parameters.value.set(np.atleast_2d(new_value), execution_context=execution_context, override=True)
            self._update_output_states(execution_id=parse_execution_context(execution_context),
                                       context="REINITIALIZING")

        # If the mechanism has an auxiliary integrator function:
        # (1) reinitialize it, (2) run the primary function with the new "previous_value" as input
        # (3) update value, (4) update output states
        elif hasattr(self, "integrator_function"):
            if isinstance(self.integrator_function, IntegratorFunction):
                new_input = self.integrator_function.reinitialize(*args, execution_context=execution_context)[0]
                self.parameters.value.set(
                    self.function.execute(variable=new_input, execution_id=execution_context, context="REINITIALIZING"),
                    execution_context=execution_context,
                    override=True
                )
                self._update_output_states(execution_id=parse_execution_context(execution_context),
                                           context="REINITIALIZING")

            elif self.integrator_function is None or isinstance(self.integrator_function, type):
                if hasattr(self, "integrator_mode"):
                    raise MechanismError("Reinitializing {} is not allowed because this Mechanism is not stateful. "
                                         "(It does not have an integrator to reinitialize.) If this Mechanism "
                                         "should be stateful, try setting the integrator_mode argument to True. "
                                         .format(self.name))
                else:
                    raise MechanismError("Reinitializing {} is not allowed because this Mechanism is not stateful. "
                                         "(It does not have an integrator to reinitialize).".format(self.name))

            else:
                raise MechanismError("Reinitializing {} is not allowed because its integrator_function is not an "
                                     "IntegratorFunction type function, therefore the Mechanism does not have an integrator to"
                                     " reinitialize.".format(self.name))
        else:
            raise MechanismError("Reinitializing {} is not allowed because this Mechanism is not stateful. "
                                 "(It does not have an accumulator to reinitialize).".format(self.name))

        # if hasattr(self, PREVIOUS_VALUE):
        #     self.parameters.previous_value.set(None, override=True)

    def get_current_mechanism_param(self, param_name, execution_id=None):
        if param_name == "variable":
            raise MechanismError("The method 'get_current_mechanism_param' is intended for retrieving the current "
                                 "value of a mechanism parameter. 'variable' is not a mechanism parameter. If looking "
                                 "for {}'s default variable, try {}.defaults.variable."
                                 .format(self.name, self.name))
        try:
            return self._parameter_states[param_name].parameters.value.get(execution_id)
        except (AttributeError, TypeError):
            return getattr(self.parameters, param_name).get(execution_id)

    def execute(self,
                input=None,
                execution_id=None,
                runtime_params=None,
                context=None):
        """Carry out a single `execution <Mechanism_Execution>` of the Mechanism.

        COMMENT:
            Update InputState(s) and parameter(s), call subclass _execute, update OutputState(s), and assign self.value

            Execution sequence:
            - Call self.input_state.execute() for each entry in self.input_states:
                + execute every self.input_state.path_afferents.[<Projection>.execute()...]
                + aggregate results and/or gate state using self.input_state.function()
                + assign the result in self.input_state.value
            - Call every self.params[<ParameterState>].execute(); for each:
                + execute self.params[<ParameterState>].mod_afferents.[<Projection>.execute()...]
                    (usually this is just a single ControlProjection)
                + aggregate results for each ModulationParam or assign value from an OVERRIDE specification
                + assign the result to self.params[<ParameterState>].value
            - Call subclass' self.execute(params):
                - use self.input_state.value as its variable,
                - use self.params[<ParameterState>].value for each param of subclass' self.function
                - call self._update_output_states() to assign the output to each self.output_states[<OutputState>].value
                Note:
                * if execution is occurring as part of initialization, each output_state is reset to 0
                * otherwise, their values are left as is until the next update
        COMMENT

        Arguments
        ---------

        input : List[value] or ndarray : default self.defaults.variable
            input to use for execution of the Mechanism.
            This must be consistent with the format of the Mechanism's `InputState(s) <Mechanism_InputStates>`:
            the number of items in the  outermost level of the list, or axis 0 of the ndarray, must equal the number
            of the Mechanism's `input_states  <Mechanism_Base.input_states>`, and each item must be compatible with the
            format (number and type of elements) of the `variable <InputState.InputState.variable>` of the
            corresponding InputState (see `Run Inputs <Run_Inputs>` for details of input
            specification formats).

        runtime_params : Optional[Dict[str, Dict[str, Dict[str, value]]]]:
            a dictionary that can include any of the parameters used as arguments to instantiate the Mechanism or
            its function. Any value assigned to a parameter will override the current value of that parameter for *only
            the current* execution of the Mechanism. When runtime_params are passed down from the `Composition` level
            `Run` method, parameters reset to their original values immediately following the execution during which
            runtime_params were used. When `execute <Mechanism.execute>` is called directly, (such as for debugging),
            runtime_params exhibit "lazy updating": parameter values will not reset to their original values until the
            beginning of the next execution.

        Returns
        -------

        Mechanism's output_values : List[value]
            list with the `value <OutputState.value>` of each of the Mechanism's `OutputStates
            <Mechanism_OutputStates>` after either one `TIME_STEP` or a `TRIAL`.

        """
        context = context or ContextFlags.COMMAND_LINE

        # initialize context for this execution_id if not done already
        if execution_id is not None:
            self._assign_context_values(execution_id)

        if not self.parameters.context.get(execution_id).source or context & ContextFlags.COMMAND_LINE:
            self.parameters.context.get(execution_id).source = ContextFlags.COMMAND_LINE
        if self.parameters.context.get(execution_id).initialization_status == ContextFlags.INITIALIZED:
            self.parameters.context.get(execution_id).string = "{} EXECUTING {}: {}".format(context.name,self.name,
                                                               ContextFlags._get_context_string(
                                                                       self.parameters.context.get(execution_id).flags, EXECUTION_PHASE))
        else:
            self.parameters.context.get(execution_id).string = "{} INITIALIZING {}".format(context.name, self.name)

        # IMPLEMENTATION NOTE: Re-write by calling execute methods according to their order in functionDict:
        #         for func in self.functionDict:
        #             self.functionsDict[func]()

        # Limit init to scope specified by context
        if self.parameters.context.get(execution_id).initialization_status == ContextFlags.INITIALIZING:
            if self.parameters.context.get(execution_id).composition:
                # Run full execute method for init of Process and System
                pass
            # Only call subclass' _execute method and then return (do not complete the rest of this method)
            elif self.initMethod is INIT_EXECUTE_METHOD_ONLY:
                return_value =  self._execute(
                    variable=self.defaults.variable,
                    execution_id=execution_id,
                    runtime_params=runtime_params,
                    context=context,
                )

                # IMPLEMENTATION NOTE:  THIS IS HERE BECAUSE IF return_value IS A LIST, AND THE LENGTH OF ALL OF ITS
                #                       ELEMENTS ALONG ALL DIMENSIONS ARE EQUAL (E.G., A 2X2 MATRIX PAIRED WITH AN
                #                       ARRAY OF LENGTH 2), np.array (AS WELL AS np.atleast_2d) GENERATES A ValueError
                if (isinstance(return_value, list) and
                    (all(isinstance(item, np.ndarray) for item in return_value) and
                        all(
                                all(item.shape[i]==return_value[0].shape[0]
                                    for i in range(len(item.shape)))
                                for item in return_value))):

                        return return_value
                else:
                    converted_to_2d = np.atleast_2d(return_value)
                # If return_value is a list of heterogenous elements, return as is
                #     (satisfies requirement that return_value be an array of possibly multidimensional values)
                if converted_to_2d.dtype == object:
                    return return_value
                # Otherwise, return value converted to 2d np.array
                else:
                    return converted_to_2d

            # Call only subclass' function during initialization (not its full _execute method nor rest of this method)
            elif self.initMethod is INIT_FUNCTION_METHOD_ONLY:
                return_value = super()._execute(
                    variable=self.defaults.variable,
                    execution_id=execution_id,
                    runtime_params=runtime_params,
                    context=context,
                )
                return np.atleast_2d(return_value)

        # FIX: ??MAKE CONDITIONAL ON self.prefs.paramValidationPref??
        # VALIDATE INPUT STATE(S) AND RUNTIME PARAMS
        self._check_args(
            params=runtime_params,
            target_set=runtime_params,
            execution_id=execution_id,
        )

        self._update_previous_value(execution_id)

        # UPDATE VARIABLE and INPUT STATE(S)

        # Executing or simulating Process or System, get input by updating input_states

        if (input is None
            and (self.parameters.context.get(execution_id).execution_phase & (ContextFlags.PROCESSING|ContextFlags.LEARNING|ContextFlags.SIMULATION))
            and (self.input_state.path_afferents != [])):
            variable = self._update_input_states(execution_id=execution_id, runtime_params=runtime_params, context=context)

        # Direct call to execute Mechanism with specified input, so assign input to Mechanism's input_states
        else:
            if context & ContextFlags.COMMAND_LINE:
                self.parameters.context.get(execution_id).execution_phase = ContextFlags.PROCESSING
            if input is None:
                input = self.defaults.variable
            #     FIX:  this input value is sent to input CIMs when compositions are nested
            #           variable should be based on afferent projections
            variable = self._get_variable_from_input(input, execution_id)

        self.parameters.variable.set(variable, execution_context=execution_id, override=True)

        # UPDATE PARAMETER STATE(S)
        self._update_parameter_states(execution_id=execution_id, runtime_params=runtime_params, context=context)

        # CALL SUBCLASS _execute method AND ASSIGN RESULT TO self.value

        # IMPLEMENTATION NOTE: use value as buffer variable until it has been fully processed
        #                      to avoid multiple calls to (and potential log entries for) self.value property
        value = self._execute(
            variable=variable,
            execution_id=execution_id,
            runtime_params=runtime_params,
            context=context
        )

        # IMPLEMENTATION NOTE:  THIS IS HERE BECAUSE IF return_value IS A LIST, AND THE LENGTH OF ALL OF ITS
        #                       ELEMENTS ALONG ALL DIMENSIONS ARE EQUAL (E.G., A 2X2 MATRIX PAIRED WITH AN
        #                       ARRAY OF LENGTH 2), np.array (AS WELL AS np.atleast_2d) GENERATES A ValueError
        if (isinstance(value, list) and
            (all(isinstance(item, np.ndarray) for item in value) and
                all(
                        all(item.shape[i]==value[0].shape[0]
                            for i in range(len(item.shape)))
                        for item in value))):
                pass
        else:
            converted_to_2d = np.atleast_2d(value)
            # If return_value is a list of heterogenous elements, return as is
            #     (satisfies requirement that return_value be an array of possibly multidimensional values)
            if converted_to_2d.dtype == object:
                pass
            # Otherwise, return value converted to 2d np.array
            else:
                # return converted_to_2d
                value = converted_to_2d

        self.parameters.value.set(value, execution_context=execution_id, override=True)

        # UPDATE OUTPUT STATE(S)
        self._update_output_states(execution_id=execution_id, runtime_params=runtime_params, context=context)

        # REPORT EXECUTION
        if self.prefs.reportOutputPref and (self.parameters.context.get(execution_id).execution_phase &
                                            ContextFlags.PROCESSING|ContextFlags.LEARNING):
            self._report_mechanism_execution(self.get_input_values(execution_id), self.user_params, self.output_state.parameters.value.get(execution_id))
<<<<<<< HEAD
        if "Objective" in self.name:
            print(self.name, "Value = ", round(value[0][0], 10))
            print()
=======
>>>>>>> 39d99193
        return value

    def run(
        self,
        inputs,
        num_trials=None,
        call_before_execution=None,
        call_after_execution=None,
    ):
        """Run a sequence of `executions <Mechanism_Execution>`.

        COMMENT:
            Call execute method for each in a sequence of executions specified by the `inputs` argument.
        COMMENT

        Arguments
        ---------

        inputs : List[input] or ndarray(input) : default default_variable
            the inputs used for each in a sequence of executions of the Mechanism (see `Run_Inputs` for a detailed
            description of formatting requirements and options).

        num_trials: int
            number of trials to execute.

        call_before_execution : function : default None
            called before each execution of the Mechanism.

        call_after_execution : function : default None
            called after each execution of the Mechanism.

        Returns
        -------

        Mechanism's output_values : List[value]
            list with the `value <OutputState.value>` of each of the Mechanism's `OutputStates
            <Mechanism_OutputStates>` for each execution of the Mechanism.

        """
        from psyneulink.core.globals.environment import run
        return run(
            self,
            inputs=inputs,
            num_trials=num_trials,
            call_before_trial=call_before_execution,
            call_after_trial=call_after_execution,
        )

    def _get_variable_from_input(self, input, execution_id=None):
        input = np.atleast_2d(input)
        num_inputs = np.size(input, 0)
        num_input_states = len(self.input_states)
        if num_inputs != num_input_states:
            # Check if inputs are of different lengths (indicated by dtype == np.dtype('O'))
            num_inputs = np.size(input)
            if isinstance(input, np.ndarray) and input.dtype is np.dtype('O') and num_inputs == num_input_states:
                # Reduce input back down to sequence of arrays (to remove extra dim added by atleast_2d above)
                input = np.squeeze(input)
            else:
                num_inputs = np.size(input, 0)  # revert num_inputs to its previous value, when printing the error
                raise MechanismError("Number of inputs ({0}) to {1} does not match "
                                  "its number of input_states ({2})".
                                  format(num_inputs, self.name,  num_input_states ))
        for input_item, input_state in zip(input, self.input_states):
            if len(input_state.defaults.value) == len(input_item):
                input_state.parameters.value.set(input_item, execution_id, override=True)
            else:
                raise MechanismError(
                    "Length ({}) of input ({}) does not match "
                    "required length ({}) for input to {} of {}".format(
                        len(input_item),
                        input_item,
                        len(input_state.defaults.variable),
                        input_state.name,
                        self.name
                    )
                )

        return np.array(self.get_input_values(execution_id))

    def _update_previous_value(self, execution_id=None):
        self.parameters.previous_value.set(self.parameters.value.get(execution_id), execution_id, override=True)

    def _update_input_states(self, execution_id=None, runtime_params=None, context=None):
        """ Update value for each InputState in self.input_states:

        Call execute method for all (MappingProjection) Projections in InputState.path_afferents
        Aggregate results (using InputState execute method)
        Update InputState.value
        """
        for i in range(len(self.input_states)):
            state = self.input_states[i]
            state.update(execution_id=execution_id, params=runtime_params, context=context)
        return np.array([state.parameters.value.get(execution_id) for state in self.input_states])

    def _update_parameter_states(self, execution_id=None, runtime_params=None, context=None):

        for state in self._parameter_states:
            state.update(execution_id=execution_id, params=runtime_params, context=context)
        self._update_attribs_dicts(context=context)

    def _update_attribs_dicts(self, context=None):
        from psyneulink.core.globals.keywords import NOISE
        for state in self._parameter_states:
            if NOISE in state.name and self.parameters.context.get().initialization_status == ContextFlags.INITIALIZING:
                continue
            if state.name in self.user_params:
                self.user_params.__additem__(state.name, state.value)
            if state.name in self.function_params:
                self.function_params.__additem__(state.name, state.value)

    def _update_output_states(self, execution_id=None, runtime_params=None, context=None):
        """Execute function for each OutputState and assign result of each to corresponding item of self.output_values

        owner_value arg can be used to override existing (or absent) value of owner as variable for OutputStates
        and assign a specified (set of) value(s).

        """
        for i in range(len(self.output_states)):
            state = self.output_states[i]
            state.update(execution_id=execution_id, params=runtime_params, context=context)

    def initialize(self, value, execution_context=None):
        """Assign an initial value to the Mechanism's `value <Mechanism_Base.value>` attribute and update its
        `OutputStates <Mechanism_OutputStates>`.

        Arguments
        ---------

        value : List[value] or 1d ndarray
            value used to initialize the first item of the Mechanism's `value <Mechanism_Base.value>` attribute.

        """
        if self.paramValidationPref:
            if not iscompatible(value, self.defaults.value):
                raise MechanismError("Initialization value ({}) is not compatiable with value of {}".
                                     format(value, append_type_to_name(self)))
        self.parameters.value.set(np.atleast_1d(value), execution_context, override=True)
        self._update_output_states(execution_id=execution_context, context="INITIAL_VALUE")

    def _get_input_param_struct_type(self, ctx):
        gen = (ctx.get_param_struct_type(state) for state in self.input_states)
        return pnlvm.ir.LiteralStructType(gen)

    def _get_param_param_struct_type(self, ctx):
        gen = (ctx.get_param_struct_type(state) for state in self.parameter_states)
        return pnlvm.ir.LiteralStructType(gen)

    def _get_output_param_struct_type(self, ctx):
        gen = (ctx.get_param_struct_type(state) for state in self.output_states)
        return pnlvm.ir.LiteralStructType(gen)

    def _get_function_param_struct_type(self, ctx):
        return ctx.get_param_struct_type(self.function)

    def _get_param_struct_type(self, ctx):
        input_param_struct = self._get_input_param_struct_type(ctx)
        output_param_struct = self._get_output_param_struct_type(ctx)
        param_param_struct = self._get_param_param_struct_type(ctx)
        function_param_struct = self._get_function_param_struct_type(ctx)

        param_list = [input_param_struct, function_param_struct,
                      output_param_struct, param_param_struct]

        mech_params = self._get_mech_params_type(ctx)
        if mech_params is not None:
            param_list.append(mech_params)

        return pnlvm.ir.LiteralStructType(param_list)

    def _get_mech_params_type(self, ctx):
        pass

    def _get_input_context_struct_type(self, ctx):
        gen = (ctx.get_context_struct_type(state) for state in self.input_states)
        return pnlvm.ir.LiteralStructType(gen)

    def _get_param_context_struct_type(self, ctx):
        gen = (ctx.get_context_struct_type(state) for state in self.parameter_states)
        return pnlvm.ir.LiteralStructType(gen)

    def _get_output_context_struct_type(self, ctx):
        gen = (ctx.get_context_struct_type(state) for state in self.output_states)
        return pnlvm.ir.LiteralStructType(gen)

    def _get_function_context_struct_type(self, ctx):
        return ctx.get_context_struct_type(self.function)

    def _get_context_struct_type(self, ctx):
        input_context_struct = self._get_input_context_struct_type(ctx)
        output_context_struct = self._get_output_context_struct_type(ctx)
        param_context_struct = self._get_param_context_struct_type(ctx)
        function_context_struct = self._get_function_context_struct_type(ctx)

        context_list = [input_context_struct, function_context_struct,
                        output_context_struct, param_context_struct]

        mech_context = self._get_mech_context_type(ctx)
        if mech_context is not None:
            context_list.append(mech_context)

        return pnlvm.ir.LiteralStructType(context_list)

    def _get_mech_context_type(self, ctx):
        pass

    def _get_output_struct_type(self, ctx):
        output_type_list = []
        for state in self.output_states:
            output_type_list.append(ctx.get_output_struct_type(state))
        return pnlvm.ir.LiteralStructType(output_type_list)

    def _get_input_struct_type(self, ctx):
        input_type_list = []
        for state in self.input_states:
            input_type_list.append(ctx.get_input_struct_type(state))
        for state in self.parameter_states:
            state_input_type_list = []
            for proj in state.mod_afferents:
                state_input_type_list.append(ctx.get_output_struct_type(proj))
            input_type_list.append(pnlvm.ir.LiteralStructType(state_input_type_list))
        return pnlvm.ir.LiteralStructType(input_type_list)

    def _get_input_param_initializer(self, execution_id):
        gen = (state._get_param_initializer(execution_id) for state in self.input_states)
        return tuple(gen)

    def _get_param_param_initializer(self, execution_id):
        gen = (state._get_param_initializer(execution_id) for state in self.parameter_states)
        return tuple(gen)

    def _get_output_param_initializer(self, execution_id):
        gen = (state._get_param_initializer(execution_id) for state in self.output_states)
        return tuple(gen)

    def _get_function_param_initializer(self, execution_id):
        return self.function._get_param_initializer(execution_id)

    def _get_param_initializer(self, execution_id):
        input_param_init = self._get_input_param_initializer(execution_id)
        function_param_init = self._get_function_param_initializer(execution_id)
        output_param_init = self._get_output_param_initializer(execution_id)
        param_param_init = self._get_param_param_initializer(execution_id)

        param_init_list = [input_param_init, function_param_init,
                           output_param_init, param_param_init]

        mech_params_init = self._get_mech_params_init()
        if mech_params_init is not None:
            param_init_list.append(mech_params_init)

        return tuple(param_init_list)

    def _get_mech_params_init(self):
        pass

    def _get_input_context_initializer(self, execution_id):
        gen = (state._get_context_initializer(execution_id) for state in self.input_states)
        return tuple(gen)

    def _get_param_context_initializer(self, execution_id):
        gen = (state._get_context_initializer(execution_id) for state in self.parameter_states)
        return tuple(gen)

    def _get_output_context_initializer(self, execution_id):
        gen = (state._get_context_initializer(execution_id) for state in self.output_states)
        return tuple(gen)

    def _get_function_context_initializer(self, execution_id):
        return self.function._get_context_initializer(execution_id)

    def _get_context_initializer(self, execution_id):
        input_context_init = self._get_input_context_initializer(execution_id)
        function_context_init = self._get_function_context_initializer(execution_id)
        output_context_init = self._get_output_context_initializer(execution_id)
        param_context_init = self._get_param_context_initializer(execution_id)

        context_init_list = [input_context_init, function_context_init,
                             output_context_init, param_context_init]

        return tuple(context_init_list)

    def _gen_llvm_input_states(self, ctx, builder, params, context, si):
        # Allocate temporary storage. We rely on the fact that series
        # of input state results should match the main function input.
        is_output_list = []
        for state in self.input_states:
            is_function = ctx.get_llvm_function(state)
            is_output_list.append(is_function.args[3].type.pointee)

        # Check if all elements are the same
        if len(set(is_output_list)) == 1:
            is_output_type = pnlvm.ir.ArrayType(is_output_list[0], len(is_output_list))
        else:
            is_output_type = pnlvm.ir.LiteralStructType(is_output_list)
        is_output = builder.alloca(is_output_type, 1)

        for i, state in enumerate(self.input_states):
            is_params = builder.gep(params, [ctx.int32_ty(0), ctx.int32_ty(0), ctx.int32_ty(i)])
            is_context = builder.gep(context, [ctx.int32_ty(0), ctx.int32_ty(0), ctx.int32_ty(i)])
            is_in = builder.gep(si, [ctx.int32_ty(0), ctx.int32_ty(i)])
            is_out = builder.gep(is_output, [ctx.int32_ty(0), ctx.int32_ty(i)])
            is_function = ctx.get_llvm_function(state)
            builder.call(is_function, [is_params, is_context, is_in, is_out])

        return is_output, builder

    def _gen_llvm_param_states(self, func, f_params_ptr, ctx, builder, params, context, si):
        # Allocate a shadow structure to overload user supplied parameters
        f_params = builder.alloca(f_params_ptr.type.pointee, 1)

        # Call parameter states for function
        for idx, f_param in enumerate(func._get_param_ids()):
            param_in_ptr = builder.gep(f_params_ptr, [ctx.int32_ty(0), ctx.int32_ty(idx)])
            raw_param_val = builder.load(param_in_ptr)
            param_out_ptr = builder.gep(f_params, [ctx.int32_ty(0), ctx.int32_ty(idx)])
            # If there is no param state, provide a copy of the user param value
            # FIXME: why wouldn't it be there?
            if f_param not in self._parameter_states:
                builder.store(raw_param_val, param_out_ptr)
                continue

            state = self._parameter_states[f_param]
            i = self._parameter_states.key_values.index(f_param)

            assert state is self.parameter_states[i]

            ps_function = ctx.get_llvm_function(state)

            # Parameter states are in the 4th block (idx 3).
            # After input, function, and output.
            ps_idx = ctx.int32_ty(3)
            ps_params = builder.gep(params, [ctx.int32_ty(0), ps_idx, ctx.int32_ty(i)])
            ps_context = builder.gep(context, [ctx.int32_ty(0), ps_idx, ctx.int32_ty(i)])

            # Construct the input out of the user value and incoming projection
            ps_input = builder.alloca(ps_function.args[2].type.pointee, 1)
            raw_ptr = builder.gep(ps_input, [ctx.int32_ty(0), ctx.int32_ty(0)])

            builder.store(raw_param_val, raw_ptr)

            # Copy mod_afferent inputs
            for idx, ps_mod in enumerate(state.mod_afferents):
                mod_in_ptr = builder.gep(si, [ctx.int32_ty(0), ctx.int32_ty(len(self.input_states) + i), ctx.int32_ty(idx)])
                mod_out_ptr = builder.gep(ps_input, [ctx.int32_ty(0), ctx.int32_ty(1 + idx)])
                afferent_val = builder.load(mod_in_ptr)
                builder.store(afferent_val, mod_out_ptr)

            # Parameter states modify corresponding parameter in param struct
            ps_output = param_out_ptr

            builder.call(ps_function, [ps_params, ps_context, ps_input, ps_output])
        return f_params, builder

    def _gen_llvm_output_states(self, ctx, builder, params, context, value, so):
        for i, state in enumerate(self.output_states):
            #FIXME: can we rely on this?
            os_in_spec = state._variable_spec
            if os_in_spec == OWNER_VALUE:
                os_input = value
            elif isinstance(os_in_spec, tuple) and os_in_spec[0] == OWNER_VALUE:
                os_input = builder.gep(value, [ctx.int32_ty(0), ctx.int32_ty(os_in_spec[1])])
            #FIXME: For some reason this can be wrapped in a list
            elif isinstance(os_in_spec, list) and len(os_in_spec) == 1 and isinstance(os_in_spec[0], tuple) and os_in_spec[0][0] == OWNER_VALUE:
                os_input = builder.gep(value, [ctx.int32_ty(0), ctx.int32_ty(os_in_spec[0][1])])
            else:
                #TODO: support more spec options
                assert False, "Unsupported output state spec: {} ({})".format(os_in_spec, value.type)

            os_params = builder.gep(params, [ctx.int32_ty(0), ctx.int32_ty(2), ctx.int32_ty(i)])
            os_context = builder.gep(context, [ctx.int32_ty(0), ctx.int32_ty(2), ctx.int32_ty(i)])
            os_output = builder.gep(so, [ctx.int32_ty(0), ctx.int32_ty(i)])
            os_function = ctx.get_llvm_function(state)
            builder.call(os_function, [os_params, os_context, os_input, os_output])

        return builder

    def _gen_llvm_invoke_function(self, ctx, builder, function, params, context, variable):
        fun = ctx.get_llvm_function(function)
        fun_in, builder = self._gen_llvm_function_input_parse(builder, ctx, fun, variable)
        fun_out = builder.alloca(fun.args[3].type.pointee, 1)

        builder.call(fun, [params, context, fun_in, fun_out])

        return fun_out, builder

    def _gen_llvm_function_body(self, ctx, builder, params, context, arg_in, arg_out):

        is_output, builder = self._gen_llvm_input_states(ctx, builder, params, context, arg_in)

        mf_params_ptr = builder.gep(params, [ctx.int32_ty(0), ctx.int32_ty(1)])
        mf_params, builder = self._gen_llvm_param_states(self.function, mf_params_ptr, ctx, builder, params, context, arg_in)

        mf_ctx = builder.gep(context, [ctx.int32_ty(0), ctx.int32_ty(1)])
        value, builder = self._gen_llvm_invoke_function(ctx, builder, self.function, mf_params, mf_ctx, is_output)

        ppval, builder = self._gen_llvm_function_postprocess(builder, ctx, value)

        builder = self._gen_llvm_output_states(ctx, builder, params, context, ppval, arg_out)
        return builder

    def _gen_llvm_function_input_parse(self, builder, ctx, func, func_in):
        return func_in, builder

    def _gen_llvm_function_postprocess(self, builder, ctx, mf_out):
        return mf_out, builder

    def _report_mechanism_execution(self, input_val=None, params=None, output=None, execution_id=None):

        if input_val is None:
            input_val = self.get_input_values(execution_id)
        if output is None:
            output = self.output_state.parameters.value.get(execution_id)
        params = params or self.user_params

        import re
        if 'mechanism' in self.name or 'Mechanism' in self.name:
            mechanism_string = ' '
        else:
            mechanism_string = ' mechanism'

        # kmantel: previous version would fail on anything but iterables of things that can be cast to floats
        #   if you want more specific output, you can add conditional tests here
        try:
            input_string = [float("{:0.3}".format(float(i))) for i in input_val].__str__().strip("[]")
        except TypeError:
            input_string = input_val

        print ("\n\'{}\'{} executed:\n- input:  {}".
               format(self.name,
                      mechanism_string,
                      input_string))

        if params:
            print("- params:")
            # Sort for consistency of output
            params_keys_sorted = sorted(params.keys())
            for param_name in params_keys_sorted:
                # No need to report:
                #    function_params here, as they will be reported for the function itself below;
                #    input_states or output_states, as these are not really params
                if param_name in {FUNCTION_PARAMS, INPUT_STATES, OUTPUT_STATES}:
                    continue
                param_is_function = False
                param_value = params[param_name]
                if isinstance(param_value, Function):
                    param = param_value.name
                    param_is_function = True
                elif isinstance(param_value, type(Function)):
                    param = param_value.__name__
                    param_is_function = True
                elif isinstance(param_value, (function_type, method_type)):
                    param = param_value.__self__.__class__.__name__
                    param_is_function = True
                else:
                    param = param_value
                print ("\t{}: {}".format(param_name, str(param).__str__().strip("[]")))
                if param_is_function:
                    # Sort for consistency of output
                    func_params_keys_sorted = sorted(self.function.user_params.keys())
                    for fct_param_name in func_params_keys_sorted:
                        print ("\t\t{}: {}".
                               format(fct_param_name,
                                      str(self.function.user_params[fct_param_name]).__str__().strip("[]")))

        # kmantel: previous version would fail on anything but iterables of things that can be cast to floats
        #   if you want more specific output, you can add conditional tests here
        try:
            output_string = re.sub(r'[\[,\],\n]', '', str([float("{:0.3}".format(float(i))) for i in output]))
        except TypeError:
            output_string = output

        print("- output: {}".format(output_string))

    @tc.typecheck
    def show_structure(self,
                       # direction = 'BT',
                       show_functions:bool=False,
                       show_mech_function_params:bool=False,
                       show_state_function_params:bool=False,
                       show_values:bool=False,
                       use_labels:bool=False,
                       show_headers:bool=False,
                       show_roles:bool=False,
                       composition=None,
                       compact_cim:bool=False,
                       node_border:str="1",
                       output_fmt:tc.enum('pdf','struct')='pdf'
                       ):
        """Generate a detailed display of a the structure of a Mechanism.

        .. note::
           This method relies on `graphviz <http://www.graphviz.org>`_, which must be installed and imported
           (standard with PsyNeuLink pip install)

        Displays the structure of a Mechanism using html table format and shape='plaintext'.
        This method is called by `Composition.show_graph` if its **show_mechanism_structure** argument is specified as
        `True` when it is called.

        Arguments
        ---------

        show_functions : bool : default False
            show the `function <Component.function>` of the Mechanism and each of its States.

        show_mech_function_params : bool : default False
            show the parameters of the Mechanism's `function <Component.function>` if **show_functions** is True.

        show_state_function_params : bool : default False
            show parameters for the `function <Component.function>` of the Mechanism's States if **show_functions** is
            True).

        show_values : bool : default False
            show the `value <Component.value>` of the Mechanism and each of its States (prefixed by "=").

        use_labels : bool : default False
            use labels for values if **show_values** is `True`; labels must be specified in the `input_labels_dict
            <Mechanism.input_labels_dict>` (for InputState values) and `output_labels_dict
            <Mechanism.output_labels_dict>` (for OutputState values), otherwise the value is used.

        show_headers : bool : default False
            show the Mechanism, InputState, ParameterState and OutputState headers.

        show_roles : bool : default False
            show the `roles <Composition.NodeRoles>` of the Mechanism in the `Composition` specified in the
            **composition** argument (**composition** is not specified, show_roles is ignored).

        composition : Composition : default None
            specifies the `Composition` (to which the Mechanism must belong) for which to show its role (see **roles**);
            if this is not specified, the **show_roles** argument is ignored.

        compact_cim : bool : default False
            specifies whether to suppress InputState fields for input_CIM and OutputState fields for output_CIM

        output_fmt : keyword : default 'pdf'
            'pdf': generate and open a pdf with the visualization;\n
            'jupyter': return the object (ideal for working in jupyter/ipython notebooks)\n
            'struct': return a string that specifies the structure of the Mechanism using html table format
            for use in a GraphViz node specification.

        Example HTML for structure:

        <<table border="1" cellborder="0" cellspacing="0" bgcolor="tan">          <- MAIN TABLE

        <tr>                                                                      <- BEGIN OUTPUTSTATES
            <td colspan="2"><table border="0" cellborder="0" BGCOLOR="bisque">    <- OUTPUTSTATES OUTER TABLE
                <tr>
                    <td colspan="1"><b>OutputStates</b></td>                      <- OUTPUTSTATES HEADER
                </tr>
                <tr>
                    <td><table border="0" cellborder="1">                         <- OUTPUTSTATE CELLS TABLE
                        <tr>
                            <td port="OutputStatePort1">OutputState 1<br/><i>function 1</i><br/><i>=value</i></td>
                            <td port="OutputStatePort2">OutputState 2<br/><i>function 2</i><br/><i>=value</i></td>
                        </tr>
                    </table></td>
                </tr>
            </table></td>
        </tr>

        <tr>                                                                      <- BEGIN MECHANISM & PARAMETERSTATES
            <td port="Mech name"><b>Mech name</b><br/><i>Roles</i></td>           <- MECHANISM CELL (OUTERMOST TABLE)
            <td><table border="0" cellborder="0" BGCOLOR="bisque">                <- PARAMETERSTATES OUTER TABLE
                <tr>
                    <td><b>ParameterStates</b></td>                               <- PARAMETERSTATES HEADER
                </tr>
                <tr>
                    <td><table border="0" cellborder="1">                         <- PARAMETERSTATE CELLS TABLE
                        <tr><td port="ParamPort1">Param 1<br/><i>function 1</i><br/><i>= value</i></td></tr>
                        <tr><td port="ParamPort1">Param 2<br/><i>function 2</i><br/><i>= value</i></td></tr>
                    </table></td>
                </tr>
            </table></td>
        </tr>

        <tr>                                                                      <- BEGIN INPUTSTATES
            <td colspan="2"><table border="0" cellborder="0" BGCOLOR="bisque">    <- INPUTSTATES OUTER TABLE
                <tr>
                    <td colspan="1"><b>InputStates</b></td>                       <- INPUTSTATES HEADER
                </tr>
                <tr>
                    <td><table border="0" cellborder="1">                         <- INPUTSTATE CELLS TABLE
                        <tr>
                            <td port="InputStatePort1">InputState 1<br/><i>function 1</i><br/><i>= value</i></td>
                            <td port="InputStatePort2">InputState 2<br/><i>function 2</i><br/><i>= value</i></td>
                        </tr>
                    </table></td>
                </tr>
            </table></td>
        </tr>

        </table>>

        """

        # Table / cell specifications:

        # Overall node table:                                               NEAR LIGHTYELLOW
        node_table_spec = f'<table border={repr(node_border)} cellborder="0" cellspacing="1" bgcolor="#FFFFF0">'

        # Header of Mechanism cell:
        mech_header = f'<b><i>{Mechanism.__name__}</i></b>:<br/>'

        # Outer State table:
        outer_table_spec = '<table border="0" cellborder="0" bgcolor="#FAFAD0">' # NEAR LIGHTGOLDENRODYELLOW

        # Header cell of outer State table:
        input_states_header =     f'<tr><td colspan="1" valign="middle"><b><i>{InputState.__name__}s</i></b></td></tr>'
        # # MODIFIED 3/21/19 OLD:
        # parameter_states_header = f'<tr><td><b><i>{ParameterState.__name__}s</i></b></td></tr>'
        # MODIFIED 3/21/19 NEW: [JDC]
        parameter_states_header = f'<tr><td rowspan="1" valign="middle"><b><i>{ParameterState.__name__}s</i></b></td>'
        # MODIFIED 3/21/19 END
        output_states_header =    f'<tr><td colspan="1" valign="middle"><b><i>{OutputState.__name__}s</i></b></td></tr>'

        # Inner State table (i.e., that contains individual states in each cell):
        inner_table_spec = '<table border="0" cellborder="2" cellspacing="0" color="LIGHTGOLDENRODYELLOW" bgcolor="PALEGOLDENROD">'

        def mech_cell():
            '''Return html with name of Mechanism, possibly with function and/or value
            Inclusion of roles, function and/or value is determined by arguments of call to show_structure()'''
            header = ''
            if show_headers:
                header = mech_header
            mech_name = f'<b>{header}<font point-size="16" >{self.name}</font></b>'

            mech_roles = ''
            if composition and show_roles:
                from psyneulink.core.components.system import System
                if isinstance(composition, System):
                    try:
                        mech_roles = f'<br/>[{self.systems[composition]}]'
                    except KeyError:
                        # # mech_roles = r'\n[{}]'.format(self.system)
                        # mech_roles = r'\n[CONTROLLER]'
                        from psyneulink.core.components.mechanisms.adaptive.control.controlmechanism import ControlMechanism
                        from psyneulink.core.components.mechanisms.processing.objectivemechanism import ObjectiveMechanism
                        if isinstance(self, ControlMechanism) and hasattr(self, 'system'):
                            mech_roles = r'\n[CONTROLLER]'
                        elif isinstance(self, ObjectiveMechanism) and hasattr(self, '_role'):
                            mech_roles = f'\n[{self._role}]'
                        else:
                            mech_roles = ""
                else:
                    from psyneulink.core.compositions.composition import CompositionInterfaceMechanism, NodeRole
                    if self is composition.controller:
                        # mech_roles = f'<br/><i>{NodeRole.MODEL_BASED_OPTIMIZER.name}</i>'
                        mech_roles = f'<br/><i>CONTROLLER</i>'
                    elif not isinstance(self, CompositionInterfaceMechanism):
                        roles = [role.name for role in list(composition.nodes_to_roles[self])]
                        # MODIFIED 3/19/18 NEW [JDC]:
                        # FIX: TEMPORARY FIX UNTIL THIS ROLE IS ASSIGNED DIRECTLY BY COMPOSITION;
                        #      REPLACE WITH ASSERTION WHEN THAT IS DONE
                        if not len(roles):
                            roles = ['INTERNAL']
                        # MODIFIED 3/19/18 END
                        mech_roles = f'<br/><i>{",".join(roles)}</i>'
                    assert True

            mech_function = ''
            fct_params = ''
            if show_functions:
                if show_mech_function_params:
                    fct_params = []
                    for param in [param for param in self.function_parameters
                                  if param.modulable and param.name not in {ADDITIVE_PARAM, MULTIPLICATIVE_PARAM}]:
                        fct_params.append(f'{param.name}={param.get()}')
                    fct_params = ", ".join(fct_params)
                mech_function = f'<br/><i>{self.function.__class__.__name__}({fct_params})</i>'
            mech_value = ''
            if show_values:
                mech_value = f'<br/>={self.value}'
            # Mech cell should span full width if there are no ParameterStates
            cols = 1
            if not len(self.parameter_states):
                cols = 2
            return f'<td port="{self.name}" colspan="{cols}">' + \
                   mech_name + mech_roles + mech_function + mech_value + '</td>'

        @tc.typecheck
        def state_table(state_list:ContentAddressableList,
                        state_type:tc.enum(InputState, ParameterState, OutputState)):

            '''Return html with table for each state in state_list, including functions and/or values as specified

            Each table has a header cell and and inner table with cells for each state in the list
            InputState and OutputState cells are aligned horizontally;  ParameterState cells are aligned vertically.
            Use show_functions, show_values and include_labels arguments from call to show_structure()
            See show_structure docstring for full template.
            '''

            def state_cell(state, include_function:bool=False, include_value:bool=False, use_label:bool=False):
                '''Return html for cell in state inner table
                Format:  <td port="StatePort">StateName<br/><i>function 1</i><br/><i>=value</i></td>
                '''

                function = ''
                fct_params = ''
                if include_function:
                    if show_state_function_params:
                        fct_params = []
                        for param in [param for param in self.function_parameters
                                      if param.modulable and param.name not in {ADDITIVE_PARAM, MULTIPLICATIVE_PARAM}]:
                            fct_params.append(f'{param.name}={param.get()}')
                        fct_params = ", ".join(fct_params)
                    function = f'<br/><i>{state.function.__class__.__name__}({fct_params})</i>'
                value=''
                if include_value:
                    if use_label and not isinstance(state, ParameterState):
                        value = f'<br/>={state.label}'
                    else:
                        value = f'<br/>={state.value}'
                return f'<td port="{self._get_port_name(state)}"><b>{state.name}</b>{function}{value}</td>'


            # InputStates
            if state_type is InputState:
                if show_headers:
                    states_header = input_states_header
                else:
                    states_header = ''
                table = f'<td colspan="2"> {outer_table_spec} {states_header}<tr><td>{inner_table_spec}<tr>'
                for state in state_list:
                    table += state_cell(state, show_functions, show_values, use_labels)
                table += '</tr></table></td></tr></table></td>'

            # ParameterStates
            elif state_type is ParameterState:
                if show_headers:
                    states_header = parameter_states_header
                else:
                    states_header = '<tr>'
                table = f'<td> {outer_table_spec} {states_header} <td> {inner_table_spec}'
                for state in state_list:
                    table += '<tr>' + state_cell(state, show_functions, show_values, use_labels) + '</tr>'
                table += '</table></td></tr></table></td>'

            # OutputStates
            elif state_type is OutputState:
                if show_headers:
                    states_header = output_states_header
                else:
                    states_header = ''
                table = f'<td colspan="2"> {outer_table_spec} <tr><td>{inner_table_spec}<tr>'
                for state in state_list:
                    table += state_cell(state, show_functions, show_values, use_labels)
                table += f'</tr></table></td></tr> {states_header} </table></td>'

            return table


        # Construct InputStates table
        if len(self.input_states) and (not compact_cim or self is not composition.input_CIM):
            input_states_table = f'<tr>{state_table(self.input_states, InputState)}</tr>'

        else:
            input_states_table = ''

        # Construct ParameterStates table
        if len(self.parameter_states):
            parameter_states_table = state_table(self.parameter_states, ParameterState)
        else:
            parameter_states_table = ''

        # Construct OutputStates table
        if len(self.output_states) and (not compact_cim or self is not composition.output_CIM):
            output_states_table = f'<tr>{state_table(self.output_states, OutputState)}</tr>'

        else:
            output_states_table = ''

        # Construct full table
        m_node_struct = '<' + node_table_spec + \
                        output_states_table + \
                        '<tr>' + mech_cell() + parameter_states_table + '</tr>' + \
                        input_states_table + \
                        '</table>>'

        if output_fmt == 'struct':
            # return m.node
            return m_node_struct

        # Make node
        import graphviz as gv
        struct_shape = 'plaintext' # assumes html is used to specify structure in m_node_struct

        m = gv.Digraph(#'mechanisms',
                       #filename='mechanisms_revisited.gv',
                       node_attr={'shape': struct_shape},
                       )
        m.node(self.name, m_node_struct, shape=struct_shape)

        if output_fmt == 'pdf':
            m.view(self.name.replace(" ", "-"), cleanup=True)

        elif output_fmt == 'jupyter':
            return m

    @tc.typecheck
    def _get_port_name(self, state:State):
        if isinstance(state, InputState):
            state_type = InputState.__name__
        elif isinstance(state, ParameterState):
            state_type = ParameterState.__name__
        elif isinstance(state, OutputState):
            state_type = OutputState.__name__
        else:
            assert False, f'Mechanism._get_port_name() must be called with an ' \
                f'{InputState.__name__}, {ParameterState.__name__} or {OutputState.__name__}'
        return state_type + '-' + state.name

    def plot(self, x_range=None):
        """Generate a plot of the Mechanism's `function <Mechanism_Base.function>` using the specified parameter values
        (see `DDM.plot <DDM.plot>` for details of the animated DDM plot).

        Arguments
        ---------

        x_range : List
            specify the range over which the `function <Mechanism_Base.function>` should be plotted. x_range must be
            provided as a list containing two floats: lowest value of x and highest value of x.  Default values
            depend on the Mechanism's `function <Mechanism_Base.function>`.

            - Logistic Function: default x_range = [-5.0, 5.0]
            - Exponential Function: default x_range = [0.1, 5.0]
            - All Other Functions: default x_range = [-10.0, 10.0]

        Returns
        -------
        Plot of Mechanism's `function <Mechanism_Base.function>` : Matplotlib window
            Matplotlib window of the Mechanism's `function <Mechanism_Base.function>` plotted with specified parameters
            over the specified x_range

        """

        import matplotlib.pyplot as plt

        if not x_range:
            if "Logistic" in str(self.function):
                x_range= [-5.0, 5.0]
            elif "Exponential" in str(self.function):
                x_range = [0.1, 5.0]
            else:
                x_range = [-10.0, 10.0]
        x_space = np.linspace(x_range[0],x_range[1])
        plt.plot(x_space, self.function(x_space)[0], lw=3.0, c='r')
        plt.show()

    @tc.typecheck
    def add_states(self, states):
        """
        add_states(states)

        Add one or more `States <State>` to the Mechanism.  Only `InputStates <InputState>` and `OutputStates
        <OutputState>` can be added; `ParameterStates <ParameterState>` cannot be added to a Mechanism after it has
        been constructed.

        If the `owner <State_Base.owner>` of a State specified in the **states** argument is not the same as the
        Mechanism to which it is being added an error is generated.    If the name of a specified State is the same
        as an existing one with the same name, an index is appended to its name, and incremented for each State
        subsequently added with the same name (see :ref:`naming conventions <LINK>`).  If a specified State already
        belongs to the Mechanism, the request is ignored.

        .. note::
            Adding InputStates to a Mechanism changes the size of its `variable <Mechanism_Base.variable>` attribute,
            which may produce an incompatibility with its `function <Mechanism_Base.function>` (see
            `Mechanism InputStates <Mechanism_InputStates>` for a more detailed explanation).

        Arguments
        ---------

        states : State or List[State]
            one more `InputStates <InputState>` or `OutputStates <OutputState>` to be added to the Mechanism.
            State specification(s) can be an InputState or OutputState object, class reference, class keyword, or
            `State specification dictionary <State_Specification>` (the latter must have a *STATE_TYPE* entry
            specifying the class or keyword for InputState or OutputState).

        Returns a dictionary with two entries, containing the list of InputStates and OutputStates added.
        -------

        Dictionary with entries containing InputStates and/or OutputStates added

        """
        from psyneulink.core.components.states.state import _parse_state_type
        from psyneulink.core.components.states.inputstate import InputState, _instantiate_input_states
        from psyneulink.core.components.states.outputstate import OutputState, _instantiate_output_states

        context = ContextFlags.METHOD

        # Put in list to standardize treatment below
        if not isinstance(states, list):
            states = [states]

        input_states = []
        output_states = []
        instantiated_input_states = None
        instantiated_output_states = None

        for state in states:
            # FIX: 11/9/17: REFACTOR USING _parse_state_spec
            state_type = _parse_state_type(self, state)
            if (isinstance(state_type, InputState) or
                    (inspect.isclass(state_type) and issubclass(state_type, InputState))):
                input_states.append(state)

            elif (isinstance(state_type, OutputState) or
                    (inspect.isclass(state_type) and issubclass(state_type, OutputState))):
                output_states.append(state)

        if input_states:
            # FIX: 11/9/17
            added_variable, added_input_state = self._handle_arg_input_states(input_states)
            if added_input_state:
                if not isinstance(self.defaults.variable, list):
                    old_variable = self.defaults.variable.tolist()
                else:
                    old_variable = self.defaults.variable
                old_variable.extend(added_variable)
                self.defaults.variable = np.array(old_variable)
            instantiated_input_states = _instantiate_input_states(self,
                                                                  input_states,
                                                                  added_variable,
                                                                  context=context)
            for state in instantiated_input_states:
                if state.name is state.componentName or state.componentName + '-' in state.name:
                        state._assign_default_state_name(context=context)
            # self._instantiate_function(function=self.function)
        if output_states:
            instantiated_output_states = _instantiate_output_states(self, output_states, context=context)

        self.defaults.variable = self.input_values

        return {INPUT_STATES: instantiated_input_states,
                OUTPUT_STATES: instantiated_output_states}

    @tc.typecheck
    def remove_states(self, states, context=REMOVE_STATES):
        """
        remove_states(states)

        Remove one or more `States <State>` from the Mechanism.  Only `InputStates <InputState> and `OutputStates
        <OutputState>` can be removed; `ParameterStates <ParameterState>` cannot be removed from a Mechanism.

        Each Specified state must be owned by the Mechanism, otherwise the request is ignored.

        .. note::
            Removing InputStates from a Mechanism changes the size of its `variable <Mechanism_Base.variable>`
            attribute, which may produce an incompatibility with its `function <Mechanism_Base.function>` (see
            `Mechanism InputStates <Mechanism_InputStates>` for more detailed information).

        Arguments
        ---------

        states : State or List[State]
            one more `InputStates <InputState>` or `OutputStates <OutputState>` to be removed from the Mechanism.
            State specification(s) can be an InputState or OutputState object or the name of one.

        """
        from psyneulink.core.components.states.inputstate import INPUT_STATE
        from psyneulink.core.components.states.outputstate import OutputState, OUTPUT_STATE

        # Put in list to standardize treatment below
        if not isinstance(states, list):
            states = [states]

        input_states = []
        output_states = []

        for state in states:

            if state in self.input_states:
                if isinstance(state, str):
                    state = self.input_states[state]
                index = self.input_states.index(state)
                del self.input_states[index]
                remove_instance_from_registry(registry=self._stateRegistry,
                                              category=INPUT_STATE,
                                              component=state)
                old_variable = self.defaults.variable
                old_variable = np.delete(old_variable,index,0)
                self.defaults.variable = old_variable

            elif state in self.output_states:
                if isinstance(state, OutputState):
                    index = self.output_states.index(state)
                else:
                    index = self.output_states.index(self.output_states[state])
                del self.output_states[state]
                del self.output_values[index]
                remove_instance_from_registry(registry=self._stateRegistry,
                                              category=OUTPUT_STATE,
                                              component=state)

        self.defaults.variable = self.input_values

    def _get_mechanism_param_values(self):
        """Return dict with current value of each ParameterState in paramsCurrent
        :return: (dict)
        """
        from psyneulink.core.components.states.parameterstate import ParameterState
        return dict((param, value.value) for param, value in self.paramsCurrent.items()
                    if isinstance(value, ParameterState) )

    def get_input_state_position(self, state):
        if state in self.input_states:
            return self.input_states.index(state)
        raise MechanismError("{} is not an InputState of {}.".format(state.name, self.name))

    # @tc.typecheck
    # def _get_state_value_labels(self, state_type:tc.any(InputState, OutputState)):
    def _get_state_value_labels(self, state_type, execution_context=None):
        """Return list of labels for the value of each State of specified state_type.
        If the labels_dict has subdicts (one for each State), get label for the value of each State from its subdict.
        If the labels dict does not have subdicts, then use the same dict for the only (or all) State(s)
        """

        if state_type is InputState:
            states = self.input_states

        elif state_type is OutputState:
            states = self.output_states

        labels = []
        for state in states:
            labels.append(state.get_label(execution_context))
        return labels

    @tc.typecheck
    def _add_process(self, process, role:str):
        from psyneulink.core.components.process import Process
        if not isinstance(process, Process):
            raise MechanismError("PROGRAM ERROR: First argument of call to {}._add_process ({}) must be a {}".
                                 format(Mechanism.__name__, process, Process.__name__))
        self.processes.__additem__(process, role)

    @tc.typecheck
    def _add_system(self, system, role:str):
        from psyneulink.core.components.system import System
        if not isinstance(system, System):
            raise MechanismError("PROGRAM ERROR: First argument of call to {}._add_system ({}) must be a {}".
                                 format(Mechanism.__name__, system, System.__name__))
        self.systems.__additem__(system, role)

    def is_finished(self, execution_context=None):
        """
            set by a Mechanism to signal completion of its `execution <Mechanism_Execution>` in a `trial`; used by
            `Component-based Conditions <Conditions_Component_Based>` to predicate the execution of one or more other
            Components on the Mechanism.
        """
        return self._is_finished

    @property
    def input_state(self):
        return self.input_states[0]

    @property
    def input_values(self):
        try:
            return self.input_states.values
        except (TypeError, AttributeError):
            return None

    def get_input_values(self, execution_context=None):
        return [input_state.parameters.value.get(execution_context) for input_state in self.input_states]

    @property
    def external_input_states(self):
        try:
            return [input_state for input_state in self.input_states if not input_state.internal_only]
        except (TypeError, AttributeError):
            return None

    @property
    def external_input_values(self):
        try:
            return [input_state.value for input_state in self.input_states if not input_state.internal_only]
        except (TypeError, AttributeError):
            return None

    @property
    def default_external_input_values(self):
        try:
            return [input_state.defaults.value for input_state in self.input_states if not input_state.internal_only]
        except (TypeError, AttributeError):
            return None

    @property
    def input_labels(self):
        """
        Returns a list with as many items as there are InputStates of the Mechanism. Each list item represents the value
        of the corresponding InputState, and is populated by a string label (from the input_labels_dict) when one
        exists, and the numeric value otherwise.
        """
        return self.get_input_labels()

    def get_input_labels(self, execution_context=None):
        if self.input_labels_dict:
            return self._get_state_value_labels(InputState, execution_context)
        else:
            return self.get_input_values(execution_context)

    @property
    def parameter_states(self):
        return self._parameter_states

    @parameter_states.setter
    def parameter_states(self, value):
        # This keeps parameter_states property readonly,
        #    but averts exception when setting paramsCurrent in Component (around line 850)
        pass

    @property
    def output_state(self):
        return self.output_states[0]

    @property
    def output_values(self):
        return self.output_states.values

    def get_output_values(self, execution_context=None):
        return [output_state.parameters.value.get(execution_context) for output_state in self.output_states]

    @property
    def output_labels(self):
        """
        Returns a list with as many items as there are OutputStates of the Mechanism. Each list item represents the
        value of the corresponding OutputState, and is populated by a string label (from the output_labels_dict) when
        one exists, and the numeric value otherwise.
        """
        return self.get_output_labels()

    def get_output_labels(self, execution_context=None):
        if self.output_labels_dict:
            return self._get_state_value_labels(OutputState, execution_context)
        else:
            return self.get_output_values(execution_context)

    @property
    def states(self):
        """Return list of all of the Mechanism's States"""
        return ContentAddressableList(
                component_type=State,
                list=list(self.input_states) +
                     list(self.parameter_states) +
                     list(self.output_states))

    @property
    def path_afferents(self):
        """Return list of path_afferent Projections to all of the Mechanism's input_states"""
        projs = []
        for input_state in self.input_states:
            projs.extend(input_state.path_afferents)
        return ContentAddressableList(component_type=Projection, list=projs)

    @property
    def mod_afferents(self):
        """Return all of the Mechanism's afferent modulatory Projections"""
        projs = []
        for input_state in self.input_states:
            projs.extend(input_state.mod_afferents)
        for parameter_state in self.parameter_states:
            projs.extend(parameter_state.mod_afferents)
        for output_state in self.input_states:
            projs.extend(output_state.mod_afferents)
        return ContentAddressableList(component_type=Projection, list=projs)

    @property
    def afferents(self):
        """Return all afferent Projections"""
        return ContentAddressableList(component_type=Projection,
                                      list= list(self.path_afferents) + list(self.mod_afferents))

    @property
    def efferents(self):
        """Return list of all of the Mechanism's Projections"""
        projs = []
        try:
            for output_state in self.output_states:
                projs.extend(output_state.efferents)
        except TypeError:
            # self.output_states might be None
            pass
        return ContentAddressableList(component_type=Projection, list=projs)

    @property
    def projections(self):
        """Return all Projections"""
        return ContentAddressableList(component_type=Projection,
                                      list=list(self.path_afferents) +
                                           list(self.mod_afferents) +
                                           list(self.efferents))

    @property
    def senders(self):
        """Return all Mechanisms that send Projections to self"""
        return ContentAddressableList(component_type=Mechanism,
                                      list=[p.sender.owner for p in self.afferents
                                            if isinstance(p.sender.owner, Mechanism_Base)])

    @property
    def receivers(self):
        """Return all Mechanisms that send Projections to self"""
        return ContentAddressableList(component_type=Mechanism,
                                      list=[p.receiver.owner for p in self.efferents
                                            if isinstance(p.sender.owner, Mechanism_Base)])

    @property
    def modulators(self):
        """Return all Mechanisms that send Projections to self"""
        return ContentAddressableList(component_type=Mechanism,
                                      list=[p.sender.owner for p in self.mod_afferents
                                            if isinstance(p.sender.owner, Mechanism_Base)])

    @property
    def attributes_dict(self):
        '''Note: this needs to be updated each time it is called, as it must be able to report current values'''

        # # MODIFIED 6/29/18 OLD:
        # attribs_dict = MechParamsDict(
        #         OWNER_VARIABLE = self.variable,
        #         OWNER_VALUE = self.value,
        #         EXECUTION_COUNT = self.execution_count, # FIX: move to assignment to user_params in Component
        #         EXECUTION_TIME = self.current_execution_time,
        #         INPUT_STATE_VARIABLES = [input_state.variable for input_state in self.input_states]
        # )
        # MODIFIED 6/29/18 NEW JDC:
        # Construct attributes_dict from entries specified in attributes_dict_entries
        #   (which is assigned in _instantiate_attributes_before_function)
        attribs_dict = MechParamsDict({key:getattr(self, value) for key,value in self.attributes_dict_entries.items()})
        attribs_dict.update({INPUT_STATE_VARIABLES: [input_state.variable for input_state in self.input_states]})
        # MODIFIED 6/29/18 END

        attribs_dict.update(self.user_params)
        del attribs_dict[FUNCTION]
        try:
            del attribs_dict[FUNCTION_PARAMS]
        except KeyError:
            pass
        del attribs_dict[INPUT_STATES]
        del attribs_dict[OUTPUT_STATES]
        try:
            attribs_dict.update(self.function_params)
        except KeyError:
            pass
        return attribs_dict

    @property
    def _dependent_components(self):
        return list(itertools.chain(
            super()._dependent_components,
            [self.function],
            self.input_states,
            self.output_states,
            self.parameter_states,
        ))


def _is_mechanism_spec(spec):
    """Evaluate whether spec is a valid Mechanism specification

    Return true if spec is any of the following:
    + Mechanism class
    + Mechanism object:
    Otherwise, return :keyword:`False`

    Returns: (bool)
    """
    if inspect.isclass(spec) and issubclass(spec, Mechanism):
        return True
    if isinstance(spec, Mechanism):
        return True
    return False

# MechanismTuple indices
# OBJECT_ITEM = 0
# # PARAMS_ITEM = 1
# # PHASE_ITEM = 2
#
# MechanismTuple = namedtuple('MechanismTuple', 'mechanism')

from collections import UserList
class MechanismList(UserList):
    """Provides access to items and their attributes in a list of :class:`MechanismTuples` for an owner.

    :class:`MechanismTuples` are of the form: (Mechanism object, runtime_params dict, phaseSpec int).

    Attributes
    ----------
    mechanisms : list of Mechanism objects

    names : list of strings
        each item is a Mechanism.name

    values : list of values
        each item is a Mechanism_Base.value

    outputStateNames : list of strings
        each item is an OutputState.name

    outputStateValues : list of values
        each item is an OutputState.value
    """

    def __init__(self, owner, components_list:list):
        super().__init__()
        self.mechs = components_list
        self.data = self.mechs
        self.owner = owner
        # for item in components_list:
        #     if not isinstance(item, MechanismTuple):
        #         raise MechanismError("The following item in the components_list arg of MechanismList()"
        #                              " is not a MechanismTuple: {}".format(item))

        self.process_tuples = components_list

    def __getitem__(self, item):
        """Return specified Mechanism in MechanismList
        """
        # return list(self.mechs[item])[MECHANISM]
        return self.mechs[item]

    def __setitem__(self, key, value):
        raise ("MechanismList is read only ")

    def __len__(self):
        return (len(self.mechs))

    # def _get_tuple_for_mech(self, mech):
    #     """Return first Mechanism tuple containing specified Mechanism from the list of mechs
    #     """
    #     if list(item for item in self.mechs).count(mech):
    #         if self.owner.verbosePref:
    #             print("PROGRAM ERROR:  {} found in more than one object_item in {} in {}".
    #                   format(append_type_to_name(mech), self.__class__.__name__, self.owner.name))
    #     return next((object_item for object_item in self.mechs if object_item is mech), None)

    @property
    def mechs_sorted(self):
        """Return list of mechs sorted by Mechanism name"""
        return sorted(self.mechs, key=lambda object_item: object_item.name)

    @property
    def mechanisms(self):
        """Return list of all mechanisms in MechanismList"""
        return list(self)

    @property
    def names(self):
        """Return names of all mechanisms in MechanismList"""
        return list(item.name for item in self.mechanisms)

    @property
    def values(self):
        """Return values of all mechanisms in MechanismList"""
        return list(item.value for item in self.mechanisms)

    @property
    def outputStateNames(self):
        """Return names of all OutputStates for all mechanisms in MechanismList"""
        names = []
        for item in self.mechanisms:
            for output_state in item.output_states:
                names.append(output_state.name)
        return names

    @property
    def outputStateValues(self):
        """Return values of OutputStates for all mechanisms in MechanismList"""
        values = []
        for item in self.mechanisms:
            for output_state in item.output_states:
                values.append(output_state.value)
        return values

    def get_output_state_values(self, execution_id):
        """Return values of OutputStates for all mechanisms in MechanismList for **execution_id**"""
        values = []
        for item in self.mechanisms:
            for output_state in item.output_states:
                values.append(output_state.parameters.value.get(execution_id))
        return values<|MERGE_RESOLUTION|>--- conflicted
+++ resolved
@@ -2373,12 +2373,11 @@
         if self.prefs.reportOutputPref and (self.parameters.context.get(execution_id).execution_phase &
                                             ContextFlags.PROCESSING|ContextFlags.LEARNING):
             self._report_mechanism_execution(self.get_input_values(execution_id), self.user_params, self.output_state.parameters.value.get(execution_id))
-<<<<<<< HEAD
+
         if "Objective" in self.name:
             print(self.name, "Value = ", round(value[0][0], 10))
             print()
-=======
->>>>>>> 39d99193
+
         return value
 
     def run(
