# Princeton University licenses this file to You under the Apache License, Version 2.0 (the "License");
# you may not use this file except in compliance with the License.  You may obtain a copy of the License at:
#     http://www.apache.org/licenses/LICENSE-2.0
# Unless required by applicable law or agreed to in writing, software distributed under the License is distributed
# on an "AS IS" BASIS, WITHOUT WARRANTIES OR CONDITIONS OF ANY KIND, either express or implied.
# See the License for the specific language governing permissions and limitations under the License.


# **************************************  ModulatoryMechanism ************************************************


"""
Overview
--------

A ModulatoryMechanism is an `AdaptiveMechanism <AdaptiveMechanism>` that `modulates the value(s)
<ModulatorySignal_Modulation>` of one or more `States <State>` of other Mechanisms in the `Composition` to which it
belongs.  It's `function <ModulatoryMechanism.function>` calculates a `modulatory_allocation
<ModulatoryMechanism.modulatory_allocation>`: a list of values provided to each of its `modulatory_signals
<ModulatoryMechanism.modulatory_signals>`.  These can be `ControlSignals <ControlSignal>`, that modulate the value of a
`ParameterState <ParameterState>` of another Mechanism, and/or `GatingSignals <GatingSignal>` that modulate the value of
an `InputState` or `OutputState` of another Mechanism.  A ModulatoryMechanism can be configured to monitor the outputs
of other Mechanisms in order to determine its `modulatory_allocation <ModulatoryMechanism.modulatory_allocation>`, by
assigning it an `ObjectiveMechanism` and/or specifying a list of `OutputStates <OutputState_Specification>` to monitor
(see `ModulatoryMechanism_ObjectiveMechanism` below).  A ModulatoryMechanism can also be assigned as the `controller
<Composition.controller>` of a `Composition`, which has a special relation to that Composition: it generally executes
either before or after all of the other Mechanisms in that Composition (see `Composition_Controller_Execution`).


.. _ModulatoryMechanism_Creation:

Creating a ModulatoryMechanism
------------------------------

A ModulatoryMechanism is created by calling its constructor.  If neither its **montior_for_control** nor
**objective_mechanism** arguments are specified, then only the ModulatoryMechanism is constructed, and its inputs
must be specified in some other way.  However, either of those arguments can be used to configure its inputs, as
described below.

.. _ModulatoryMechanism_ObjectiveMechanism:


*ObjectiveMechanism*
~~~~~~~~~~~~~~~~~~~~

If an `ObjectiveMechanism` is specified in the **objective_mechanism** argument of a ModulatoryMechanism's constructor
or any `OutputStates <OutputState>` are specified in its **monitor_for_modulation** argument, then an ObjectiveMechanism
is automatically created and assigned as the ModulatoryMechanism's `objective_mechanism
<ModulatoryMechanism.objective_mechanism>` attribute. If the **objective_mechanism** is specified simply as True, a
default ObjectiveMechanism is created.   This is used to monitor the OutputStates specified in either the
**monitor** argument of the ObjectiveMechanism's constructor and/or the  **monitor_for_modulation** argument of the
ModulatoryMechanism's constructor.  The values of these OutputStates are evaluted by the ObjectiveMechanism's
`function <ObjectiveMechanism.function>`, and the result is conveyed to the  ModulatoryMechanism by way of a
`MappingProjection` created from the *OUTCOME* Outputstate of the ObjectiveMechanism to the *OUTCOME* InputState of
the ModulatoryMechanism, and used by it to determine its `modulatory_allocation
<ModulatoryMechanism.modulatory_allocation>`.  The OutputStates monitored by the ModulatoryMechahism's
`objective_mechanism <ModulatoryMechanism.objective_mechanism>` are listed in its `monitor_for_modulation
<ModulatoryMechanism.monitor_for_modulation>` attribute, and in the ObjectiveMechanism's `monitor
<ObjectiveMechanism.monitor>` attribute.  These, along with the States modulated by the ModulatoryMechanism,
can also be listed using its `show <ModulatoryMechanism.show>` method.

The ObjectiveMechanism and/or OutputStates it monitors can be specified using any of the following in the constructor
for the ModualtoryMechanism:

  * in the **objective_mechanism** argument:

    - An existing `ObjectiveMechanism`
    ..
    - A constructor for an ObjectiveMechanism; its **monitor** argument can be used to specify `the OutputStates to
      be monitored <ObjectiveMechanism_Monitor>`, and its **function** argument can be used to
      specify how those OutputStates are evaluated (see `ModulatoryMechanism_Examples`).
    ..
    - A list of `OutputState specifications <ObjectiveMechanism_Monitor>`; a default ObjectiveMechanism
      is created, and the list of OutputState specifications are assigned to its **monitor** argument.
  ..
  * in the **monitor_for_modulation** argument, a list of `OutputState specifications
    <ObjectiveMechanism_Monitor>`;  a default ObjectiveMechanism is created, and the list of OutputState specifications
    are assigned to its **monitor** argument.

  If OutputStates to be monitored are specified in both the **objective_mechanism** argument (on their own, or within
  the constructor for an ObjectiveMechanism) *and* the **monitor_for_modulation** argument, both sets are used in
  creating the ObjectiveMechanism.

  If an ObjectiveMechanism is specified using its constructor, any specifications in that constructor
  override any attributes specified for the default `objective_mechanism
  <ModulatoryMechanism.objective_mechanism>` of a ModulatoryMechanism, including those of its `function
  <ObjectiveMechanism.function>` (see `note <EVCControlMechanism_Objective_Mechanism_Function_Note>` in
  EVCModulatoryMechanism for an example);

OutputStates to be monitored can also be added using either the ModulatoryMechanism's `add_to_monitor
<ModulatoryMechanism.add_to_monitor>` method, or the `corresponding method <ObjectiveMechanism.add_to_monitor>` of
the ObjectiveMechanism.

COMMENT:
TBI [Functionality for System that has yet to be ported to Composition]
If a ModulatoryMechanism is specified as the `controller <Composition.controller>` of a Composition (see `below
<ModulatoryMechanism_Composition_Controller>`), any OutputStates specified to be monitored by the System are
assigned as inputs to the ObjectiveMechanism.  This includes any specified in the **monitor_for_modulation** argument
of the System's constructor, as well as any specified in a monitor_for_modulation entry of a Mechanism `parameter
specification dictionary <ParameterState_Specification>` (see `Mechanism_Constructor_Arguments` and
`System_Control_Specification`).

FOR DEVELOPERS:
    If the ObjectiveMechanism has not yet been created, these are added to the **monitor** argument of its
    constructor called by ModulatoryMechanism._instantiate_objective_mechanism;  otherwise, they are created using the
    ObjectiveMechanism.add_to_monitor method.

INTEGRATE WTH ABOVE:
If the
ModulatoryMechanism is created automatically by a System (as its `controller <System.controller>`), then the specification
of OutputStates to be monitored and parameters to be controlled are made on the System and/or the Components
themselves (see `System_Control_Specification`).  In either case, the Components needed to monitor the specified
OutputStates (an `ObjectiveMechanism` and `Projections <Projection>` to it) and to control the specified parameters
(`ControlSignals <ControlSignal>` and corresponding `ControlProjections <ControlProjection>`) are created
automatically, as described below.
COMMENT


.. _ModulatoryMechanism_Modulatory_Signals:

*Specifying States to Modulate*
~~~~~~~~~~~~~~~~~~~~~~~~~~~~~~~

A ModulatoryMechanism modulates the values of `States <State>` using the `ControlSignals <ControlSignal>` and/or
`GatingSignals <GatingSignal>` assigned to its `modulatory_signals <ModulatoryMechanism.modulatory_signals>` attribute,
each of which is assigned, respectively, a `ControlProjection` or `GatingProjection` to the State it modulates (see
`Modulation <ModulatorySignal_Modulation>` for a description of how modulation operates). Modulation of a State can
be specified either where the Component to which the State belongs is created (see specifying
`ControlSignal_Specification` or `GatingSignal_Specification`), or in the **modulatory_signals** argument of the
ModulatoryMechanism's constructor.  For the latter, the argument must be a specification for one or more
`ControlSignals <ControlSignal_Specification>` and/or `GatingSignals <GatingSignal_Specification>`.  States to be
modulate can also be added to an existing ModulatoryMechanism by using its `assign_params` method to add a
`ControlSignal` and/or `GatingSignal` for each additional State. All of a ModulatoryMechanism's `ModulatorySignals
<ModulatorySignal>` are listed in its `modulatory_signals <ModulatoryMechanism>` attribute.  Any ControlSignals are
also listed in the `control_signals <ModulatoryMechanism.control_signals>` attribute, and GatingSignals in the
`gating_signals <GatingMechanism.gating_signals>` attribute.  The projections from these to the States they modulate
are listed in the `modulatory_projections <ModulatoryMechanism.modulatory_projections>`, `control_projections
<ModulatoryMechanism.control_projections>`, and `gating_projections <ModulatoryMechanism.gating_projections>`
attributes, respectively.

COMMENT:
TBI:
If the ModulatoryMechanism is created as part of a `System`, the States to be modulated by it can be specified in
one of two ways:

  * in the **modulatory_signals** argument of the Composition's constructor, using one or more `ControlSignal`
    specifications <ControlSignal_Specification>` or `GatingSignal` specifications <GatingSignal_Specification>`

  * where the `parameter is specified <ParameterState_Specification>` to be controlled by a ControlSignal,
    where the `InputState <InputState_Specifiation>` or `OutputState  <OutputState_Specifiation>` to be gated is
    specified, or by including a `ControlProjection` or `GatingProjection` or
    `ControlSignal` in a `tuple specification <ParameterState_Tuple_Specification>` for the parameter,
    or `GatingSignal` in an `InputState tuple specification <InputState_Tuple_Specification>` or
    `OutputState tuple specification <OutputState_Tuple_Specification>` for the State to be gated.

When a ModulatoryMechanism is created as part of a Composition, a `ControlSignal` or `GatingSignal` is created and
assigned to the ModulatoryMechanism for every State of any `Component <Component>` in the Composition that has been
specified for control or gating using either of the methods above.
COMMENT


.. _ModulatoryMechanism_Composition_Controller:

*ModulatoryMechanisms and a Composition*
~~~~~~~~~~~~~~~~~~~~~~~~~~~~~~~~~~~~~~~~

A ModulatoryMechanism can be assigned to a `Composition` and executed just as any other Mechanism. It can also be
assigned as the `controller <Composition.controller>` of a `Composition`, that has a special relation
to the Composition: it is generally run either before or after all of the other Mechanisms in that Composition,
including any other ModulatoryMechanisms that belong to it (see `Composition_Controller`). A ModulatoryMechanism can
be the `controller <Composition.controller>` for only one Composition, and a Composition can have only one `controller
<Composition.controller>`.  A ModulatoryMechanism can be assigned as the `controller <Composition.controller>` for a
Composition in any of the following ways, by specifying:

    * the Composition in the **composition** argument of the ModulatoryMechanism's constructor;
    COMMENT:
    * the Composition in the **(composition** argument of the ModulatoryMechanism's `assign_as_controller
      <ModulatoryMechanism.assign_as_controller>` method;
    COMMENT
    * the ModulatoryMechanism in the **controller** argument of the Composition's constructor;
    * the ModulatoryMechanism in the **controller** argument of the Composition's `add_controller` method.


.. _ModulatoryMechanism_Structure:

Structure
---------

.. _ModulatoryMechanism_Input:

*Input*
~~~~~~~

A ModulatoryMechanism has a single `InputState`, named *OUTCOME*.  If its `objective_mechanism
<ModulatoryMechanism.objective_mechanism>` is implemented, then it receives a MappingProjection from that
ObjectiveMechanism's *OUTCOME* `OutputState <ObjectiveMechanism_Output>`, the value of which is also stored in the
ModulatoryMechanism's `outcome  <ModulatoryMechanism.outcome>` attribute.  This is used as the input to the
ModulatoryMechanism's `function <ModulatoryMechanism.function>`, that determines its `modulatory_allocation
<ModulatoryMechanism.modulatory_allocation>`.

.. _ModulatoryMechanism_Function:

*Function*
~~~~~~~~~~

A ModulatoryMechanism's `function <ModulatoryMechanism.function>` uses `outcome <ModulatoryMechanism.outcome>`
(the `value <InputState.value>` of its *OUTCOME* `InputState`) to generate a `modulatory_allocation
<ModulatoryMechanism.modulatory_allocation>`.  By default, `function <ModulatoryMechanism.function>` is assigned
the `DefaultAllocationFunction`, which takes a single value as its input, and assigns this as the value of
each item of `modulatory_allocation <ModulatoryMechanism.modulatory_allocation>`.  Each of these items is assigned as
the allocation for the corresponding  `ControlSignal` or `GatingSignal` in `modulatory_signals
<ModulatoryMechanism.modulatory_signals>`. Thus, by default, ModulatoryMechanism distributes its input as the
allocation to each of its `modulatory_signals  <ModulatoryMechanism.modulatory_signals>. However, this behavior can
be modified either by specifying a different `function <ModulatoryMechanism.function>`, and/or by specifying that
individual ControlSignals and/or GatingSignals reference different items in `modulatory_allocation` as their
allocation (i.e., the value of their `variable <ModulatorySignal.variable>`.

A ModulatoryMechanism's `function <ModulatoryMechanism.function>` uses `outcome <ModulatoryMechanism.outcome>`
(the `value <InputState.value>` of its *OUTCOME* `InputState`) to generate a `modulatory_allocation
<ModulatoryMechanism.modulatory_allocation>`.  By default, `function <ModulatoryMechanism.function>` is assigned
the `DefaultAllocationFunction`, which takes a single value as its input, and assigns that as the value of each item
of `modulatory_allocation <ModulatoryMechanism.modulatory_allocation>`.  Each of these items is assigned as the
allocation for the corresponding  `ModulatorySignal` in `modulatory_signals <ModulatoryMechanism.modulatory_signals>`.
Thus, by default, the ModulatoryMechanism distributes its input as the allocation to each of its `modulatory_signals
<ModulatoryMechanism.modulatory_signals>`.  This same behavior also applies to any custom function assigned to a
ModulatoryMechanism that returns a 2d array with a single item in its outer dimension (axis 0). If a function is
assigned that returns a 2d array with more than one item, and it has the same number of `modulatory_signals
<ModulatoryMechanism.modulatory_signals>`, then each ModulatorySignal is assigned to the corresponding item of the
function's value.  However, these default behaviors can be modified by specifying that individual ModulatorySignals
reference different items in `modulatory_allocation` as their `variable <ModulatorySignal.variable>`
(see `OutputState_Variable`).

.. _ModulatoryMechanism_Output:

*Output*
~~~~~~~~

The OutputStates of a ModulatoryMechanism are `ControlSignals <ControlSignal>` and/or `GatingSignals <GatingSignal>`
(listed in its `modulatory_signals <ModulatoryMechanism.modulatory_signals>` attribute) that send `ControlProjection
<ControlProjections>` and/or `GatingProjections <GatingProjection>` to the corresponding States. The `States <State>`
modulated by a ModulatoryMechanism's `modulatory_signals <ModulatoryMechanism.modulatory_signals>` can be displayed
using its `show <ModulatoryMechanism.show>` method. By default, each item of the ModulatoryMechanism's
`modulatory_allocation <ModulatoryMechanism.modulatory_allocation>` attribute is assigned to the `variable` of the
corresponding `ControlSignal` or `GatingSignal` in its `modulatory_signals <ModulatoryMechanism.modulatory_signals>`
attribute;  however, subtypes of ModulatoryMechanism may assign values differently;  the `default_allocation
<ModulatoryMechanism.default_allocation>` attribute can be used to specify a default allocation for ModulatorySignals
that have not been assigned their own `default_allocation <ModulatorySignal.default_allocation>`. The  current
allocations to ControlSignals are also listed in the `control_allocation <ModulatoryMechanism.control_allocation>`
attribute; and the  allocations to GatingSignals are listed in the  `gating_allocation
<ModulatoryMechanism.gating_allocation>` attribute.

.. _ModulatoryMechanism_Costs:

*Costs and Net Outcome*

If a ModulatoryMechanism has any `ControlSignals <ControlSignal>` in its `modulatory_signals
<ModulatoryMechanism.modulatory_signals>`, then it also computes the combined `costs <ModulatoryMechanism.costs>` of
those, and a `net_outcome <ModulatoryMechanism.net_outcome>` based on them (see `below
<ModulatoryMechanism_Costs_Computation>`). This is used by some subclasses of ModulatoryMechanism (e.g.,
`OptimizationControlMechanism`) to compute the `modulatory_allocation <ModulatoryMechanism.modulatory_allocation>`.
These are computed using the ModulatoryMechanism's default `compute_reconfiguration_cost
<ModulatoryMechanism.compute_reconfiguration_cost>`, `combine_costs <ModulatoryMechanism.combine_costs>`,
and `compute_net_outcome <ModulatoryMechanism.compute_net_outcome>` functions, but these can also be assigned custom
functions (see links to attributes for details).


.. _ModulatoryMechanism_Execution:

Execution
---------

The ModulatoryMechanism's `function <ModulatoryMechanism.function>` takes as its input the `value <InputState.value>`
of its *OUTCOME* `input_state <Mechanism_Base.input_state>` (also contained in `outcome <ControlSignal.outcome>`). It
uses that to determine its `modulatory_allocation <ModulatoryMechanism.modulatory_allocation>` that specifies the
value assigned to its `modulatory_signals <ModulatoryMechanism.modulatory_signals>`.  Each of those uses the
allocation it is assigned to calculate its `ControlSignal` `intensity <ControlSignal.intensity>` or `GatingSignal`
`intensity <GatingSignal.intensity>`. These are used by their `ControlProjection(s) <ControlProjection>` or
`GatingProjection(s) <GatingProjection>`, respectively, to modulate the value of the States to which they project.
Those values are then used in the subsequent `TRIAL` of execution. If a ModulatoryMechanism is a Composition's
`controller <Composition.controller>`, it is generally either the first or the last `Mechanism <Mechanism>` to be
executed in a `TRIAL`, although this can be customized (see `Composition Controller <Composition_Controller_Execution>`).

.. note::
   `ParameterStates <ParameterState>` that receive `ControlProjections <ControlProjection>`, and `InputStates
   <InputState>` and/or `OutputStates <OutputState>` that receive `GatingProjections <GatingProjection>`, do not
   update their values until their owner Mechanisms execute (see `Lazy Evaluation <LINK>` for an explanation of
   "lazy" updating).  This means that even if a ModulatoryMechanism has executed, the States that it modulates will
   not assume their new values until the Mechanisms to which they belong have executed.

.. _ModulatoryMechanism_Costs_Computation:

*Computation of Costs and Net_Outcome*

When a ModulatoryMechanism updates the `intensity <ControlSignal.intensity>` of any ControlSignals in its
`modulatory_signals <ModulatoryMechanism.modulatory_signals>`, each of those ControlSignals calculates a `cost
<ControlSignal.cost>`, based on its `intensity  <ControlSignal/intensity>`.  The ModulatoryMechanism computes a
`reconfiguration_cost  <ModulatoryMechanism.reconfiguration_cost>` based on these,  using its
`compute_reconfiguration_cost <ModulatoryMechanism.compute_reconfiguration_cost>` function.  It then  combines this
with the `cost  <ControlSignal.cost>` of its individual ControlSignals, using its `combine_costs
<ModulatoryMechanism.combine_costs>` function, and assigns the result to its `costs <ModulatoryMechanism.costs>`
attribute.  The ModulatoryMechanism uses this, together with its `outcome <ModulatoryMechanism.outcome>` attribute,
to compute a  `net_outcome <ModulatoryMechanism.net_outcome>` using its `compute_net_outcome
<ModulatoryMechanism.compute_net_outcome>` function.  This is used by some subclasses of ModulatoryMechanism
(e.g., `OptimizationControlMechanism`) to  compute its `modulatory_allocation
<ModulatoryMechanism.modulatory_allocation>`.

.. _ModulatoryMechanism_Examples:

Examples
--------

COMMENT:
FIX: ADD EXAMPLES WITH GATING SIGNALS
COMMENT

The following example creates a ModulatoryMechanism by specifying its **objective_mechanism** using a constructor
that specifies the OutputStates to be monitored by its `objective_mechanism <ModulatoryMechanism.objective_mechanism>`
and the function used to evaluated these::

    >>> import psyneulink as pnl
    >>> my_transfer_mech_A = pnl.TransferMechanism(name="Transfer Mech A")
    >>> my_DDM = pnl.DDM(name="My DDM")
    >>> my_transfer_mech_B = pnl.TransferMechanism(function=pnl.Logistic,
    ...                                            name="Transfer Mech B")

    >>> my_modulatory_mech = pnl.ModulatoryMechanism(
    ...                          objective_mechanism=pnl.ObjectiveMechanism(monitor=[(my_transfer_mech_A, 2, 1),
    ...                                                                                               my_DDM.output_states[pnl.RESPONSE_TIME]],
    ...                                                                     name="Objective Mechanism"),
    ...                          function=pnl.LinearCombination(operation=pnl.PRODUCT),
    ...                          modulatory_signals=[(pnl.THRESHOLD, my_DDM),
    ...                                              (pnl.GAIN, my_transfer_mech_B)],
    ...                          name="My Control Mech")


This creates an ObjectiveMechanism for the ModulatoryMechanism that monitors the `primary OutputState
<OutputState_Primary>` of ``my_Transfer_mech_A`` and the *RESPONSE_TIME* OutputState of ``my_DDM``;  its function
first multiplies the former by 2 before, then takes product of their values and passes the result as the input to the
ModulatoryMechanism.  The ModulatoryMechanism's `function <ModulatoryMechanism.function>` uses this value to determine
the allocation for its ControlSignals, that control the value of the `threshold <DDM.threshold>` parameter of
``my_DDM`` and the  `gain <Logistic.gain>` parameter of the `Logistic` Function for ``my_transfer_mech_B``.

The following example specifies the same set of OutputStates for the ObjectiveMechanism, by assigning them directly
to the **objective_mechanism** argument::

    >>> my_modulatory_mech = pnl.ModulatoryMechanism(
    ...                             objective_mechanism=[(my_transfer_mech_A, 2, 1),
    ...                                                  my_DDM.output_states[pnl.RESPONSE_TIME]],
    ...                             modulatory_signals=[(pnl.THRESHOLD, my_DDM),
    ...                                                 (pnl.GAIN, my_transfer_mech_B)])
    ...

Note that, while this form is more succinct, it precludes specifying the ObjectiveMechanism's function.  Therefore,
the values of the monitored OutputStates will be added (the default) rather than multiplied.

The ObjectiveMechanism can also be created on its own, and then referenced in the constructor for the ModulatoryMechanism::

    >>> my_obj_mech = pnl.ObjectiveMechanism(monitor=[(my_transfer_mech_A, 2, 1),
    ...                                                               my_DDM.output_states[pnl.RESPONSE_TIME]],
    ...                                      function=pnl.LinearCombination(operation=pnl.PRODUCT))

    >>> my_modulatory_mech = pnl.ModulatoryMechanism(
    ...                        objective_mechanism=my_obj_mech,
    ...                        modulatory_signals=[(pnl.THRESHOLD, my_DDM),
    ...                                            (pnl.GAIN, my_transfer_mech_B)])

Here, as in the first example, the constructor for the ObjectiveMechanism can be used to specify its function, as well
as the OutputState that it monitors.

See `System_Control_Examples` for examples of how a ModulatoryMechanism, the OutputStates its
`objective_mechanism <ControlSignal.objective_mechanism>`, and its `control_signals <ModulatoryMechanism.control_signals>`
can be specified for a System.


.. _ModulatoryMechanism_Class_Reference:

Class Reference
---------------

"""

import copy
import itertools
import numpy as np
import threading
import typecheck as tc
import warnings

from psyneulink.core.components.functions.function import \
    Function_Base, ModulationParam, _is_modulation_param, is_function_type
from psyneulink.core.components.functions.combinationfunctions import LinearCombination
from psyneulink.core.components.mechanisms.adaptive.adaptivemechanism import AdaptiveMechanism_Base
from psyneulink.core.components.mechanisms.mechanism import Mechanism, Mechanism_Base
# from psyneulink.core.components.mechanisms.processing.objectivemechanism import ObjectiveMechanism
from psyneulink.core.components.shellclasses import Composition_Base, System_Base
from psyneulink.core.components.states.state import State
from psyneulink.core.components.states.modulatorysignals.modulatorysignal import ModulatorySignal
from psyneulink.core.components.states.modulatorysignals.controlsignal import ControlSignal
from psyneulink.core.components.states.modulatorysignals.gatingsignal import GatingSignal
from psyneulink.core.components.states.inputstate import InputState
from psyneulink.core.components.states.outputstate import OutputState
from psyneulink.core.components.states.parameterstate import ParameterState
from psyneulink.core.globals.context import ContextFlags
from psyneulink.core.globals.defaults import defaultControlAllocation, defaultGatingAllocation
from psyneulink.core.globals.keywords import AUTO_ASSIGN_MATRIX, CONTEXT, \
    CONTROL, CONTROL_PROJECTIONS, CONTROL_SIGNALS, EID_SIMULATION, GATING_SIGNALS, INIT_EXECUTE_METHOD_ONLY, \
    MODULATORY_SIGNAL, MODULATORY_SIGNALS, MONITOR_FOR_MODULATION, \
    OBJECTIVE_MECHANISM, OUTCOME, OWNER_VALUE, PRODUCT, PROJECTIONS, SYSTEM, VARIABLE
from psyneulink.core.globals.parameters import Parameter
from psyneulink.core.globals.preferences.componentpreferenceset import is_pref_set
from psyneulink.core.globals.preferences.preferenceset import PreferenceLevel
from psyneulink.core.globals.utilities import ContentAddressableList, is_iterable, convert_to_list

__all__ = [
    'CONTROL_ALLOCATION', 'GATING_ALLOCATION', 'MODULATORY_ALLOCATION',
    'ModulatoryMechanism', 'ModulatoryMechanismError', 'ModulatoryMechanismRegistry'
]

MODULATORY_ALLOCATION = 'modulatory_allocation'
CONTROL_ALLOCATION = 'control_allocation'
GATING_ALLOCATION = 'gating_allocation'

ModulatoryMechanismRegistry = {}

class ModulatoryMechanismError(Exception):
    def __init__(self, error_value):
        self.error_value = error_value

def _control_allocation_getter(owning_component=None, execution_id=None):
    try:
        control_signal_indices = [owning_component.modulatory_signals.index(c)
                                  for c in owning_component.control_signals]
        return np.array([owning_component.modulatory_allocation[i] for i in control_signal_indices])
    except TypeError:
        return owning_component.parameters.default_allocation or \
               [owning_component.parameters.control_allocation.default_value]

def _control_allocation_setter(value, owning_component=None, execution_id=None):
    control_signal_indices = [owning_component.modulatory_signals.index(c)
                              for c in owning_component.control_signals]
    if len(value)!=len(control_signal_indices):
        raise ModulatoryMechanismError(f"Attempt to set '{CONTROL_ALLOCATION}' parameter of {owning_component.name} "
                                       f"with value ({value} that has a different length ({len(value)}) "
                                       f"than the number of its {CONTROL_SIGNALS} ({len(control_signal_indices)})")
    mod_alloc = owning_component.parameters.modulatory_allocation._get(execution_id)
    for j, i in enumerate(control_signal_indices):
        mod_alloc[i] = value[j]
    owning_component.parameters.modulatory_allocation._set(np.array(mod_alloc), execution_id)
    return value

def _gating_allocation_getter(owning_component=None, execution_id=None):
    try:
        gating_signal_indices = [owning_component.modulatory_signals.index(g)
                                  for g in owning_component.gating_signals]
        return np.array([owning_component.modulatory_allocation[i] for i in gating_signal_indices])
    except TypeError:
        return owning_component.parameters.default_allocation or \
               [owning_component.parameters.gating_allocation.default_value]

def _gating_allocation_setter(value, owning_component=None, execution_id=None):
    gating_signal_indices = [owning_component.modulatory_signals.index(c)
                              for c in owning_component.gating_signals]
    if len(value)!=len(gating_signal_indices):
        raise ModulatoryMechanismError(f"Attempt to set {GATING_ALLOCATION} parameter of {owning_component.name} "
                                       f"with value ({value} that has a different length than the number of its"
                                       f"{GATING_SIGNALS} ({len(gating_signal_indices)})")
    mod_alloc = owning_component.parameters.modulatory_allocation._get(execution_id)
    for j, i in enumerate(gating_signal_indices):
        mod_alloc[i] = value[j]
    owning_component.parameters.modulatory_allocation._set(np.array(mod_alloc), execution_id)
    return value

def _modulatory_mechanism_costs_getter(owning_component=None, execution_id=None):
    # NOTE: In cases where there is a reconfiguration_cost, that cost is not returned by this method
    try:
        costs = [c.compute_costs(c.parameters.variable._get(execution_id), execution_id=execution_id)
                 for c in owning_component.control_signals]
        return costs

    except TypeError:
        return None

def _outcome_getter(owning_component=None, execution_id=None):
    try:
        return owning_component.parameters.variable._get(execution_id)[0]
    except TypeError:
        return None

def _net_outcome_getter(owning_component=None, execution_id=None):
    # NOTE: In cases where there is a reconfiguration_cost,
    # that cost is not included in the net_outcome

    try:
        c = owning_component
        return c.compute_net_outcome(c.parameters.outcome._get(execution_id),
                                     c.combine_costs(c.parameters.costs._get(execution_id)))
    except TypeError:
        return [0]

class DefaultAllocationFunction(Function_Base):
    '''Take a single 1d item and return a 2d array with n identical items
    Takes the default input (a single value in the *OUTCOME* InputState of the ModulatoryMechanism),
    and returns the same allocation for each of its `modulatory_signals <ModulatoryMechanism.modulatory_signals>`.
    '''
    componentName = 'Default Modulatory Function'
    class Parameters(Function_Base.Parameters):
        num_modulatory_signals = Parameter(1, stateful=False)

    @tc.typecheck
    def __init__(self,
                 default_variable=None,
                 params=None,
                 owner=None
                 ):
        # Assign args to params and functionParams dicts
        params = self._assign_args_to_param_dicts(params=params)
        super().__init__(default_variable=default_variable,
                         params=params,
                         owner=owner,
                         context=ContextFlags.CONSTRUCTOR)

    def function(self,
                 variable=None,
                 execution_id=None,
                 params=None,
                 context=None):
        variable = self._check_args(variable=variable, execution_id=execution_id, params=params, context=context)
        num_mod_sigs = self.get_current_function_param('num_modulatory_signals')
        result = np.array([variable[0]] * num_mod_sigs)
        return self.convert_output_type(result)


class ModulatoryMechanism(AdaptiveMechanism_Base):
    """
    ModulatoryMechanism(                                         \
        system=None                                              \
        monitor_for_modulation=None,                             \
        objective_mechanism=None,                                \
        function=DefaultAllocationFunction,                      \
        default_allocation=None,                                 \
        modulatory_signals=None,                                 \
        modulation=ModulationParam.MULTIPLICATIVE                \
        combine_costs=np.sum,                                    \
        compute_reconfiguration_cost=None,                       \
        compute_net_outcome=lambda x,y:x-y,                      \
        params=None,                                             \
        name=None,                                               \
        prefs=None)

    Subclass of `AdaptiveMechanism <AdaptiveMechanism>` that modulates the parameter(s)
    of one or more `Component(s) <Component>`.


    COMMENT:
    .. note::
       ModulatoryMechanism is an abstract class and should NEVER be instantiated by a direct call to its constructor.
       It should be instantiated using the constructor for a `subclass <ModulatoryMechanism_Subtypes>`.

        Description:
            Protocol for instantiating unassigned ControlProjections (i.e., w/o a sender specified):
               If sender is not specified for a ControlProjection (e.g., in a parameter specification tuple)
                   it is flagged for deferred_init() in its __init__ method
               If ModulatoryMechanism is instantiated or assigned as the controller for a System:
                   the System calls its _get_monitored_output_states() method which returns all of the OutputStates
                       within the System that have been specified to be MONITORED_FOR_CONTROL, and then assigns
                       them (along with any specified in the **monitored_for_control** arg of the System's constructor)
                       to the `objective_mechanism` argument of the ModulatoryMechanism's constructor;
                   the System calls its _get_control_signals_for_system() method which returns all of the parameters
                       that have been specified for control within the System, assigns them a ControlSignal
                       (with a ControlProjection to the ParameterState for the parameter), and assigns the
                       ControlSignals (alogn with any specified in the **control_signals** argument of the System's
                       constructor) to the **control_signals** argument of the ModulatoryMechanism's constructor

            OBJECTIVE_MECHANISM param determines which States will be monitored.
                specifies the OutputStates of the terminal Mechanisms in the System to be monitored by ModulatoryMechanism
                this specification overrides any in System.params[], but can be overridden by Mechanism.params[]
                ?? if MonitoredOutputStates appears alone, it will be used to determine how States are assigned from
                    System.execution_graph by default
                if MonitoredOutputStatesOption is used, it applies to any Mechanisms specified in the list for which
                    no OutputStates are listed; it is overridden for any Mechanism for which OutputStates are
                    explicitly listed
                TBI: if it appears in a tuple with a Mechanism, or in the Mechamism's params list, it applies to
                    just that Mechanism

        Class attributes:
            + componentType (str): System Default Mechanism
            + paramClassDefaults (dict):
                + FUNCTION: Linear
                + FUNCTION_PARAMS:{SLOPE:1, INTERCEPT:0}
                + OBJECTIVE_MECHANISM: List[]
    COMMENT

    Arguments
    ---------

    system : System or bool : default None
        specifies the `System` to which the ModulatoryMechanism should be assigned as its `controller
        <System.controller>`.

    monitor_for_modulation : List[OutputState or Mechanism] : default None
        specifies the `OutputStates <OutputState>` to be monitored by the `ObjectiveMechanism` specified in the
        **objective_mechanism** argument; for any Mechanisms specified, their `primary OutputState
        <OutputState_Primary>` are used.

    objective_mechanism : ObjectiveMechanism | List[OutputState specification] | bool : default None
        specifies either an `ObjectiveMechanism` to use for the ModulatoryMechanism, the list of OutputStates that
        one constructed automatically should use, or the construction of a default ObjectiveMechanism (for True);
        if a list of `OutputState specifications <ObjectiveMechanism_Monitor>` is specified,
        the list is passed to as the **monitor** argument in the constructor for a default ObjectiveMechanism.

    function : TransferFunction : default Linear(slope=1, intercept=0)
        specifies function used to combine values of monitored OutputStates.

    modulatory_signals : ControlSignal specification or List[ControlSignal specification, ...]
        specifies the parameters to be controlled by the ModulatoryMechanism; a `ControlSignal` is created for each
        (see `ControlSignal_Specification` for details of specification).

    default_allocation : number, list or 1d array : None
        specifies the default_allocation of any `modulatory_signals <ModulatoryMechanism.modulatory.signals>` for
        which the **default_allocation** was not specified in its constructor (see default_allocation
        <ModulatoryMechanism.default_allocation>` for additional details).

    modulation : ModulationParam : ModulationParam.MULTIPLICATIVE
        specifies the default form of modulation used by the ModulatoryMechanism's `ControlSignals <ControlSignal>`,
        unless they are `individually specified <ControlSignal_Specification>`.

    combine_costs : Function, function or method : default np.sum
        specifies function used to combine the `cost <ControlSignal.cost>` of the ModulatoryMechanism's `control_signals
        <ModulatoryMechanism.control_signals>`;  must take a list or 1d array of scalar values as its argument and
        return a list or array with a single scalar value.

    compute_reconfiguration_cost : Function, function or method : default None
        specifies function used to compute the ModulatoryMechanism's `reconfiguration_cost
        <ModulatoryMechanism.reconfiguration_cost>`; must take a list or 2d array containing two lists or 1d arrays,
        both with the same shape as the ModulatoryMechanism's control_allocation attribute, and return a scalar value.

    compute_net_outcome : Function, function or method : default lambda outcome, cost: outcome-cost
        function used to combine the values of its `outcome <ModulatoryMechanism.outcome>` and `costs
        <ModulatoryMechanism.costs>` attributes;  must take two 1d arrays (outcome and cost) with scalar values as its
        arguments and return an array with a single scalar value.

    params : Dict[param keyword: param value] : default None
        a `parameter dictionary <ParameterState_Specification>` that can be used to specify the parameters
        for the Mechanism, parameters for its function, and/or a custom function and its parameters. Values
        specified for parameters in the dictionary override any assigned to those parameters in arguments of the
        constructor.

    name : str : default see `name <ModulatoryMechanism.name>`
        specifies the name of the ModulatoryMechanism.

    prefs : PreferenceSet or specification dict : default Mechanism.classPreferences
        specifies the `PreferenceSet` for the ModulatoryMechanism; see `prefs <ModulatoryMechanism.prefs>` for details.

    Attributes
    ----------

    system : System_Base
        The `System` for which the ModulatoryMechanism is a `controller <System>`.  Note that this is distinct from
        a Mechanism's `systems <Mechanism_Base.systems>` attribute, which lists all of the Systems to which a
        `Mechanism` belongs -- a ModulatoryMechanism can belong to but not be the `controller of a Composition
        <ModulatoryMechanism_Composition_Controller>`.

    objective_mechanism : ObjectiveMechanism
        `ObjectiveMechanism` that monitors and evaluates the values specified in the ModulatoryMechanism's
        **objective_mechanism** argument, and transmits the result to the ModulatoryMechanism's *OUTCOME*
        `input_state <Mechanism_Base.input_state>`.

    monitor_for_modulation : List[OutputState]
        each item is an `OutputState` monitored by the ObjectiveMechanism listed in the ModulatoryMechanism's
        `objective_mechanism <ModulatoryMechanism.objective_mechanism>` attribute;  it is the same as that
        ObjectiveMechanism's `monitor <ObjectiveMechanism.monitor>` attribute
        (see `ObjectiveMechanism_Monitor` for specification).  The `value <OutputState.value>`
        of the OutputStates in the list are used by the ObjectiveMechanism to generate the ModulatoryMechanism's `input
        <ModulatoryMechanism_Input>`.

    monitored_output_states_weights_and_exponents : List[Tuple(float, float)]
        each tuple in the list contains the weight and exponent associated with a corresponding OutputState specified
        in `monitor_for_modulation <ModulatoryMechanism.monitor_for_modulation>`;  these are the same as those in the
        `monitored_output_states_weights_and_exponents
        <ObjectiveMechanism.monitored_output_states_weights_and_exponents>` attribute of the `objective_mechanism
        <ModulatoryMechanism.objective_mechanism>`, and are used by the ObjectiveMechanism's `function
        <ObjectiveMechanism.function>` to parametrize the contribution made to its output by each of the values that
        it monitors (see `ObjectiveMechanism Function <ObjectiveMechanism_Function>`).

    outcome : 1d array
        the `value <InputState.value>` of the ModulatoryMechanism's `primary InputState <InputState_Primary>`,
        which receives its `Projection <Projection>` from the *OUTCOME* `OutputState` of its `objective_mechanism
        <ModulatoryMechanism.objective_mechanism>`.

    function : TransferFunction : default Linear(slope=1, intercept=0)
        determines how the `value <OuputState.value>` \\s of the `OutputStates <OutputState>` specified in the
        **monitor_for_modulation** argument of the ModulatoryMechanism's constructor are used to generate its
        `modulatory_allocation <ModulatoryMechanism.modulatory_allocation>`.

    default_allocation : number, list or 1d array
        determines the default_allocation of any `modulatory_signals <ModulatoryMechanism.modulatory.signals>` for
        which the **default_allocation** was not specified in its constructor;  if it is None (not specified)
        then the ModulatorySignal's parameters.allocation.default_value, specified by its class, is used.
        See documentation for **default_allocation** argument of ModulatorySignal constructor for additional details.

    modulatory_signals : ContentAddressableList[ModulatorySignal]
        list of the ModulatoryMechanisms `ControlSignals <ControlSignals>` and `GatingSignals <GatingSignals>`,
        including any inherited from a `system <ModulatoryMechanism.system>` for which it is a `controller
        <System.controller>`.  This is the same as the ModulatoryMechanism's `output_states
        <Mechanism_Base.output_states>` attribute).

    modulatory_allocation : 2d array
        contains allocations for all the ModulatoryMechanism's `modulatory_signals
        <ModulatoryMechanism.modulatory_signals>`;  each item is the value assigned as the `allocation` for a
        `ControlSignal` (listed in the `control_signals  <ModulatoryMechanism.control_signals>` attribute,
        or a `GatingSignal` (listed in the `gating_signals <ModulatoryMechanism.gating_signals>` attribute (these
        are also listed in the `control_allocation <ModulatoryMechanism.control_allocation>` and `gating_allocation
        <ModulatoryMechanism.gating_allocation>` attributes, respectively.  The modulatory_allocation is the same as
        the ModulatoryMechanism's `value <Mechanism_Base.value>` attribute).

    control_signals : ContentAddressableList[ControlSignal]
        list of the `ControlSignals <ControlSignals>` for the ModulatoryMechanism, including any inherited from a
        `system <ModulatoryMechanism.system>` for which it is a `controller <System.controller>`.

    control_allocation : 2d array
        each item is the value assigned as the `allocation <ControlSignal.allocation>` for the corresponding
        ControlSignal listed in the `control_signals <ModulatoryMechanism.control_signals>` attribute.

    gating_signals : ContentAddressableList[GatingSignal]
        list of the `GatingSignals <ControlSignals>` for the ModulatoryMechanism, including any inherited from a
        `system <ModulatoryMechanism.system>` for which it is a `controller <System.controller>`.

    gating_allocation : 2d array
        each item is the value assigned as the `allocation <GatingSignal.allocation>` for the corresponding
        GatingSignal listed in the `gating_signals` attribute <ModulatoryMechanism.gating_signals>`.

    compute_reconfiguration_cost : Function, function or method
        function used to compute the ModulatoryMechanism's `reconfiguration_cost  <ModulatoryMechanism.reconfiguration_cost>`;
        result is a scalar value representing the difference — defined by the function — between the values of the
        ModulatoryMechanism's current and last `control_alloction <ModulatoryMechanism.control_allocation>`, that can be
        accessed by `reconfiguration_cost <ModulatoryMechanism.reconfiguration_cost>` attribute.

    costs : list
        current costs for the ModulatoryMechanism's `control_signals <ModulatoryMechanism.control_signals>`, computed
        for each using its `compute_costs <ControlSignals.compute_costs>` method.

    combine_costs : Function, function or method
        function used to combine the `cost <ControlSignal.cost>` of its `control_signals
        <ModulatoryMechanism.control_signals>`; result is an array with a scalar value that can be accessed by
        `combined_costs <ModulatoryMechanism.combined_costs>`.

        .. note::
          This function is distinct from the `combine_costs_function <ControlSignal.combine_costs_function>` of a
          `ControlSignal`.  The latter combines the different `costs <ControlSignal_Costs>` for an individual
          ControlSignal to yield its overall `cost <ControlSignal.cost>`; the ModulatoryMechanism's
          `combine_costs <ModulatoryMechanism.combine_costs>` function combines those `cost <ControlSignal.cost>`\\s
          for its `control_signals <ModulatoryMechanism.control_signals>`.

    combined_costs : 1d array
        result of the ModulatoryMechanism's `combine_costs <ModulatoryMechanism.combine_costs>` function.

    compute_net_outcome : Function, function or method
        function used to combine the values of its `outcome <ModulatoryMechanism.outcome>` and `costs
        <ModulatoryMechanism.costs>` attributes;  result is an array with a scalar value that can be accessed
        by the the `net_outcome <ModulatoryMechanism.net_outcome>` attribute.

    net_outcome : 1d array
        result of the ModulatoryMechanism's `compute_net_outcome <ModulatoryMechanism.compute_net_outcome>` function.

    modulatory_projections : List[ControlProjection | GatingProjection]
        list of `ControlProjections <ControlProjection>` and/or `GatingProjections <GatingProjection>`, one for each
        of the corresponding `ControlSignals <ControlSignal>` and/or `GatingSignals <GatingSignal>` in
        `modulatory_signals <ModulatoryMechanism.modulatory_signals>`.

    control_projections : List[ControlProjection]
        list of `ControlProjections <ControlProjection>`, one for each `ControlSignal` in `control_signals
        <ModulatoryMechanism.control_signals>`.

    gating_projections : List[GatingProjection]
        list of `GatingProjections <GatingProjection>`, one for each `GatingSignal` in `gating_signals
        <ModulatoryMechanism.gating_signals>`.

    modulation : ModulationParam
        the default form of modulation used by the ModulatoryMechanism's `ControlSignals <GatingSignal>`,
        unless they are `individually specified <ControlSignal_Specification>`.

    name : str
        the name of the ModulatoryMechanism; if it is not specified in the **name** argument of the constructor, a
        default is assigned by MechanismRegistry (see `Naming` for conventions used for default and duplicate names).

    prefs : PreferenceSet or specification dict
        the `PreferenceSet` for the ModulatoryMechanism; if it is not specified in the **prefs** argument of the
        constructor, a default is assigned using `classPreferences` defined in __init__.py (see :doc:`PreferenceSet
        <LINK>` for details).
    """

    componentType = "ModulatoryMechanism"

    initMethod = INIT_EXECUTE_METHOD_ONLY

    outputStateTypes = [ControlSignal, GatingSignal]
    stateListAttr = Mechanism_Base.stateListAttr.copy()
    stateListAttr.update({ControlSignal:CONTROL_SIGNALS,
                          GatingSignal:GATING_SIGNALS})

    classPreferenceLevel = PreferenceLevel.TYPE
    # Any preferences specified below will override those specified in TypeDefaultPreferences
    # Note: only need to specify setting;  level will be assigned to TYPE automatically
    # classPreferences = {
    #     kwPreferenceSetName: 'ModulatoryMechanismClassPreferences',
    #     kp<pref>: <setting>...}

    class Parameters(AdaptiveMechanism_Base.Parameters):
        """
            Attributes
            ----------

                variable
                    see `variable <ModulatoryMechanism.variable>`

                    :default value: numpy.array([[1.]])
                    :type: numpy.ndarray

                value
                    see `value <ModulatoryMechanism.value>`

                    :default value: numpy.array([1.])
                    :type: numpy.ndarray

                outcome
                    see `outcome <ModulatoryMechanism.outcome>

                    :default value: None
                    :type:
                    :read only: True

                control_allocation
                    see `control_allocation <ModulatoryMechanism.control_allocation>

                    :default value: defaultControlAllocation
                    :type:
                    :read only: True

                gating_allocation
                    see `gating_allocation <ModulatoryMechanism.gating_allocation>

                    :default value: defaultGatingAllocation
                    :type:
                    :read only: True

                costs
                    see `costs <ModulatoryMechanism.costs>`

                    :default value: None
                    :type:
                    :read only: True

                control_signal_costs
                    see `control_signal_costs <ModulatoryMechanism.control_signal_costs>`

                    :default value: None
                    :type:
                    :read only: True

                compute_reconfiguration_cost
                     see 'compute_reconfiguration_cost <ModulatoryMechanism.compute_reconfiguration_cost>`

                reconfiguration_cost
                     see 'reconfiguration_cost <ModulatoryMechanism.reconfiguration_cost>`

                combine_costs
                    see `combine_costs <ModulatoryMechanism.combine_costs>`

                    :default value: numpy.core.fromnumeric.sum
                    :type: <class 'function'>

                compute_net_outcome
                    see `compute_net_outcome <ModulatoryMechanism.compute_net_outcome>`

                    :default value: lambda outcome, cost: outcome - cost
                    :type: <class 'function'>

                modulation
                    see `modulation <ModulatoryMechanism.modulation>`

                    :default value: ModulationParam.MULTIPLICATIVE
                    :type: `ModulationParam`

                net_outcome
                    see `net_outcome <ModulatoryMechanism.net_outcome>`

                    :default value: None
                    :type:
                    :read only: True

        """
        # This must be a list, as there may be more than one (e.g., one per control_signal)
        variable = np.array([[defaultControlAllocation]])
        value = Parameter(np.array([[defaultControlAllocation]]), aliases='modulatory_allocation')
        default_allocation = None,
        control_allocation = Parameter(np.array([defaultControlAllocation]),
                                       getter=_control_allocation_getter,
                                       setter=_control_allocation_setter,
                                       read_only=True)
        gating_allocation = Parameter(np.array([defaultGatingAllocation]),
                                      getter=_gating_allocation_getter,
                                      setter=_gating_allocation_setter,
                                      read_only=True)
        outcome = Parameter(None, read_only=True, getter=_outcome_getter)

        compute_reconfiguration_cost = Parameter(None, stateful=False, loggable=False)
        # reconfiguration_cost = Parameter(None, read_only=True, getter=_reconfiguration_cost_getter)

        combine_costs = Parameter(np.sum, stateful=False, loggable=False)
        costs = Parameter(None, read_only=True, getter=_modulatory_mechanism_costs_getter)
        control_signal_costs = Parameter(None, read_only=True)

        compute_net_outcome = Parameter(lambda outcome, cost: outcome - cost, stateful=False, loggable=False)
        net_outcome = Parameter(None, read_only=True,
                                getter=_net_outcome_getter)

        simulation_ids = Parameter([], user=False)

        modulation = ModulationParam.MULTIPLICATIVE

    paramClassDefaults = Mechanism_Base.paramClassDefaults.copy()
    paramClassDefaults.update({
        OBJECTIVE_MECHANISM: None,
        CONTROL_PROJECTIONS: None})

    @tc.typecheck
    def __init__(self,
                 default_variable=None,
                 size=None,
                 system:tc.optional(tc.any(System_Base, Composition_Base))=None,
                 monitor_for_modulation:tc.optional(tc.any(is_iterable, Mechanism, OutputState))=None,
                 # objective_mechanism:tc.optional(ObjectiveMechanism, list, bool)=None,
                 objective_mechanism=None,
                 function=None,
                 default_allocation:tc.optional(tc.any(int, float, list, np.ndarray))=None,
                 modulatory_signals:tc.optional(tc.any(is_iterable,
                                                       ParameterState,
                                                       InputState,
                                                       OutputState,
                                                       ControlSignal,
                                                       GatingSignal))=None,
                 modulation:tc.optional(_is_modulation_param)=ModulationParam.MULTIPLICATIVE,
                 combine_costs:is_function_type=np.sum,
                 compute_reconfiguration_cost:tc.optional(is_function_type)=None,
                 compute_net_outcome:is_function_type=lambda outcome, cost : outcome - cost,
                 params=None,
                 name=None,
                 prefs:is_pref_set=None,
                 **kwargs
                 ):

        if kwargs:
                for k in kwargs.keys():
                    if CONTEXT in k:
                        context=kwargs[CONTEXT]
                        continue
                    raise ModulatoryMechanismError("Unrecognized arg in constructor for {}: {}".
                                                format(self.__class__.__name__, repr(i)))

        function = function or DefaultAllocationFunction
        modulatory_signals = modulatory_signals or []
        if not isinstance(modulatory_signals, list):
            modulatory_signals = [modulatory_signals]
        self.combine_costs = combine_costs
        self.compute_net_outcome = compute_net_outcome
        self.compute_reconfiguration_cost = compute_reconfiguration_cost

        # MODIFIED 5/20/19 NEW: [DM/JDC] - commented out to allow True to designate construction of default ObjMech
        # # If the user passed in True for objective_mechanism, means one needs to be created automatically.
        # # Set it to None to signal this downstream (vs. False which means *don't* create one),
        # #    while still causing tests to indicate that one does NOT yet exist
        # #    (since actual assignment of one registers as True).
        # if objective_mechanism is True:
        #     objective_mechanism = None
        # MODIFIED 5/20/19 END

        # Assign args to params and functionParams dicts
        params = self._assign_args_to_param_dicts(system=system,
                                                  monitor_for_modulation=monitor_for_modulation,
                                                  objective_mechanism=objective_mechanism,
                                                  function=function,
                                                  default_allocation=default_allocation,
                                                  modulatory_signals=modulatory_signals,
                                                  modulation=modulation,
                                                  params=params)

        self._sim_counts = {}

        super(ModulatoryMechanism, self).__init__(default_variable=default_variable,
                                               size=size,
                                               modulation=modulation,
                                               params=params,
                                               name=name,
                                               function=function,
                                               prefs=prefs,
                                               context=ContextFlags.CONSTRUCTOR)

        if system is not None:
            self._activate_projections_for_compositions(system)

    def _validate_params(self, request_set, target_set=None, context=None):
        """Validate SYSTEM, monitor_for_modulation, CONTROL_SIGNALS and GATING_SIGNALS

        If System is specified, validate it
        Check that all items in monitor_for_modulation are Mechanisms or OutputStates for Mechanisms in self.system
        Check that all items in CONTROL_SIGNALS are parameters or ParameterStates for Mechanisms in self.system
        Check that all items in GATING_SIGNALS are States for Mechanisms in self.system
        """
        from psyneulink.core.components.system import MonitoredOutputStateTuple
        from psyneulink.core.components.mechanisms.processing.objectivemechanism import ObjectiveMechanism
        from psyneulink.core.components.states.inputstate import InputState
        from psyneulink.core.components.states.state import _parse_state_spec

        super(ModulatoryMechanism, self)._validate_params(request_set=request_set,
                                                       target_set=target_set,
                                                       context=context)

        def validate_monitored_state_spec(spec_list):
            for spec in spec_list:
                if isinstance(spec, MonitoredOutputStateTuple):
                    spec = spec.output_state
                elif isinstance(spec, tuple):
                    spec = spec[0]
                elif isinstance(spec, dict):
                    # If it is a dict, parse to validate that it is an InputState specification dict
                    #    (for InputState of ObjectiveMechanism to be assigned to the monitored_output_state)
                    spec = _parse_state_spec(owner=self,
                                             state_type=InputState,
                                             state_spec=spec,
                                             context=context)
                    # Get the OutputState, to validate that it is in the ModulatoryMechanism's System (below);
                    #    presumes that the monitored_output_state is the first in the list of projection_specs
                    #    in the InputState state specification dictionary returned from the parse,
                    #    and that it is specified as a projection_spec (parsed into that in the call
                    #    to _parse_connection_specs by _parse_state_spec)

                    spec = spec[PROJECTIONS][0][0]

                if not isinstance(spec, (OutputState, Mechanism)):
                    if isinstance(spec, type) and issubclass(spec, Mechanism):
                        raise ModulatoryMechanismError(
                                f"Mechanism class ({spec.__name__}) specified in '{MONITOR_FOR_MODULATION}' arg "
                                f"of {self.name}; it must be an instantiated {Mechanism.__name__} or "
                                f"{OutputState.__name__} of one.")
                    elif isinstance(spec, State):
                        raise ModulatoryMechanismError(
                                f"{spec.__class__.__name__} specified in '{MONITOR_FOR_MODULATION}' arg of {self.name} "
                                f"({spec.name} of {spec.owner.name}); "
                                f"it must be an {OutputState.__name__} or {Mechanism.__name__}.")
                    else:
                        raise ModulatoryMechanismError(
                                f"Erroneous specification of '{MONITOR_FOR_MODULATION}' arg for {self.name} ({spec}); "
                                f"it must be an {OutputState.__name__} or a {Mechanism.__name__}.")
                # If ModulatoryMechanism has been assigned to a System, check that
                #    all the items in the list used to specify objective_mechanism are in the same System
                if self.system:
                    if not isinstance(spec, (list, ContentAddressableList)):
                        spec = [spec]
                    self.system._validate_monitored_states_in_system(spec, context=context)


        if SYSTEM in target_set:
            if not isinstance(target_set[SYSTEM], System_Base):
                raise KeyError
            else:
                self.paramClassDefaults[SYSTEM] = request_set[SYSTEM]

        if MONITOR_FOR_MODULATION in target_set and target_set[MONITOR_FOR_MODULATION] is not None:
            spec = target_set[MONITOR_FOR_MODULATION]
            if not isinstance(spec, (list, ContentAddressableList)):
                spec = [spec]
            validate_monitored_state_spec(spec)

        if OBJECTIVE_MECHANISM in target_set and \
                target_set[OBJECTIVE_MECHANISM] is not None and\
                target_set[OBJECTIVE_MECHANISM] is not False:

            if isinstance(target_set[OBJECTIVE_MECHANISM], list):

                obj_mech_spec_list = target_set[OBJECTIVE_MECHANISM]

                # Check if there is any ObjectiveMechanism is in the list;
                #    incorrect but possibly forgivable mis-specification --
                #    if an ObjectiveMechanism is specified, it should be "exposed" (i.e., not in a list)
                if any(isinstance(spec, ObjectiveMechanism) for spec in obj_mech_spec_list):
                    # If an ObjectiveMechanism is the *only* item in the list, forgive the mis-spsecification and use it
                    if len(obj_mech_spec_list)==1 and isinstance(obj_mech_spec_list[0], ObjectiveMechanism):
                        if self.verbosePref:
                            warnings.warn("Specification of {} arg for {} is an {} in a list; it will be used, "
                                                        "but, for future reference, it should not be in a list".
                                                        format(OBJECTIVE_MECHANISM,
                                                               ObjectiveMechanism.__name__,
                                                               self.name))
                        target_set[OBJECTIVE_MECHANISM] = target_set[OBJECTIVE_MECHANISM][0]
                    else:
                        raise ModulatoryMechanismError("Ambigusous specification of {} arg for {}; "
                                                    " it is in a list with other items ({})".
                                                    format(OBJECTIVE_MECHANISM, self.name, obj_mech_spec_list))
                else:
                    validate_monitored_state_spec(obj_mech_spec_list)

            if not isinstance(target_set[OBJECTIVE_MECHANISM], (ObjectiveMechanism, list, bool)):
                raise ModulatoryMechanismError("Specification of {} arg for {} ({}) must be an {}"
                                            "or a list of Mechanisms and/or OutputStates to be monitored for control".
                                            format(OBJECTIVE_MECHANISM,
                                                   self.name, target_set[OBJECTIVE_MECHANISM],
                                                   ObjectiveMechanism.componentName))

        if MODULATORY_SIGNALS in target_set and target_set[MODULATORY_SIGNALS]:
            modulatory_signals = target_set[MODULATORY_SIGNALS]
            if not isinstance(modulatory_signals, list):
                modulatory_signals = [modulatory_signals]
            from psyneulink.core.components.projections.projection import ProjectionError
            for modulatory_signal in modulatory_signals:
                # _parse_state_spec(state_type=ControlSignal, owner=self, state_spec=control_signal)
                try:
                    _parse_state_spec(state_type=ControlSignal, owner=self, state_spec=modulatory_signal)
                except ProjectionError:
                    _parse_state_spec(state_type=GatingSignal, owner=self, state_spec=modulatory_signal)

    # IMPLEMENTATION NOTE:  THIS SHOULD BE MOVED TO COMPOSITION ONCE THAT IS IMPLEMENTED
    def _instantiate_objective_mechanism(self, context=None):
        """
        # FIX: ??THIS SHOULD BE IN OR MOVED TO ObjectiveMechanism
        Assign InputState to ObjectiveMechanism for each OutputState to be monitored;
            uses _instantiate_monitoring_input_state and _instantiate_control_mechanism_input_state to do so.
            For each item in self.monitored_output_states:
            - if it is a OutputState, call _instantiate_monitoring_input_state()
            - if it is a Mechanism, call _instantiate_monitoring_input_state for relevant Mechanism.output_states
                (determined by whether it is a `TERMINAL` Mechanism and/or MonitoredOutputStatesOption specification)
            - each InputState is assigned a name with the following format:
                '<name of Mechanism that owns the monitoredOutputState>_<name of monitoredOutputState>_Monitor'

        Notes:
        * self.monitored_output_states is a list, each item of which is a Mechanism.output_state from which a
          Projection will be instantiated to a corresponding InputState of the ModulatoryMechanism
        * self.input_states is the usual ordered dict of states,
            each of which receives a Projection from a corresponding OutputState in self.monitored_output_states
        """
        from psyneulink.core.components.system import MonitoredOutputStateTuple
        from psyneulink.core.components.projections.pathway.mappingprojection import MappingProjection
        from psyneulink.core.components.mechanisms.processing.objectivemechanism import ObjectiveMechanism, ObjectiveMechanismError
        from psyneulink.core.components.states.inputstate import EXPONENT_INDEX, WEIGHT_INDEX
        from psyneulink.core.components.functions.function import FunctionError

        # GET OutputStates to Monitor (to specify as or add to ObjectiveMechanism's monitored_output_states attribute

        monitored_output_states = []

        # If the ModulatoryMechanism has already been assigned to a System
        #    get OutputStates in System specified as monitor_for_control or already being monitored:
        #        do this by calling _get_monitored_output_states_for_system(),
        #        which also gets any OutputStates already being monitored by the ModulatoryMechanism
        if self.system:
            monitored_output_states.extend(self.system._get_monitored_output_states_for_system(self,context=context))

        self.monitor_for_modulation = self.monitor_for_modulation or []
        if not isinstance(self.monitor_for_modulation, list):
            self.monitor_for_modulation = [self.monitor_for_modulation]

        # If objective_mechanism is used to specify OutputStates to be monitored (legacy feature)
        #    move them to monitor_for_modulation
        if isinstance(self.objective_mechanism, list):
            self.monitor_for_modulation.extend(self.objective_mechanism)

        # Add items in monitor_for_modulation to monitored_output_states
        for i, item in enumerate(self.monitor_for_modulation):
            # If it is already in the list received from System, ignore
            if item in monitored_output_states:
                # NOTE: this can happen if ModulatoryMechanisms is being constructed by System
                #       which passed its monitor_for_control specification
                continue
            monitored_output_states.extend([item])

        # INSTANTIATE ObjectiveMechanism

        # If *objective_mechanism* argument is an ObjectiveMechanism, add monitored_output_states to it
        if isinstance(self.objective_mechanism, ObjectiveMechanism):
            if monitored_output_states:
                self.objective_mechanism.add_to_monitor(monitor_specs=monitored_output_states,
                                                        context=context)
        # Otherwise, instantiate ObjectiveMechanism with list of states in monitored_output_states
        else:
            try:
                self._objective_mechanism = ObjectiveMechanism(monitor=monitored_output_states,
                                                               function=LinearCombination(operation=PRODUCT),
                                                               name=self.name + '_ObjectiveMechanism')
            except (ObjectiveMechanismError, FunctionError) as e:
                raise ObjectiveMechanismError(f"Error creating {OBJECTIVE_MECHANISM} for {self.name}: {e}")

        # Print monitored_output_states
        if self.prefs.verbosePref:
            print("{0} monitoring:".format(self.name))
            for state in self.monitored_output_states:
                weight = self.monitored_output_states_weights_and_exponents[
                                                         self.monitored_output_states.index(state)][WEIGHT_INDEX]
                exponent = self.monitored_output_states_weights_and_exponents[
                                                         self.monitored_output_states.index(state)][EXPONENT_INDEX]
                print(f"\t{weight} (exp: {weight}; wt: {exponent})")

        # Assign ObjectiveMechanism's role as CONTROL
        self.objective_mechanism._role = CONTROL

        # If ModulatoryMechanism is a System controller, name Projection from
        # ObjectiveMechanism based on the System
        if self.system is not None:
            name = self.system.name + ' outcome signal'
        # Otherwise, name it based on the ObjectiveMechanism
        else:
            name = self.objective_mechanism.name + ' outcome signal'

        projection_from_objective = MappingProjection(sender=self.objective_mechanism,
                                                      receiver=self,
                                                      matrix=AUTO_ASSIGN_MATRIX,
                                                      name=name)
        for input_state in self.objective_mechanism.input_states:
            input_state.internal_only = True

        self.aux_components.append(self.objective_mechanism)
        self.aux_components.append((projection_from_objective, True))
        self._objective_projection = projection_from_objective
        self.monitor_for_modulation = self.monitored_output_states

    def _register_modulatory_signal_type(self, modulatory_signal_type:ModulatorySignal, context=None):
        from psyneulink.core.globals.registry import register_category
        from psyneulink.core.components.states.state import State_Base

        # Create registry for ControlSignals (to manage names)
        register_category(entry=modulatory_signal_type,
                          base_class=State_Base,
                          registry=self._stateRegistry,
                          context=context)

    def _instantiate_input_states(self, context=None):
        super()._instantiate_input_states(context=context)
        self.input_state.name = OUTCOME

        # IMPLEMENTATION NOTE:  THIS SHOULD BE MOVED TO COMPOSITION ONCE THAT IS IMPLEMENTED
        # if self.monitor_for_control or self._objective_mechanism:
        if self._objective_mechanism:
            self._instantiate_objective_mechanism(context=context)

    def _instantiate_output_states(self, context=None):

    # ---------------------------------------------------
    # FIX 5/23/17: PROJECTIONS AND PARAMS SHOULD BE PASSED BY ASSIGNING TO STATE SPECIFICATION DICT
    # FIX          UPDATE parse_state_spec TO ACCOMODATE (param, ControlSignal) TUPLE
    # FIX          TRACK DOWN WHERE PARAMS ARE BEING HANDED OFF TO ControlProjection
    # FIX                   AND MAKE SURE THEY ARE NOW ADDED TO ControlSignal SPECIFICATION DICT
    # ---------------------------------------------------

        if self.modulatory_signals:
            self._instantiate_modulatory_signals(context=context)

        super()._instantiate_output_states(context=context)

        # Reassign modulatory_signals, control_signals and gating_signals to backing fields of corresponding params
        # to capture any user_defined ControlSignals and/or GatingSignals instantiated in call to super
        # and assign to ContentAddressableLists
        self._modulatory_signals = ContentAddressableList(component_type=ModulatorySignal,
                                                       list=[state for state in self.output_states
                                                             if isinstance(state, (ControlSignal, GatingSignal))])

    def _instantiate_modulatory_signals(self, context):
        '''Subclassess can override for class-specific implementation (see OptimiziationControlMechanism for example)'''
        for i, modulatory_signal in enumerate(self.modulatory_signals):
            self.modulatory_signals[i] = self._instantiate_modulatory_signal(modulatory_signal, context=context)
        num_modulatory_signals = i+1

        # For DefaultAllocationFunction, set defaults.value to have number of items equal to num modulatory_signals
        if isinstance(self.function, DefaultAllocationFunction):
            self.defaults.value = np.tile(self.function.value, (num_modulatory_signals, 1))
<<<<<<< HEAD
            self.parameters.modulatory_allocation.set(copy.deepcopy(self.defaults.value), override=True)
=======
            self.parameters.modulatory_allocation._set(copy.deepcopy(self.defaults.value))
>>>>>>> 088e1fca
            self.function.num_modulatory_signals = num_modulatory_signals

        # For other functions, assume that if its value has:
        # - one item, all modulatory_signals should get it (i.e., the default: (OWNER_VALUE, 0));
        # - same number of items as the number of modulatory_signals;
        #     assign each modulatory_signal to the corresponding item of the function's value
        # - a different number of items than number of modulatory_signals,
        #     leave things alone, and allow any errant indices for modulatory_signals to be caught later.
        else:
            self.defaults.value = np.array(self.function.value)
            self.parameters.value._set(copy.deepcopy(self.defaults.value))

            len_fct_value = len(self.function.value)

            # Assign each ModulatorySignal's variable_spec to index of ModulatoryMechanism's value
            for i, modulatory_signal in enumerate(self.modulatory_signals):

                # If number of modulatory_signals is same as number of items in function's value,
                #    assign each ModulatorySignal to the corresponding item of the function's value
                if len_fct_value == num_modulatory_signals:
                    modulatory_signal._variable_spec = [(OWNER_VALUE, i)]

                if not isinstance(modulatory_signal.owner_value_index, int):
                    assert False, \
                        f"PROGRAM ERROR: The \'owner_value_index\' attribute for {modulatory_signal.name} " \
                            f"of {self.name} ({modulatory_signal.owner_value_index})is not an int."


    def _instantiate_modulatory_signal(self,  modulatory_signal, context=None):
        '''Parse and instantiate modulatory_signal specifications (in call to State._parse_state_spec)
           and any embedded Projection specifications (in call to <State>._instantiate_projections)

        Temporarily assign variable to default allocation value to avoid chicken-and-egg problem:
           value, output_states and modulatory_signals haven't been expanded yet to accomodate the new
           ModulatorySignal; reassign modulatory_signal.variable to actual OWNER_VALUE below,
           once value has been expanded
        '''
        from psyneulink.core.components.states.state import _instantiate_state
        from psyneulink.core.components.projections.projection import ProjectionError

        if self._output_states is None:
            self._output_states = []
        mod_spec = modulatory_signal

        # Try to instantiate as ControlSignal;  if that fails, try GatingSignal
        try:
            modulatory_signal = _instantiate_state(state_type=ControlSignal,
                                                   owner=self,
                                                   # variable=self.parameters.control_allocation.default_value,
                                                   variable=self.default_allocation or
                                                            self.parameters.control_allocation.default_value,
                                                   # reference_value=ControlSignal.defaults.allocation,
                                                   reference_value=self.parameters.control_allocation.default_value,
                                                   modulation=self.modulation,
                                                   state_spec=mod_spec,
                                                   context=context)
            if not type(modulatory_signal) in convert_to_list(self.outputStateTypes):
                raise ProjectionError(f'{type(modulatory_signal)} inappropriate for {self.name}')

        except:
            try:
                modulatory_signal = _instantiate_state(state_type=GatingSignal,
                                                       owner=self,
                                                       variable=self.parameters.gating_allocation.default_value,
                                                       # reference_value=GatingSignal.defaults.allocation,
                                                       reference_value=self.parameters.gating_allocation.default_value,
                                                       modulation=self.modulation,
                                                       state_spec=mod_spec,
                                                       context=context)
            except:
                raise ModulatoryMechanismError(f"PROGRAM ERROR: Unrecognized {repr(MODULATORY_SIGNAL)} "
                                               f"specification for {self.name} ({modulatory_signal})")

        modulatory_signal.owner = self

        if isinstance(modulatory_signal, ControlSignal):
            # Update control_signal_costs to accommodate instantiated Projection
            control_signal_costs = self.parameters.control_signal_costs._get()
            try:
                control_signal_costs = np.append(control_signal_costs, np.zeros((1, 1)), axis=0)
            except (AttributeError, ValueError):
                control_signal_costs = np.zeros((1, 1))
            self.parameters.control_signal_costs._set(control_signal_costs, override=True)

        # UPDATE output_states AND modulatory_projections -------------------------------------------------------------

        # TBI: For modulatory mechanisms that accumulate, starting output must be equal to the initial "previous value"
        # so that modulation that occurs BEFORE the control mechanism executes is computed appropriately
        # if (isinstance(self.function, IntegratorFunction)):
        #     control_signal._intensity = function.initializer

        # Add ModulatorySignal to output_states list
        self._output_states.append(modulatory_signal)

        return modulatory_signal

    def show(self):
        """Display the OutputStates monitored by ModulatoryMechanism's `objective_mechanism
        <ModulatoryMechanism.objective_mechanism>` and the parameters modulated by its `control_signals
        <ModulatoryMechanism.control_signals>`.
        """

        print("\n---------------------------------------------------------")

        print("\n{0}".format(self.name))
        print("\n\tMonitoring the following Mechanism OutputStates:")
        for state in self.objective_mechanism.input_states:
            for projection in state.path_afferents:
                monitored_state = projection.sender
                monitored_state_mech = projection.sender.owner
                # ContentAddressableList
                monitored_state_index = self.monitored_output_states.index(monitored_state)

                weight = self.monitored_output_states_weights_and_exponents[monitored_state_index][0]
                exponent = self.monitored_output_states_weights_and_exponents[monitored_state_index][1]

                print ("\t\t{0}: {1} (exp: {2}; wt: {3})".
                       format(monitored_state_mech.name, monitored_state.name, weight, exponent))

        try:
            if self.control_signals:
                print ("\n\tControlling the following Mechanism parameters:".format(self.name))
                # Sort for consistency of output:
                state_names_sorted = sorted(self.control_signals.names)
                for state_name in state_names_sorted:
                    for projection in self.control_signals[state_name].efferents:
                        print ("\t\t{0}: {1}".format(projection.receiver.owner.name, projection.receiver.name))
        except:
            pass

        try:
            if self.gating_signals:
                print ("\n\tGating the following States:".format(self.name))
                # Sort for consistency of output:
                state_names_sorted = sorted(self.gating_signals.names)
                for state_name in state_names_sorted:
                    for projection in self.gating_signals[state_name].efferents:
                        print ("\t\t{0}: {1}".format(projection.receiver.owner.name, projection.receiver.name))
        except:
            pass

        print ("\n---------------------------------------------------------")

    def add_to_monitor(self, monitor_specs, context=None):
        """Instantiate OutputStates to be monitored by ModulatoryMechanism's `objective_mechanism
        <ModulatoryMechanism.objective_mechanism>`.

        **monitored_output_states** can be any of the following:
            - `Mechanism`;
            - `OutputState`;
            - `tuple specification <InputState_Tuple_Specification>`;
            - `State specification dictionary <InputState_Specification_Dictionary>`;
            - list with any of the above.
        If any item is a Mechanism, its `primary OutputState <OutputState_Primary>` is used.
        OutputStates must belong to Mechanisms in the same `System` as the ModulatoryMechanism.
        """
        output_states = self.objective_mechanism.add_to_monitor(monitor_specs=monitor_specs, context=context)
        if self.system:
            self.system._validate_monitored_states_in_system(output_states, context=context)

    def _add_process(self, process, role:str):
        super()._add_process(process, role)
        if self._objective_mechanism:
            self.objective_mechanism._add_process(process, role)

    @tc.typecheck
    def assign_as_controller(self, system:System_Base, context=ContextFlags.COMMAND_LINE):
        """Assign ModulatoryMechanism as `controller <System.controller>` for a `System`.

        **system** must be a System for which the ModulatoryMechanism should be assigned as the `controller
        <System.controller>`.
        If the specified System already has a `controller <System.controller>`, it will be replaced by the current
        one, and the current one will inherit any ControlSignals previously specified for the old controller or the
        System itself.
        If the current one is already the `controller <System.controller>` for another System, it will be disabled
        for that System.
        COMMENT:
            [TBI:
            The ModulatoryMechanism's `objective_mechanism <ModulatoryMechanism.objective_mechanism>`,
            `monitored_output_states` and `control_signal <ModulatoryMechanism.control_signals>` attributes will also be
            updated to remove any assignments that are not part of the new System, and add any that are specified for
            the new System.]
        COMMENT

        COMMENT:
            IMPLEMENTATION NOTE:  This is handled as a method on ModulatoryMechanism (rather than System) so that:

                                  - [TBI: if necessary, it can detach itself from a System for which it is already the
                                    `controller <System.controller>`;]

                                  - any class-specific actions that must be taken to instantiate the ModulatoryMechanism
                                    can be handled by subclasses of ModulatoryMechanism (e.g., an EVCModulatoryMechanism must
                                    instantiate its Prediction Mechanisms). However, the actual assignment of the
                                    ModulatoryMechanism the System's `controller <System.controller>` attribute must
                                    be left to the System to avoid recursion, since it is a property, the setter of
                                    which calls the current method.
        COMMENT
        """

        if context == ContextFlags.COMMAND_LINE:
            system.controller = self
            return

        if self._objective_mechanism is None:
            self._instantiate_objective_mechanism(context=context)

        # NEED TO BUFFER OBJECTIVE_MECHANISM AND CONTROL_SIGNAL ARGUMENTS FOR USE IN REINSTANTIATION HERE
        # DETACH AS CONTROLLER FOR ANY EXISTING SYSTEM (AND SET THAT ONE'S CONTROLLER ATTRIBUTE TO None)
        # DELETE ALL EXISTING OBJECTIVE_MECHANISM AND CONTROL_SIGNAL ASSIGNMENTS
        # REINSTANTIATE ITS OWN OBJECTIVE_MECHANISM and CONTROL_SIGNAL ARGUMENT AND THOSE OF THE SYSTEM
        # SUBCLASSES SHOULD ADD OVERRIDE FOR ANY CLASS-SPECIFIC ACTIONS (E.G., INSTANTIATING PREDICTION MECHANISMS)
        # DO *NOT* ASSIGN AS CONTROLLER FOR SYSTEM... LET THE SYSTEM HANDLE THAT
        # Assign the current System to the ModulatoryMechanism

        # Validate that all of the ModulatoryMechanism's monitored_output_states and controlled parameters
        #    are in the new System
        system._validate_monitored_states_in_system(self.monitored_output_states)
        system._validate_control_signals(self.control_signals)

        # Get any and all OutputStates specified in:
        # - **monitored_output_states** argument of the System's constructor
        # - in a monitor_for_control specification for individual OutputStates and/or Mechanisms
        # - already being montiored by the ModulatoryMechanism being assigned
        monitored_output_states = list(system._get_monitored_output_states_for_system(controller=self, context=context))

        # Don't add any OutputStates that are already being monitored by the ModulatoryMechanism's ObjectiveMechanism
        for monitored_output_state in monitored_output_states.copy():
            if monitored_output_state.output_state in self.monitored_output_states:
                monitored_output_states.remove(monitored_output_state)

        # Add all other monitored_output_states to the ModulatoryMechanism's monitored_output_states attribute
        #    and to its ObjectiveMechanisms monitored_output_states attribute
        if monitored_output_states:
            self.add_to_monitor(monitored_output_states)

        # The system does NOT already have a controller,
        #    so assign it ControlSignals for any parameters in the System specified for control
        if system.controller is None:
            system_control_signals = system._get_control_signals_for_system(system.control_signals_arg, context=context)
        # The system DOES already have a controller,
        #    so assign it the old controller's ControlSignals
        else:
            system_control_signals = system.control_signals
            for control_signal in system_control_signals:
                control_signal.owner = None

        # Get rid of default ControlSignal if it has no ControlProjections
        if (len(self.control_signals)==1
                and self.control_signals[0].name=='ControlSignal-0'
                and not self.control_signals[0].efferents):
            del self._output_states[0]
            del self.control_signals[0]

        # Add any ControlSignals specified for System
        for control_signal_spec in system_control_signals:
            control_signal = self._instantiate_control_signal(control_signal=control_signal_spec, context=context)
            # FIX: 1/18/18 - CHECK FOR SAME NAME IN _instantiate_control_signal
            # # Don't add any that are already on the ModulatoryMechanism
            if control_signal.name in self.control_signals.names and (self.verbosePref or system.verbosePref):
                warnings.warn("{} specified for {} has same name (\'{}\') "
                              "as one in controller ({}) being assigned to the {}."
                              "".format(ControlSignal.__name__, system.name,
                                        control_signal.name, self.name, system.__class__.__name__))
            self.control_signals.append(control_signal)

        # If it HAS been assigned a System, make sure it is the current one
        if self.system and not self.system is system:
            raise SystemError("The controller being assigned to {} ({}) already belongs to another System ({})".
                              format(system.name, self.name, self.system.name))

        # Assign assign the current System to the ModulatoryMechanism's system attribute
        #    (needed for it to validate and instantiate monitored_output_states and control_signals)
        self.system = system

        # Flag ObjectiveMechanism as associated with a ModulatoryMechanism that is a controller for the System
        self._objective_mechanism.for_controller = True

        if context != ContextFlags.PROPERTY:
            system._controller = self

        self._activate_projections_for_compositions(system)

    def _activate_projections_for_compositions(self, compositions=None):
        dependent_projections = set()

        if self.objective_mechanism:
            dependent_projections.add(self._objective_projection)

            for aff in self._objective_mechanism.afferents:
                dependent_projections.add(aff)

        for ms in self.modulatory_signals:
            for eff in ms.efferents:
                dependent_projections.add(eff)

        # assign any deferred init objective mech monitored output state projections to this system
        if self.objective_mechanism:
            for output_state in self.objective_mechanism.monitored_output_states:
                for eff in output_state.efferents:
                    dependent_projections.add(eff)

        for eff in self.efferents:
            dependent_projections.add(eff)

        for proj in dependent_projections:
            proj._activate_for_compositions(compositions)

    def _apply_modulatory_allocation(self, modulatory_allocation, runtime_params, context, execution_id=None):
        '''Update values to `modulatory_signals <ModulatoryMechanism.modulatory_signals>`
        based on specified `modulatory_allocation <ModulatoryMechanism.modulatory_allocation>`
        (used by controller of a Composition in simulations)
        '''
        value = [np.atleast_1d(a) for a in modulatory_allocation]
        self.parameters.value._set(value, execution_id)
        self._update_output_states(execution_id=execution_id,
                                   runtime_params=runtime_params,
                                   context=ContextFlags.COMPOSITION)

    @property
    def monitored_output_states(self):
        try:
            return self._objective_mechanism.monitored_output_states
        except AttributeError:
            return None

    @monitored_output_states.setter
    def monitored_output_states(self, value):
        try:
            self._objective_mechanism._monitored_output_states = value
        except AttributeError:
            return None

    @property
    def monitored_output_states_weights_and_exponents(self):
        try:
            return self._objective_mechanism.monitored_output_states_weights_and_exponents
        except:
            return None

    @property
    def modulatory_projections(self):
        try:
            return [projection for modulatory_signal in self.modulatory_signals
                    for projection in modulatory_signal.efferents]
        except:
            return None

    @property
    def control_signals(self):
        try:
            return ContentAddressableList(component_type=ControlSignal,
                                          list=[state for state in self.output_states
                                                if isinstance(state, ControlSignal)])
        except:
            return None

    @property
    def control_projections(self):
        try:
            return [projection for control_signal in self.control_signals for projection in control_signal.efferents]
        except:
            return None

    @property
    def gating_signals(self):
        try:
            return ContentAddressableList(component_type=GatingSignal,
                                          list=[state for state in self.output_states
                                                if isinstance(state, GatingSignal)])
        except:
            return None

    @property
    def gating_projections(self):
        try:
            return [projection for gating_signal in self.gating_signals for projection in gating_signal.efferents]
        except:
            return None

    @property
    def _sim_count_lock(self):
        try:
            return self.__sim_count_lock
        except AttributeError:
            self.__sim_count_lock = threading.Lock()
            return self.__sim_count_lock

    def get_next_sim_id(self, execution_id):
        with self._sim_count_lock:
            try:
                sim_num = self._sim_counts[execution_id]
                self._sim_counts[execution_id] += 1
            except KeyError:
                sim_num = 0
                self._sim_counts[execution_id] = 1

        return '{0}{1}-{2}'.format(execution_id, EID_SIMULATION, sim_num)

    @property
    def _dependent_components(self):
        return list(itertools.chain(
            super()._dependent_components,
            # [self.objective_mechanism],
            [self._objective_mechanism] if self.objective_mechanism else [],
        ))<|MERGE_RESOLUTION|>--- conflicted
+++ resolved
@@ -1270,11 +1270,7 @@
         # For DefaultAllocationFunction, set defaults.value to have number of items equal to num modulatory_signals
         if isinstance(self.function, DefaultAllocationFunction):
             self.defaults.value = np.tile(self.function.value, (num_modulatory_signals, 1))
-<<<<<<< HEAD
-            self.parameters.modulatory_allocation.set(copy.deepcopy(self.defaults.value), override=True)
-=======
-            self.parameters.modulatory_allocation._set(copy.deepcopy(self.defaults.value))
->>>>>>> 088e1fca
+            self.parameters.modulatory_allocation._set(copy.deepcopy(self.defaults.value), override=True)
             self.function.num_modulatory_signals = num_modulatory_signals
 
         # For other functions, assume that if its value has:
