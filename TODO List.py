--- conflicted
+++ resolved
@@ -15,11 +15,9 @@
 # DOCUMENT: MONITOR_FOR_CONTROL -> EVALUATE_FOR_CONTROL
 # DOCUMENT:  MonitoredOutputStates -> EvaluatedOutputStates
 
-<<<<<<< HEAD
+# FIX: ADD _instantiate_input_states TO ControlMechanism AND IMPLEMENT ASSIGNMENT OF monitor_for_control_factors THERE
+
 # FIX: EVCMechanism: MOVE FROM HERE TO "END" TO __execute__??
-=======
-# FIX: ADD _instantiate_input_states TO ControlMechanism AND IMPLEMENT ASSIGNMENT OF monitor_for_control_factors THERE
->>>>>>> fc28c3ea
 
 # FIX: EVCMechamims:  MAKE CALL TO outcome_function, cost_function, and combine_outcome_and_cost_function
 # FIX:                SPECIFY WEIGHTS AND EXPONENTS ARGUMENTS EXPLICITLY ,TO BE COMPATIBLE WITH CUSTOM FUNCTIONS.
