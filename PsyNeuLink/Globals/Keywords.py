--- conflicted
+++ resolved
@@ -53,24 +53,15 @@
 SCALAR = 'scalar'
 VECTOR = 'vector'
 
-<<<<<<< HEAD
-GAIN = "gain"
-BIAS = "bias"
-
-=======
 GAIN = 'gain'
 BIAS = 'bias'
 
 OUTPUT_TYPE = 'output'
->>>>>>> 26723990
 ALL = 'all'
 MAX_VAL = 'max_val'
 MAX_INDICATOR = 'max_indicator'
 PROB = 'prob'
 MUTUAL_ENTROPY = 'mutual entropy'
-
-# INPUT = 'input'
-OUTPUT_TYPE = 'output_type'
 
 #region --------------------------------------------    GENERAL    -----------------------------------------------------
 # General
