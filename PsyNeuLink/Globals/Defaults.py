--- conflicted
+++ resolved
@@ -31,11 +31,4 @@
     GUMBY_MODE = 0.0
     BADGER_MODE = 1.0
     TEST_MODE = 240
-<<<<<<< HEAD
-defaultControlAllocation = DefaultControlAllocationMode.BADGER_MODE.value
-
-# IMPLEMENTATION NOTE:  WOULD REQUIRE A DEFAULT MECHANISM AS WELL
-DEFAULT_ALLOCATION_SAMPLES = [0.0, 1.0, 0.1] # min, max, step size
-=======
-defaultControlAllocation = DefaultControlAllocationMode.BADGER_MODE.value
->>>>>>> 4681f031
+defaultControlAllocation = DefaultControlAllocationMode.BADGER_MODE.value