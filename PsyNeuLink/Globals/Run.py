# Princeton University licenses this file to You under the Apache License, Version 2.0 (the "License");
# you may not use this file except in compliance with the License.  You may obtain a copy of the License at:
#     http://www.apache.org/licenses/LICENSE-2.0
# Unless required by applicable law or agreed to in writing, software distributed under the License is distributed
# on an "AS IS" BASIS, WITHOUT WARRANTIES OR CONDITIONS OF ANY KIND, either express or implied.
# See the License for the specific language governing permissions and limitations under the License.


# ***********************************************  RUN MODULE **********************************************************

"""

Overview
--------

.. _Run_Overview:

The :keyword:`run` function is used for executing a Mechanism, Process or System.  It can be called directly, however
it is typically invoked by calling the :keyword:`run` method of the Component to be run.  It  executes a Component by
calling the Component's :keyword:`execute` method.  While a Component's :keyword:`execute` method can be called
directly, using its :keyword:`run` method is easier because it:

    * allows multiple rounds of execution to be run in sequence, whereas the :keyword:`execute` method of a Component
      runs only a single execution of the object;
    ..
    * uses simpler formats for specifying `inputs <Run_Inputs>` and `targets <Run_Targets>`;
    ..
    * automatically aggregates results across executions and stores them in the results attribute of the object.

Understanding a few basic concepts about how the :keyword:`run` function operates will make it easier to use the
:keyword:`execute` and :keyword:`run` methods of PsyNeuLink Components.  These are discussed below.


.. _Run_Scope_of_Execution:

Scope of Execution
~~~~~~~~~~~~~~~~~~

When the :keyword:`run` method of a Component is called, it executes that Component and all others within its scope of
execution.  For a `Mechanism`, the scope of execution is simply the Mechanism itself.  For a `Process`, the scope of
execution is all of the Mechanisms specified in its `pathway` attribute.  For a `System`, the scope of execution is
all of the Mechanisms in the Processes specified in the System's `Processes <System.System_Base.processes>` attribute.

.. _Run_Timing:

Timing
~~~~~~

When :keyword:`run` is called by a Component, it calls that Component's :keyword:`execute` method once for each
`input <Run_Inputs>`  (or set of inputs) specified in the call to :keyword:`run`, which constitutes a `TRIAL` of
execution.  For each `TRIAL`, the Component makes repeated `calls to its Scheduler <Scheduler_Execution>`,
executing the Components it specifies in each `TIME_STEP`, until every Component has been executed at least once or
another `termination condition <Scheduler_Termination_Conditions>` is met.  The `Scheduler` can be used in combination
with `Condition` specifications for individual Components to execute different Components at different time scales.

.. note::
   The **time_scale** argument of :keyword:`run`, described below, is currently not fully implemented,
   but will be in a subsequent version.

.. _Run_Time_Scale::

The :keyword:`run` function also has a **time_scale** argument, that can be used to globally specify the time_scale
parameter for those Components that make use of it.  Any value of `TimeScale` can be specified; how it is interpreted
is determined by the Component. For example, some Mechanisms that perform integration (such as the `DDM`) offer the
option of using an analytic solution (that computes the integral in a single `TIME_STEP`), or a numerical method
(that carries out one step of integration per `TIME_STEP`).  If `TimeScale.TIME_STEP` is assigned as the value of the
**time_scale** argument in a call to :keyword:`run`, those Mechanisms will use their numerical integration method,
whereas if `TimeScale.TRIAL` is assigned they will use their analytic solution.  Similarly, for `TimeScale.TIME_STEP`,
`TransferMechanisms <TransferMechanism>` integrate their input prior to applying the transfer function (sometimes
referred to as "time averaging" or "cascade mode"), whereas for `TimeScale.TRIAL` they apply it to their current input
(i.e., execute their transfer an "instantaneously").

.. _Run_Inputs:

Inputs
~~~~~~

The :keyword:`run` function presents the inputs for each `TRIAL` to the input_states of the relevant Mechanisms in
the `scope of execution <Run_Scope_of_Execution>`. These are specified in the **inputs** argument of a Component's
:keyword:`execute` or :keyword:`run` method. For a Mechanism, they comprise the `variable <InputState.variable>` for
each of the Mechanism's `InputStates <InputState>`.  For a Process or System, they comprise the
`variable <InputState.variable>` for the InputState(s) of the `ORIGIN` Mechanism(s).  Inputs can be specified in one
of two ways: `Sequence format <Run_Inputs_Sequence_Format>` and `Mechanism format <Run_Dict_format>`.
Sequence format is more complex, but does not require the specification of Mechanisms by name, and thus may better
suited for automated means of generating inputs.  Mechanism format requires that inputs be assigned to Mechanisms by
name, but is easier to use (as the order in which the inputs are specified does not matter, so long as they are paired
with their Mechanisms).  Both formats require that inputs be specified as nested lists or ndarrays, that define the
number of trials, mechanisms, InputStates and elements for each input.  These factors determine the levels of nesting
required for a list, or the dimensionality (number of axes) for an ndarray.  They are described below, followed by a
description of the two formats.

.. note::
   The descriptions below are for completeness, and are intended as a technical reference;  or most uses of
   of :keyword:`run` methods, it is only necessary to understand the relatively simple Mechanism formate
   described `below <Run_Inputs_Mechanism_Format>`.

.. _Run_Nesting_Factors:

* **Number of TRIALS**.  If the **inputs** argument contains the input for more than one `TRIAL`, then the outermost
  level of the list, or axis 0 of the ndarray, is used for the `TRIAL` \\s, each item of which contains the
  set inputs for a given `TRIAL`.  Otherwise, it is used for the next relevant factor in the list below.  If the
  number of inputs specified is less than the number of `TRIAL` \\s, then the input list is cycled until the full
  number of `TRIAL` \\s is completed.
..
* **Number of Mechanisms.** If :keyword:`run` is used for a System, and it has more than one `ORIGIN` Mechanism, then
  the next level of nesting of a list, or next higher axis of an ndarray, is used for the `ORIGIN` Mechanisms, with
  each item containing the inputs for a given `ORIGIN` Mechanism within a `TRIAL`.  This factor is not relevant
  when :keyword:`run` is used for a single Mechanism, a Process (which only ever has one `ORIGIN` Mechanism),
  or a System that has only one `ORIGIN` Mechanism.  It is also not relevant for the
  `Mechanism format <Run_Inputs_Mechanism_Format>`, since that separates the inputs for each Mechanism into individual
  entries of a dictionary.
..
* **Number of InputStates.** In general, Mechanisms have only a single (`primary <Mechanism_InputStates>`) InputState;
  however, some types of Mechanisms can have more than one.  If any `ORIGIN` Mechanism in a Pocess or System has more
  than one InputState, then the next level of nesting of a list, or next higher axis of an ndarray, is used for the
  set of InputStates for each Mechanism.
..
* **Number of elements for the value of an InputState.** The input for an InputState can be a single element (e.g.,
  a scalar) or have multiple elements (e.g., a vector).  By convention, even if the input to an InputState is a single
  element, it should nevertheless always be specified as a list or a 1d np.array (it is internally converted to the
  latter).  PsyNeuLink can usually parse single-element inputs specified as a stand-alone value (e.g., as a number
  not in a list or ndarray).  Nevertheless, it is best to embed such inputs in a single-element list or a 1d array,
  both for clarity and to insure consistent treatment of nested lists and ndarrays.  If this convention is followed,
  then the number of elements for a given input should not affect nesting of lists or dimensionality (number of axes)
  of ndarrays of an **inputs** argument.

With these factors in mind, the **inputs** argument can be specified in the simplest form possible (least
number of nestings for a list, or lowest dimension of an ndarray).  It can be specified using one of two formats:

.. _Run_Inputs_Sequence_Format:

Sequence Format
^^^^^^^^^^^^^^^

.. note::
   This format is included for backward compatability, but may not be supported in the future.  It is **strongly**
   recommended that the `Mechanism format <Run_Inputs_Mechanism_Format>` be used instead.  That said, please feel
   free to convey any strong preference for this format to the development team, so that an informed decision can
   be made about future inclusion of this format.

*(List[values] or ndarray)* -- this uses a nested list or ndarray to fully specify the input for
each `TRIAL` in a sequence.  It is more complex than the `Mechanism format <Run_Inputs_Mechanism_Format>`,
and for Systems requires that the inputs for each Mechanism be specified in the same order in which those Mechanisms
appear in the System's `origin_Mechanisms <System.System_Base.origin_mechanisms>` attribute.  This is generally the
same order in which they are declared, and can be displayed using the System's `show <System.System_Base.show>`
method). Although this format is more complex, it may be better suited to automated input generation, since it does
not require that Mechanisms be referenced explicitly (though it is allowed). The following provides a description of
the Sequence format for all of the combinations of factors describe `above <Run_Inputs_Mechanism_Format>`.
The `figure <Run_Sequence_Format_Fig>` below shows examples.

    *Lists:* if there is more than one `TRIAL`, then the outermost level of the list is used for the sequence of
    `TRIALS`.  If there is only one `ORIGIN` Mechanism and it has only one InputState (the most common
    case), then a single sublist is used for the input of each `TRIAL`.  If the `ORIGIN` Mechanism has more
    than one InputState, then the entry for each `TRIAL` is a sublist of the InputStates, each entry of which is a
    sublist containing the input for that InputState.  If there is more than one Mechanism, but none have more than
    one InputState, then a sublist is used for each Mechanism in each `TRIAL`, within which a sublist is used for the
    input for that Mechanism.  If there is more than one Mechanism, and any have more than one InputState,
    then a sublist is used for each Mechanism for each `TRIAL`, within which a sublist is used for each
    InputState of the corresponding Mechanism, and inside that a sublist is used for the input for each InputState.

    *ndarray:*  axis 0 is used for the first factor (`TRIAL`, Mechanism, InputState or input) for which there is only
    one item, axis 1 is used for the next factor for which there is only one item, and so forth.  For example, if there
    is more than one `TRIAL`, only one `ORIGIN` Mechanism, and that has only one InputState (the most common case),
    then axis 0 is used for `TRIAL`, and axis 1 for inputs per `TRIAL`.  At the other extreme, if there are multiple
    `TRIALS`, more than one `ORIGIN` Mechanism, and more than one InputState for one or more of the `ORIGIN` Mechanisms,
    then axis 0 is used for `TRIAL` `s, axis 1 for Mechanisms within `TRIAL`, axis 2 for InputStates of each Mechanism,
    and axis 3 for the input to each InputState of a Mechanism.  Note that if *any* Mechanism being run (directly, or as
    one of the `ORIGIN` Mechanisms of a Process or System) has more than one InputState, then an axis must be
    committed to InputStates, and the input to every InputState of every Mechanism must be specified in that axis
    (i.e., even for those Mechanisms that have a single InputState).

    .. _Run_Sequence_Format_Fig:

    .. figure:: _static/Sequence_format_input_specs_fig.*
       :alt: Example input specifications in Sequence format
       :scale: 75 %
       :align: center

       Example input specifications in Sequence format

.. _Run_Inputs_Mechanism_Format:

Mechanism Format
^^^^^^^^^^^^^^^^

*(Dict[Mechanism, List[values] or ndarray])* -- this provides a simpler format for specifying :keyword:`inputs` than
the Sequence format, and does not require that the inputs for each Mechanism be specified in a particular order.
However, it requires that each Mechanism that receives inputs be referenced explicitly (instead of by order),
which may be less suitable for automated forms of input generation.  It uses a dictionary, each entry of which is the
sequence of inputs for an `ORIGIN` Mechanism;  there must be one such entry for each of the `ORIGIN` Mechanisms of the
Process or System being run.  The key for each entry is the `ORIGIN` Mechanism, and the value contains either a list
or ndarray specifying the sequence of inputs for that Mechanism, one for each `TRIAL` to be run.  If a list is used,
and the Mechanism has more than one InputState, then a sublist is used in each item of the list to specify the inputs
for each of the Mechanism's InputStates for that `TRIAL`.  If an ndarray is used, axis 0 is used for the sequence of
`TRIAL` \\s. If the Mechanism has a single InputState, then axis 1 is used for the input for each `TRIAL.  If the
Mechanism has multiple InputStates, then axis 1 is used for the InputStates, and axis 2 is used for the input to each
InputState for each `TRIAL`.

    .. figure:: _static/Mechanism_format_input_specs_fig.*
       :alt: Mechanism format input specification
       :align: center

       Mechanism format input specification

.. _Run_Initial_Values:

Initial Values
~~~~~~~~~~~~~~

Any Mechanism that is the `sender <Projection.Projection.sender>` of a Projection that closes a loop in a Process or
System, and that is not an `ORIGIN` Mechanism, is designated as `INITIALIZE_CYCLE`. An initial value can be assigned
to such Mechanisms, that will be used to initialize them when the Process or System is first run.  These values are
specified in the **initial_values** argument of :keyword:`run`, as a dictionary. The key for each entry must
be a Mechanism designated as `INITIALIZE_CYCLE`, and its value an input for the Mechanism to be used as its initial
value.  The size of the input (length of the outermost level if it is a list, or axis 0 if it is an np.ndarray),
must equal the number of InputStates of the Mechanism, and the size of each value must match (in number and type of
elements) that of the `variable <InputState.InputState.variable>` for the corresponding InputState.

.. _Run_Targets:

Targets
~~~~~~~

If learning is specified for a `Process <Process_Learning_Sequence>` or `System <System_Execution_Learning>`, then
target values for each `TRIAL` must be provided for each `TARGET` Mechanism in the Process or System being run.  These
are specified in the **targets** argument of the :keyword:`execute` or :keyword:`run` method, which can be in
any of three formats.  The two formats used for **inputs** (`Sequence <Run_Inputs_Sequence_Format>` and
`Mechanism <Run_Inputs_Mechanism_Format>` format) can also be used for targets.  However, the format of the lists or
ndarrays is simpler, since each `TARGET` Mechanism is assigned only a single target value, so there is never the need
for the extra level of nesting (or dimension of ndarray) used for InputStates in the specification of **inputs**.
Details concerning the use of the `Sequence <Run_Targets_Sequence_Format>`  and
`Mechanism <Run_Targets_Mechanism_Format>` formats for targets is described below. Targets can also be specified
as a `function <Run_Targets_Function_Format>` (for example, to allow the target to depend on the outcome of processing).

If either the Sequence or Mechanism format is used, then the number of targets specified for each Mechanism must equal
the number specified for the **inputs** argument;  as with **inputs**, if the number of `TRIAL` \\s specified is greater
than the number of inputs (and targets), then the list will be cycled until the number of `TRIAL` \\s specified is
completed.  If a function is used for the **targets**, then it will be used to generate a target for each `TRIAL`.

The number of targets specified in the Sequence or Mechanism formats for each `TRIAL`, or generated using
the function format, must equal the number of `TARGET` Mechanisms for the Process or System being run (see Process
`target_mechanisms <Process.Process_Base.target_mechanisms>` or
System `targetMechanism <System.System_Base.target_mechanisms>` respectively), and the value of each target must
match (in number and type of elements) that  of the `target <ComparatorMechanism.ComparatorMechanism.target>`
attribute of the `TARGET` Mechanism for which it is intended.  Furthermore, if a range is specified for the output of
the `TERMINAL` Mechanism with which the target is compared (that is, the Mechanism that provides the
`ComparatorMechanism's <ComparatorMechanism>` `sample <ComparatorMechanism.ComparatorMechanism.sample>`
value, then the target must be within that range (for example, if the `TERMINAL` Mechanism is a
`TransferMechanism` that uses a `Logistic` function, its `range <TransferMechanism.TransferMechanism.range>` is
[0,1], so the target must be within that range).

.. _Run_Targets_Sequence_Format:

Sequence Format
^^^^^^^^^^^^^^^

*(List[values] or ndarray):* -- there are at most three levels of nesting (or dimensions) required for
targets:  one for `TRIAL` \\s, one for Mechanisms, and one for the elements of each input.  For a System
with more than one `TARGET` Mechanism, the targets must be specified in the same order as they appear in the System's
`target_mechanisms <System.System_Base.target_mechanisms>` attribute.  This should be the same order in which
they are declared, and can be displayed using the System's `show <System.System_Base.show>` method). All
other requirements are the same as the `Sequence format <Run_Inputs_Sequence_Format>` for **inputs**.

.. _Run_Targets_Mechanism_Format:

Mechanism Format
^^^^^^^^^^^^^^^^
*(Dict[Mechanism, List[values] or ndarray]):* -- there must be one entry in the dictionary for each of the `TARGET`
Mechanisms in the Process or System being run, though the entries can be specified in any order (making this format
easier to use. The value of each entry is a list or ndarray of the target values for that Mechanism, one for each
`TRIAL`.  There are at most two levels of nesting (or dimensions) required for each entry: one for the `TRIAL`,
and the other for the elements of each input.  In all other respects, the format is the same as the
`Mechanism format <Run_Inputs_Mechanism_Format>` for **inputs**.

.. _Run_Targets_Function_Format:

Function Format
^^^^^^^^^^^^^^^

*[Function]:* -- the function must return an array with a number of items equal to the number of `TARGET` Mechanisms
for the Process or System being run, each of which must match (in number and type of elements) the
`target <ComparatorMechanism.ComparatorMechanism.target>` attribute of the `TARGET` Mechanism for which it is intended.
This format allows targets to be constructed programmatically, in response to computations made during the run.

COMMENT:
    ADD EXAMPLE HERE
COMMENT

.. _Run_Class_Reference:

Class Reference
---------------

"""

import warnings

from collections import Iterable

import numpy as np
import typecheck as tc

from PsyNeuLink.Components.Component import ExecutionStatus, function_type
from PsyNeuLink.Components.Process import ProcessInputState
from PsyNeuLink.Components.ShellClasses import Mechanism, Process, System
from PsyNeuLink.Globals.Keywords import EVC_SIMULATION, MECHANISM, PROCESS, PROCESSES_DIM, RUN, SAMPLE, SYSTEM, TARGET
from PsyNeuLink.Globals.Utilities import append_type_to_name, iscompatible
from PsyNeuLink.Scheduling.TimeScale import CentralClock, TimeScale

HOMOGENOUS = 1
HETEROGENOUS = 0

EXECUTION_SET_DIM = 0
PHASE_DIM = 1
MECHANISM_DIM = 2
STATE_DIM = 3  # Note: only meaningful if mechanisms are homnogenous (i.e., all have the same number of states -- see chart below):

# Axis 0         |---------------------------------------------------exec set----------------------------------------------------|
# Axis 1           |-----------------------phase-----------------------|   |-----------------------phase-----------------------|
# Axis 2             |--------mech---------|   |--------mech---------|       |--------mech---------|   |--------mech---------|
# Axis 3               |-state--|-state--|       |-state--|-state--|           |-state--|-state--|       |-state--|-state--|
#
# HOMOGENOUS: (ndim = 5)
# a = np.array([ [ [ [ [ 0, 0 ] , [ 1, 1 ] ] , [ [ 2, 2 ] , [ 3, 3 ] ] ] , [ [ [ 4, 4 ] , [ 5, 5 ] ] , [ [ 6, 6 ] , [ 7, 7 ] ] ] ] ,
#                [ [ [ [ 8, 8 ] , [ 9, 9 ] ] , [ [10, 10] , [11, 11] ] ] , [ [ [12, 12] , [13, 13] ] , [ [14, 14] , [15, 15] ] ] ] ])
#
# HETEROGENOUS:
# State sizes (ndim = 4)
# b = np.array([ [ [ [ [    0 ] , [ 1, 1 ] ] , [ [    2 ] , [ 3, 3 ] ] ] , [ [ [    4 ] , [ 5, 5 ] ] , [ [    6 ] , [ 7, 7 ] ] ] ] ,
#                [ [ [ [    8 ] , [ 9, 9 ] ] , [ [    10] , [    11] ] ] , [ [ [    12] , [    13] ] , [ [    14] , [    15] ] ] ] ])
#
# States per mechanism  (ndim = 3)
# c = np.array([ [ [ [ [ 0, 0 ]            ] , [ [ 2, 2 ] , [ 3, 3 ] ] ] , [ [            [ 5, 5 ] ] , [ [ 6, 6 ] , [ 7, 7 ] ] ] ] ,
#                [ [ [ [ 8, 8 ]            ] , [ [10, 10] , [11, 11] ] ] , [ [            [13, 13] ] , [ [14, 14] , [15, 15] ] ] ] ])
#
# Both (ndim = 3)
# d = np.array([ [ [ [ [    0 ]            ] , [ [ 2, 2 ] , [    3 ] ] ] , [ [ [    4 ]            ] , [ [ 6, 6 ] , [    7 ] ] ] ] ,
#                [ [ [ [    8 ]            ] , [ [10, 10] , [    11] ] ] , [ [ [    12]            ] , [ [14, 14] , [    15] ] ] ] ])

class RunError(Exception):
     def __init__(object, error_value):
         object.error_value = error_value

     def __str__(object):
         return repr(object.error_value)

@tc.typecheck
def run(object,
        inputs,
        num_trials:tc.optional(int)=None,
        reset_clock:bool=True,
        initialize:bool=False,
        initial_values:tc.optional(tc.any(list, dict, np.ndarray))=None,
        targets:tc.optional(tc.any(list, dict, np.ndarray, function_type))=None,
        learning:tc.optional(bool)=None,
        call_before_trial:tc.optional(callable)=None,
        call_after_trial:tc.optional(callable)=None,
        call_before_time_step:tc.optional(callable)=None,
        call_after_time_step:tc.optional(callable)=None,
        clock=CentralClock,
        time_scale:tc.optional(tc.enum(TimeScale.TRIAL, TimeScale.TIME_STEP))=None,
        termination_processing=None,
        termination_learning=None,
        context=None):
    """run(                      \
    inputs,                      \
    num_trials=None,             \
    reset_clock=True,            \
    initialize=False,            \
    intial_values=None,          \
    targets=None,                \
    learning=None,               \
    call_before_trial=None,      \
    call_after_trial=None,       \
    call_before_time_step=None,  \
    call_after_time_step=None,   \
    clock=CentralClock,          \
    time_scale=None)

    Run a sequence of executions for a `Process` or `System`.

    COMMENT:
        First, validate inputs (and targets, if learning is enabled).  Then, for each `TRIAL`:
            * call call_before_trial if specified;
            * for each time_step in the trial:
                * call call_before_time_step if specified;
                * call ``object.execute`` with inputs, and append result to ``object.results``;
                * call call_after_time_step if specified;
            * call call_after_trial if specified.
        Return ``object.results``.

        The inputs argument must be a list or an np.ndarray array of the appropriate dimensionality:
            * the inner-most dimension must equal the length of object.instance_defaults.variable (i.e., the input to the object);
            * for Mechanism format, the length of the value of all entries must be equal (== number of executions);
            * the outer-most dimension is the number of input sets (num_input_sets) specified (one per execution)
                Note: num_input_sets need not equal num_trials (the number of executions to actually run)
                      if num_trials > num_input_sets:
                          executions will cycle through input_sets, with the final one being only a partial cycle
                      if num_trials < num_input_sets:
                          the executions will only partially sample the input sets
    COMMENT

   Arguments
   ---------

    inputs : List[input] or ndarray(input) : default default_variable for a single `TRIAL`
        the input for each `TRIAL` in a sequence (see `Run_Inputs` for detailed description of formatting
        requirements and options).

    num_trials : int : default None
        the number of `TRIAL` \\s to run.  If it is `None` (the default), then a number of `TRIAL` \\s run will be equal
        equal to the number of items specified in the **inputs** argument.  If **num_trials** exceeds the number of
        inputs, then the inputs will be cycled until the number of `TRIAL` \\s specified have been run.

    reset_clock : bool : default True
        if `True`, resets `CentralClock` to 0 before a sequence of `TRIAL` \\s.

    initialize : bool default False
        calls the `initialize <System.System_Base.initialize>` method of the System prior to the first `TRIAL`.

    initial_values : Dict[Mechanism:List[input]], List[input] or np.ndarray(input) : default None
        the initial values assigned to Mechanisms designated as `INITIALIZE_CYCLE`.

    targets : List[input] or np.ndarray(input) : default None
        the target values assigned to the `ComparatorMechanism` for each `TRIAL` (used for learning).
        The length must be equal to **inputs**.

    learning : bool :  default None
        enables or disables learning during execution for a `Process <Process_Execution_Learning>` or
        `System <System_Execution_Learning>`.  If it is not specified, the current state of learning is left intact.
        If it is `True`, learning is forced on; if it is `False`, learning is forced off.

    call_before_trial : Function : default= `None`
        called before each `TRIAL` in the sequence is run.

    call_after_trial : Function : default= `None`
        called after each `TRIAL` in the sequence is run.

    call_before_time_step : Function : default= ``None`
        called before each `TIME_STEP` is executed.

    call_after_time_step : Function : default= `None`
        called after each `TIME_STEP` is executed.

    time_scale : TimeScale :  default TimeScale.TRIAL
        specifies time scale for Components that implement different forms of execution for different values of
        `TimeScale`.

   Returns
   -------

    <object>.results : List[OutputState.value]
        list of the values, for each `TRIAL`, of the OutputStates for a Mechanism run directly,
        or of the OutputStates of the `TERMINAL` Mechanisms for the Process or System run.
    """

    inputs = _construct_stimulus_sets(object, inputs)

    if targets:
        targets = _construct_stimulus_sets(object, targets, is_target=True)

    object_type = _get_object_type(object)

    if object_type in {MECHANISM, PROCESS}:
        # Insure inputs is 3D to accommodate TIME_STEP dimension assumed by Function.run()
        inputs = np.array(inputs)
        if object_type is MECHANISM:
            mech_len = np.size(object.instance_defaults.variable)
        else:
<<<<<<< HEAD
            mech_len = np.size(object.first_mechanism.variable)
=======
            mech_len = np.size(object.firstMechanism.instance_defaults.variable)
>>>>>>> 77ed6654
        # If input dimension is 1 and size is same as input for first mechanism,
        # there is only one input for one execution, so promote dimensionality to 3
        if inputs.ndim == 1 and np.size(inputs) == mech_len:
            while inputs.ndim < 3:
                inputs = np.array([inputs])
        if inputs.ndim == 2 and all(np.size(input) == mech_len for input in inputs):
            inputs = np.expand_dims(inputs, axis=1)
        # FIX:
        # Otherwise, assume multiple executions...
        # MORE HERE

    object.targets = targets

    time_scale = time_scale or TimeScale.TRIAL

    # num_trials = num_trials or len(inputs)
    # num_trials = num_trials or np.size(inputs,(inputs.ndim-1))
    # num_trials = num_trials or np.size(inputs, 0)
    # num_trials = num_trials or np.size(inputs, inputs.ndim-3)
    num_trials = num_trials or np.size(inputs, EXECUTION_SET_DIM)

    # SET LEARNING (if relevant)
    # FIX: THIS NEEDS TO BE DONE FOR EACH PROCESS IF THIS CALL TO run() IS FOR SYSTEM
    #      IMPLEMENT learning_enabled FOR SYSTEM, WHICH FORCES LEARNING OF PROCESSES WHEN SYSTEM EXECUTES?
    #      OR MAKE LEARNING A PARAM THAT IS PASSED IN execute
    # If learning is specified, buffer current state and set to specified state
    if learning is not None:
        try:
            learning_state_buffer = object._learning_enabled
        except AttributeError:
            if object.verbosePref:
                warnings.warn("WARNING: learning not enabled for {}".format(object.name))
        else:
            if learning is True:
                object._learning_enabled = True

            elif learning is False:
                object._learning_enabled = False

    # SET LEARNING_RATE, if specified, for all learningProjections in process or system
    if object.learning_rate is not None:
        from PsyNeuLink.Components.Projections.ModulatoryProjections.LearningProjection import LearningProjection
        for learning_mech in object.learning_mechanisms.mechanisms:
            for projection in learning_mech.output_state.efferents:
                if isinstance(projection, LearningProjection):
                    projection.function_object.learning_rate = object.learning_rate

    # VALIDATE INPUTS: COMMON TO PROCESS AND SYSTEM
    # Input is empty
    if inputs is None or isinstance(inputs, np.ndarray) and not np.size(inputs):
        raise RunError("No inputs arg for \'{}\'.run(): must be a list or np.array of stimuli)".format(object.name))

    # Input must be a list or np.array
    if not isinstance(inputs, (list, np.ndarray)):
        raise RunError("The input must be a list or np.array")

    inputs = np.array(inputs)
    inputs = np.atleast_2d(inputs)

    # Insure that all input sets have the same length
    if any(len(input_set) != len(inputs[0]) for input_set in inputs):
        raise RunError("The length of at least one input in the series is not the same as the rest")

    # Class-specific validation:
    context = context or RUN + "validating " + object.name
    num_inputs_sets = _validate_inputs(object=object, inputs=inputs, context=context)
    if targets is not None:
        _validate_targets(object, targets, num_inputs_sets, context=context)

    if object.verbosePref:
        shape = inputs.shape
        print('Inputs for run of {}: \n'
              '- executions: {}\n'
              '- phases per execution: {}\n'
              '- mechanisms per execution: {}\n'.
              format(object.name, shape[EXECUTION_SET_DIM], shape[PHASE_DIM], shape[MECHANISM_DIM]))

    # INITIALIZATION
    if reset_clock:
        clock.trial = 0
        clock.time_step = 0
    if initialize:
        object.initialize()

    # SET UP TIMING
    if object_type == MECHANISM:
        time_steps = 1
    else:
        time_steps = object.numPhases

    # EXECUTE
    for execution in range(num_trials):

        execution_id = _get_unique_id()

        if call_before_trial:
            call_before_trial()

        for time_step in range(time_steps):

            if call_before_time_step:
                call_before_time_step()

            input_num = execution%len(inputs)
            input = inputs[input_num][time_step]
            if object_type == SYSTEM:
                object.inputs = input

            # Assign targets:
            if targets is not None:

                if isinstance(targets, function_type):
                    object.target = targets

                # IMPLEMENTATION NOTE:  USE input_num since # of inputs must equal # targets,
                #                       whereas targets can be assigned a function (so can't be used to generated #)
                elif object_type == PROCESS:
                    # object.target = targets[input_num][time_step]
                    object.target = targets[input_num][time_step]

                elif object_type == SYSTEM:
                    object.current_targets = targets[input_num]
            # MODIFIED 3/16/17 END

            if RUN in context and not EVC_SIMULATION in context:
                context = RUN + ": EXECUTING " + object_type.upper() + " " + object.name
                object.execution_status = ExecutionStatus.EXECUTING
            result = object.execute(input=input,
                                    execution_id=execution_id,
                                    clock=clock,
                                    time_scale=time_scale,
                                    termination_processing=termination_processing,
                                    termination_learning=termination_learning,
                                    context=context)

            if call_after_time_step:
                call_after_time_step()

            clock.time_step += 1

        # object.results.append(result)
        if isinstance(result, Iterable):
            result_copy = result.copy()
        else:
            result_copy = result
        object.results.append(result_copy)

        if call_after_trial:
            call_after_trial()

        clock.trial += 1

    # Restore learning state
    try:
        learning_state_buffer
    except UnboundLocalError:
        pass
    else:
        object._learning_enabled = learning_state_buffer

    return object.results

@tc.typecheck
def _construct_stimulus_sets(object, stimuli, is_target=False):
    """Return an nparray of stimuli suitable for use as inputs arg for System.run()

    If inputs is a list:
        - the first item in the list can be a header:
            it must contain the names of the origin mechanisms of the System
            in the order in which the inputs are specified in each subsequent item
        - the length of each item must equal the number of origin mechanisms in the System
        - each item should contain a sub-list of inputs for each `ORIGIN` Mechanism in the System

    If inputs is a dict, for each entry:
        - the number of entries must equal the number of `ORIGIN` Mechanisms in the System
        - key must be the name of an origin Mechanism in the System
        - value must be a list of input values for the Mechanism, one for each exeuction
        - the length of all value lists must be the same

    Automatically assign input values to proper phases for Mechanism, and assigns zero to other phases

    For each trial,
       for each time_step
           for each `ORIGIN` Mechanism:
               if phase (from mech tuple) is modulus of time step:
                   draw from each list; else pad with zero
    DIMENSIONS:
       axis 0: num_input_sets
       axis 1: object._phaseSpecMax
       axis 2: len(object.origin_mechanisms)
       axis 3: len(mech.input_states)
       axis 4: items of input_states

    Notes:
    * Construct as lists and then convert to np.array, since size of inputs can be different for different mechs
        so can't initialize a simple (regular) np.array;  this means that stim_list dtype may also be 'O'
    * Code below is not pretty, but needs to test for cases in which inputs have different sizes

    """

    object_type = _get_object_type(object)

    # Stimuli in Sequence format
    if isinstance(stimuli, (list, np.ndarray)):
        stim_list = _construct_from_stimulus_list(object, stimuli, is_target=is_target)

    # Stimuli in Mechanism format
    elif isinstance(stimuli, dict):
        stim_list = _construct_from_stimulus_dict(object, stimuli, is_target=is_target)

    elif is_target and isinstance(stimuli, function_type):
        return stimuli

    else:
        if is_target:
            stim_type = 'targets'
        else:
            stim_type = 'inputs'
        raise RunError("{} arg for {}._construct_stimulus_sets() must be a dict or list".
                          format(stim_type, object.name))

    stim_list_array = np.array(stim_list)
    return stim_list_array

def _construct_from_stimulus_list(object, stimuli, is_target, context=None):
    object_type = _get_object_type(object)

    # Check for header
    headers = None
    if isinstance(stimuli[0],Iterable) and any(isinstance(header, Mechanism) for header in stimuli[0]):
        headers = stimuli[0]
        del stimuli[0]
        for mech in object.origin_mechanisms:
            if not mech in headers:
                raise RunError("Header is missing for ORIGIN Mechanism {} in stimulus list".
                                  format(mech.name, object.name))
        for mech in headers:
            if not mech in object.origin_mechanisms.mechanisms:
                raise RunError("{} in header for stimulus list is not an ORIGIN Mechanism in {}".
                                  format(mech.name, object.name))

    inputs_array = np.array(stimuli)
    if inputs_array.dtype in {np.dtype('int64'),np.dtype('float64')}:
        max_dim = 2
    elif inputs_array.dtype is np.dtype('O'):
        max_dim = 1
    else:
        raise RunError("Unknown data type for inputs in {}".format(object.name))
    while inputs_array.ndim > max_dim:
        # inputs_array = np.hstack(inputs_array)
        inputs_array = np.concatenate(inputs_array)
    inputs = inputs_array.tolist()

    context = context or RUN + ' constructing stimuli for ' + object.name
    num_input_sets = _validate_inputs(object=object,
                                      inputs=inputs,
                                      num_phases=1,
                                      is_target=is_target,
                                      context=context)

    # If inputs are for a mechanism or process, no need to deal with phase so just return
    if object_type in {MECHANISM, PROCESS} or is_target:
        return inputs

    mechs = list(object.origin_mechanisms)
    num_mechs = len(object.origin_mechanisms)
    inputs_flattened = np.hstack(inputs)
    # inputs_flattened = np.concatenate(inputs)
    input_elem = 0    # Used for indexing w/o headers
    execution_offset = 0  # Used for indexing w/ headers
    stim_list = []

    # NOTE: never happens as guessed
    # if object.numPhases > 1:
    #     print('NUM PHASES: {0}'.format(object.numPhases))
    #     import code
    #     code.interact(local=locals())

    for execution in range(num_input_sets):
        execution_len = 0  # Used for indexing w/ headers
        stimuli_in_execution = []
        for phase in range(object.numPhases):
            stimuli_in_phase = []
            for mech_num in range(num_mechs):
                mech = list(object.origin_mechanisms.mechs)[mech_num]
                mech_len = np.size(mechs[mech_num].instance_defaults.variable)
                # Assign stimulus of appropriate size for mech and fill with 0's
                stimulus = np.zeros(mech_len)
                # Assign input elements to stimulus if phase is correct one for mech
                for stim_elem in range(mech_len):
                    if headers:
                        input_index = headers.index(mech) + execution_offset
                    else:
                        input_index = input_elem
                    stimulus[stim_elem] = inputs_flattened[input_index]
                    input_elem += 1
                    execution_len += 1
                # Otherwise, assign vector of 0's with proper length
                stimuli_in_phase.append(stimulus)
            stimuli_in_execution.append(stimuli_in_phase)
        stim_list.append(stimuli_in_execution)
        execution_offset += execution_len
    return stim_list

def _construct_from_stimulus_dict(object, stimuli, is_target):

    object_type = _get_object_type(object)

    # Stimuli are inputs:
    #    validate that there is a one-to-one mapping of input entries to origin mechanisms in the process or system.
    if not is_target:
        # Check that all of the mechanisms listed in the inputs dict are ORIGIN mechanisms in the object
        for mech in stimuli.keys():
            if not mech in object.origin_mechanisms.mechanisms:
                raise RunError("{} in inputs dict for {} is not one of its ORIGIN mechanisms".
                               format(mech.name, object.name))
        # Check that all of the ORIGIN mechanisms in the object are represented by entries in the inputs dict
        for mech in object.origin_mechanisms:
            if not mech in stimuli:
                raise RunError("ORIGIN Mechanism {} is missing from the inputs dict for ".
                               format(mech.name, object.name))

    # Note: no need to order entries for inputs (as with targets, below) as that only matters for systems,
    #       and is handled where stimuli for a system are assigned to phases below

    # Stimuli are targets:
    #    - validate that there is a one-to-one mapping of target entries to target mechanisms in the process or system;
    #    - insure that order of target stimuli in dict parallels order of target mechanisms in target_mechanisms list
    else:
        # FIX: RE-WRITE USING NEXT AND StopIteration EXCEPTION ON FAIL TO FIND (THIS GIVES SPECIFICS)
        # FIX: TRY USING compare METHOD OF DICT OR LIST?
        # Check that every target in the process or system receives a projection from a mechanism named in the dict
        for target in object.target_mechanisms:
            # If any projection to a target does not have a sender in the stimulus dict, raise an exception
            if not any(mech is projection.sender.owner for
                       projection in target.input_states[SAMPLE].path_afferents
                       for mech in stimuli.keys()):
                    raise RunError("Entry for {} is missing from specification of targets for run of {}".
                                   format(target.input_states[SAMPLE].
                                          afferents[0].sender.owner.name,
                                          object.name))

        # FIX: COULD JUST IGNORE THOSE, OR WARN ABOUT THEM IF VERBOSE?

        # Check that each target referenced in the dict (key)
        #     is the name of a mechanism that projects to a target (comparator) in the system
        terminal_to_target_mapping = {}
        for mech in stimuli.keys():
            # If any mechanism in the stimulus dict does not have a projection to the target, raise an exception
            if not any(target is projection.receiver.owner for
                       projection in mech.output_state.efferents
                       for target in object.target_mechanisms):
                raise RunError("{} is not a target Mechanism in {}".format(mech.name, object.name))
            # Get target mech (comparator) for each entry in stimuli dict:
            terminal_to_target_mapping[mech] = mech.output_state.efferents[0]

        # Insure that target lists in dict are accessed in the same order as the
        #   targets in the system's target_mechanisms list, by reassigning targets to an OrderedDict:
        from collections import OrderedDict
        ordered_targets = OrderedDict()
        for target in object.target_mechanisms:
            # Get the process to which the TARGET mechanism belongs:
            try:
                process = next(projection.sender.owner for
                               projection in target.input_states[TARGET].path_afferents if
                               isinstance(projection.sender, ProcessInputState))
            except StopIteration:
                raise RunError("PROGRAM ERROR: No process found for TARGET Mechanism ({}) "
                               "supposed to be in target_mechanisms for {}".
                               format(target.name, object.name))
            # Get stimuli specified for TERMINAL mechanism of process associated with TARGET mechanism
            terminal_mech = process.terminal_mechanisms[0]
            try:
                ordered_targets[terminal_mech] = stimuli[terminal_mech]
            except KeyError:
                raise RunError("{} (of {} process) not found target specification for run of {}".
                               format(terminal_mech, object.name))
        stimuli = ordered_targets

    # Convert all items to 2D arrays:
    # - to match standard format of mech.instance_defaults.variable
    # - to deal with case in which the lists have only one stimulus, one more more has length > 1,
    #     and those are specified as lists or 1D arrays (which would be misinterpreted as > 1 stimulus)

    # Check that all of the stimuli in each list are compatible with the corresponding mechanism's variable
    for mech, stim_list in stimuli.items():

        # First entry in stimulus list is a single item (possibly an item in a simple list or 1D array)
        if not isinstance(stim_list[0], Iterable):
            # If mech.instance_defaults.variable is also of length 1
            if np.size(mech.instance_defaults.variable) == 1:
                # Wrap each entry in a list
                for i in range(len(stim_list)):
                    stimuli[mech][i] = [stim_list[i]]
            # Length of mech.instance_defaults.variable is > 1, so check if length of list matches it
            elif len(stim_list) == np.size(mech.instance_defaults.variable):
                # Assume that the list consists of a single stimulus, so wrap it in list
                stimuli[mech] = [stim_list]
            else:
                raise RunError("Stimuli for {} of {} are not properly formatted ({})".
                                  # format(append_type_to_name(mech),object.name, stimuli[mech]))
                                  format(mech.name, object.name, stimuli[mech]))

        for stim in stimuli[mech]:
            if not iscompatible(np.atleast_2d(stim), mech.instance_defaults.variable):
                err_msg = "Input stimulus ({}) for {} is incompatible with its variable ({}).".\
                    format(stim, mech.name, mech.instance_defaults.variable)
                # 8/3/17 CW: I admit the error message implementation here is very hacky; but it's at least not a hack
                # for "functionality" but rather a hack for user clarity
                if "KWTA" in str(type(mech)):
                    err_msg = err_msg + " For KWTA mechanisms, remember to append an array of zeros (or other values)" \
                                        " to represent the outside stimulus for the inhibition input state, and " \
                                        "for systems, put your inputs"
                raise RunError(err_msg)

    stim_lists = list(stimuli.values())
    num_input_sets = len(stim_lists[EXECUTION_SET_DIM])

    # Check that all lists have the same number of stimuli
    if not all(len(np.array(stim_list)) == num_input_sets for stim_list in stim_lists):
        raise RunError("The length of all the stimulus lists must be the same")

    stim_list = []

    # If stimuli are for a process or are targets, construct stimulus list from dict without worrying about phases
    if object_type in {MECHANISM, PROCESS} or is_target:
        for i in range(num_input_sets):
            stims_in_execution = []
            for mech in stimuli:
                stims_in_execution.append(stimuli[mech][i])
            stim_list.append(stims_in_execution)

    # NOTE: never happens as guessed
    # if object.numPhases > 1:
    #     print('NUM PHASES: {0}'.format(object.numPhases))
    #     import code
    #     code.interact(local=locals())

    # Otherwise, for inputs to a system, construct stimulus from dict with phases
    elif object_type is SYSTEM:
        for execution in range(num_input_sets):
            stimuli_in_execution = []
            for phase in range(object.numPhases):
                stimuli_in_phase = []
                # Only assign inputs to origin_mechanisms
                #    and assign them in the order they appear in origin_mechanisms and fill out each phase
                for mech in object.origin_mechanisms.mechs:
                    # Assign input elements to stimulus if phase is correct one for mech

                    # Get stimulus for mech for current execution, and enforce 2d to accomodate input_states per mech
                    stimulus = np.atleast_2d(stimuli[mech][execution])
                    if not isinstance(stimulus, Iterable):
                        stimulus = np.atleast_2d([stimulus])

                    stimuli_in_phase.append(stimulus)

                stimuli_in_execution.append(stimuli_in_phase)
            stim_list.append(stimuli_in_execution)

    else:
        raise RunError("PROGRAM ERROR: illegal type for run ({}); should have been caught by _get_object_type ".
                       format(object_type))

    try:
        stim_list = np.array(stim_list)
    except ValueError:
        # for i in range(len(stim_list[0][0])):
        #     stim_list[0][0][i][0]
        #     stim_list[0][0][i] = np.array(stim_list[0][0][i])
        # for exec in range(len(stim_list)):
        #     for phase in range(len(stim_list[exec])):
        #         for mech in range(len(stim_list[exec][phase])):
        #             stim_list[exec][phase][mech] = [stim_list[exec][phase][mech].tolist()]
        for exec in range(len(stim_list)):
            for phase in range(len(stim_list[exec])):
                for mech in range(len(stim_list[exec][phase])):
                    stim_list[exec][phase][mech] = stim_list[exec][phase][mech].tolist()
        stim_list = np.array(stim_list)

    return np.array(stim_list)

def _validate_inputs(object, inputs=None, is_target=False, num_phases=None, context=None):
    """Validate inputs for _construct_inputs() and object.run()

    If inputs is an np.ndarray:
        inputs must be 3D (if inputs to each process are different lengths) or 4D (if they are homogenous):
            axis 0 (outer-most): inputs for each execution of the run (len == number of executions to be run)
                (note: this is validated in super().run()
            axis 1: inputs for each time step of a trial (len == _phaseSpecMax of System (no. of time_steps per trial)
            axis 2: inputs to the System, one for each Process (len == number of Processes in System)

    returns number of input_sets (one per execution)
    """

    object_type = _get_object_type(object)

    if object_type is PROCESS:

        if isinstance(inputs, list):
            inputs = np.array(inputs)

        # If inputs to process are heterogenous, inputs.ndim should be 2:
        if inputs.dtype is np.dtype('O') and inputs.ndim != 2:
            raise RunError("inputs arg in call to {}.run() must be a 2D np.array or comparable list".
                              format(object.name))

        # If inputs to process are homogeneous, inputs.ndim should be 2 if length of input == 1, else 3:
        if inputs.dtype in {np.dtype('int64'),np.dtype('float64')}:
            # Get a sample length (use first, since it is convenient and all are the same)
<<<<<<< HEAD
            mech_len = len(object.first_mechanism.variable)
=======
            mech_len = len(object.firstMechanism.instance_defaults.variable)
>>>>>>> 77ed6654
            if not ((mech_len == 1 and inputs.ndim == 2) or inputs.ndim == 3):
                raise RunError("inputs arg in call to {}.run() must be a 3d np.array or comparable list".
                                  format(object.name))

        num_input_sets = np.size(inputs, inputs.ndim-3)

        return num_input_sets

    elif object_type is SYSTEM:

        if is_target:
            num_phases = 1
        else:
            num_phases = num_phases or object.numPhases

        if not isinstance(inputs, np.ndarray):
            # raise RunError("PROGRAM ERROR: inputs must an ndarray")
            inputs = np.array(inputs)

        states_per_mech_heterog = False
        size_of_states_heterog = False
        if inputs.dtype in {np.dtype('int64'),np.dtype('float64')}:
            input_homogenity = HOMOGENOUS
        elif inputs.dtype is np.dtype('O'):
            input_homogenity = HETEROGENOUS
            # Determine whether the number of states/mech is homogenous
            num_states_in_first_mech = len(object.origin_mechanisms[0].input_states)
            if any(len(mech.input_states) != num_states_in_first_mech for mech in object.origin_mechanisms):
                states_per_mech_heterog = True
            # Determine whether the size of all states is homogenous
            size_of_first_state = len(object.origin_mechanisms[0].input_states[0].value)
            for origin_mech in object.origin_mechanisms:
                if any(len(state.value) != size_of_first_state for state in origin_mech.input_states):
                    size_of_states_heterog = True
        else:
            raise RunError("Unknown data type for inputs in {}".format(object.name))

        if is_target:    # No phase dimension, so one less than for stimulus inputs
            # If targets are homogeneous, inputs.ndim should be 4:
            # If targets are heterogenous:
            #   if states/mech are homogenous, inputs.ndim should be 3
            #   if states/mech are heterogenous, inputs.ndim should be 2
            expected_dim = 2 + input_homogenity + states_per_mech_heterog
        else:            # Stimuli have phases, so one extra dimension
            # If inputs are homogeneous, inputs.ndim should be 5;
            # If inputs are heterogenous:
            #   if states sizes are heterogenous, inputs.ndim should be 4
            #   if states/mech are heterogenous, inputs.ndim should be 3
            #   if both are heterogenous, inputs.ndim should be 3
            if input_homogenity:
                expected_dim = 5
            elif states_per_mech_heterog:
                expected_dim = 3
            elif size_of_states_heterog:
                expected_dim = 4
            else:
                raise RunError("PROGRAM ERROR: Unexpected shape of inputs: {}".format(inputs.shape))

        if inputs.ndim != expected_dim:
            raise RunError("inputs arg in call to {}.run() must be a {}d np.array or comparable list".
                              format(object.name, expected_dim))

        if np.size(inputs,PROCESSES_DIM) != len(object.origin_mechanisms):
            raise RunError("The number of inputs for each execution ({}) in the call to {}.run() "
                              "does not match the number of Processes in the System ({})".
                              format(np.size(inputs,PROCESSES_DIM),
                                     object.name,
                                     len(object.origin_mechanisms)))

        # Check that length of each input matches length of corresponding origin mechanism over all executions and phases
        if is_target:
            mechs = list(object.target_mechanisms)
        else:
            mechs = list(object.origin_mechanisms)
        num_mechs = len(mechs)
        inputs_array = np.array(inputs)
        num_execution_sets = inputs_array.shape[EXECUTION_SET_DIM]
        for execution_set_num in range(num_execution_sets):
            execution_set = inputs_array[execution_set_num]
            for phase_num in range(num_phases):
                inputs_for_phase = execution_set[phase_num]
                if len(inputs_for_phase) != num_mechs:
                    raise RunError("Number of mechanisms ({}) in input for phase {} should be {}".
                                   format(len(inputs_for_phase), phase_num, num_mechs))
                for mech_num in range(num_mechs):
                    input_for_mech = inputs_for_phase[mech_num]
                    if len(input_for_mech) != len(mechs[mech_num].input_values):
                        raise RunError("Number of states ({}) in input for {} should be {}".
                                       format(len(input_for_mech),
                                              mechs[mech_num].name,
                                              len(mechs[mech_num].input_values)))
                    for state_num in range(len(input_for_mech)):
                        input_for_state = mechs[mech_num].input_values[state_num]
                        if len(input_for_state) != len(mechs[mech_num].input_values[state_num]):
                            raise RunError("Length of state {} ({}) in input for {} should be {}".
                                           format(list(mechs[mech_num].input_states)[state_num],
                                                  len(input_for_state),
                                                  mechs[mech_num].name,
                                                  len(mechs[mech_num].input_values[state_num])))
        return num_execution_sets

    else:
        raise RunError("PROGRAM ERRROR: {} type not currently supported by _validate_inputs in Run module for ".
                       format(object.__class__.__name__))

def _validate_targets(object, targets, num_input_sets, context=None):
    """
    num_targets = number of target stimuli per execution
    num_targets_sets = number sets of targets (one for each execution) in targets;  must match num_input_sets
    """

    object_type = _get_object_type(object)
    num_target_sets = None

    if isinstance(targets, function_type):
        # Check that function returns a number of items equal to the number of target mechanisms
        generated_targets = targets()
        num_targets = len(generated_targets)
        num_target_mechs = len(object.target_mechanisms)
        if num_targets != num_target_mechs:
            raise RunError("function for target argument of run returns {} items "
                           "but {} has {} targets".
                           format(num_targets, object.name, num_target_mechs))

        # Check that each target generated is compatible with the targetMechanism for which it is intended
        for target, targetMechanism in zip(generated_targets, object.target_mechanisms):
            target_len = np.size(target)
            if target_len != np.size(targetMechanism.input_states[TARGET].instance_defaults.variable):
                if num_target_sets > 1:
                    plural = 's'
                else:
                    plural = ''
                raise RunError("Length ({}) of target{} specified for run of {}"
                                   " does not match expected target length of {}".
                                   format(target_len, plural, append_type_to_name(object),
                                          np.size(object.target_mechanism.target)))
        return

    if object_type is PROCESS:

        # If learning is enabled, validate target
        if object._learning_enabled:
            target_array = np.atleast_2d(targets)
            target_len = np.size(target_array[0])
            num_target_sets = np.size(target_array, 0)

            if target_len != np.size(object.target_mechanism.input_states[TARGET].instance_defaults.variable):
                if num_target_sets > 1:
                    plural = 's'
                else:
                    plural = ''
                raise RunError("Length ({}) of target{} specified for run of {}"
                                   " does not match expected target length of {}".
                                   format(target_len, plural, append_type_to_name(object),
                                          np.size(object.target_mechanism.target)))

            if any(np.size(target) != target_len for target in target_array):
                raise RunError("Not all of the targets specified for {} are of the same length".
                                   format(append_type_to_name(object)))

            if num_target_sets != num_input_sets:
                raise RunError("Number of targets ({}) does not match number of inputs ({}) specified in run of {}".
                                   format(num_target_sets, num_input_sets, append_type_to_name(object)))

    elif object_type is SYSTEM:

        # FIX: VALIDATE THE LEARNING IS ENABLED
        # FIX: CONSOLIDATE WITH TESTS FOR PROCESS ABOVE?

        # If the system has any process with learning enabled
        if any(process._learning_enabled for process in object.processes):

            HOMOGENOUS_TARGETS = 1
            HETEROGENOUS_TARGETS = 0

            if targets.dtype in {np.dtype('int64'),np.dtype('float64')}:
                process_structure = HOMOGENOUS_TARGETS
            elif targets.dtype is np.dtype('O'):
                process_structure = HETEROGENOUS_TARGETS
            else:
                raise RunError("Unknown data type for inputs in {}".format(object.name))

            # Processed targets for a system should be 1 dim less than inputs (since don't include phase)
            # If inputs to processes of system are heterogenous, inputs.ndim should be 2:
            # If inputs to processes of system are homogeneous, inputs.ndim should be 3:
            expected_dim = 2 + process_structure

            if targets.ndim != expected_dim:
                raise RunError("targets arg in call to {}.run() must be a {}D np.array or comparable list".
                                  format(object.name, expected_dim))

            # FIX: PROCESS_DIM IS NOT THE RIGHT VALUE HERE, AGAIN BECAUSE IT IS A 3D NOT A 4D ARRAY (NO PHASES)
            # # MODIFIED 2/16/17 OLD:
            # num_target_sets = np.size(targets,PROCESSES_DIM-1)
            # MODIFIED 2/16/17 NEW:
            num_target_sets = targets.shape[0]
            num_targets_per_set = np.size(targets,PROCESSES_DIM-1)
            # MODIFIED 2/16/17 END
            # Check that number of target values in each execution equals the number of target mechanisms in the system
            if num_targets_per_set != len(object.target_mechanisms):
                raise RunError("The number of target values for each execution ({}) in the call to {}.run() "
                                  "does not match the number of Processes in the System ({})".
                                  format(
                                         # np.size(targets,PROCESSES_DIM),
                                         num_targets_per_set,
                                         object.name,
                                         len(object.origin_mechanisms)))

            # MODIFIED 12/23/16 NEW:
            # Validate that each target is compatible with its corresponding targetMechanism
            # FIX: CONSOLIDATE WITH TESTS FOR PROCESS AND FOR function_type ABOVE
            # FIX: MAKE SURE THAT ITEMS IN targets ARE ALIGNED WITH CORRESPONDING object.target_mechanisms
            target_array = np.atleast_2d(targets)

            for target, targetMechanism in zip(targets, object.target_mechanisms):
                target_len = np.size(target)
                if target_len != np.size(targetMechanism.input_states[TARGET].instance_defaults.variable):
                    if num_targets_per_set > 1:
                        plural = 's'
                    else:
                        plural = ''
                    raise RunError("Length ({}) of target{} specified for run of {}"
                                       " does not match expected target length of {}".
                                       format(target_len, plural, append_type_to_name(object),
                                              np.size(targetMechanism.input_states[TARGET].instance_defaults.variable)))

                if any(np.size(target) != target_len for target in target_array):
                    raise RunError("Not all of the targets specified for {} are of the same length".
                                       format(append_type_to_name(object)))

                if num_target_sets != num_input_sets:
                    raise RunError("Number of targets ({}) does not match number of inputs ({}) specified in run of {}".
                                       format(num_target_sets, num_input_sets, append_type_to_name(object)))
            # MODIFIED 12/23/16 END

    else:
        raise RunError("PROGRAM ERRROR: {} type not currently supported by _validate_targets in Run module for ".
                       format(object.__class__.__name__))

    return num_target_sets

def _get_object_type(object):
    if isinstance(object, Mechanism):
        return MECHANISM
    elif isinstance(object, Process):
        return PROCESS
    elif isinstance(object, System):
        return SYSTEM
    else:
        raise RunError("{} type not supported by Run module".format(object.__class__.__name__))


import uuid
def _get_unique_id():
    return uuid.uuid4()<|MERGE_RESOLUTION|>--- conflicted
+++ resolved
@@ -467,11 +467,7 @@
         if object_type is MECHANISM:
             mech_len = np.size(object.instance_defaults.variable)
         else:
-<<<<<<< HEAD
-            mech_len = np.size(object.first_mechanism.variable)
-=======
-            mech_len = np.size(object.firstMechanism.instance_defaults.variable)
->>>>>>> 77ed6654
+            mech_len = np.size(object.first_mechanism.instance_defaults.variable)
         # If input dimension is 1 and size is same as input for first mechanism,
         # there is only one input for one execution, so promote dimensionality to 3
         if inputs.ndim == 1 and np.size(inputs) == mech_len:
@@ -981,11 +977,7 @@
         # If inputs to process are homogeneous, inputs.ndim should be 2 if length of input == 1, else 3:
         if inputs.dtype in {np.dtype('int64'),np.dtype('float64')}:
             # Get a sample length (use first, since it is convenient and all are the same)
-<<<<<<< HEAD
-            mech_len = len(object.first_mechanism.variable)
-=======
-            mech_len = len(object.firstMechanism.instance_defaults.variable)
->>>>>>> 77ed6654
+            mech_len = len(object.first_mechanism.instance_defaults.variable)
             if not ((mech_len == 1 and inputs.ndim == 2) or inputs.ndim == 3):
                 raise RunError("inputs arg in call to {}.run() must be a 3d np.array or comparable list".
                                   format(object.name))
