--- conflicted
+++ resolved
@@ -57,13 +57,8 @@
 Projections can be created in several ways.  The simplest is to use the standard Python method of calling the
 constructor for the desired type of projection.  However, projections can also be specified "in context," for example
 in the ``pathway`` attribute of a process, or when a tuple is used to specify the parameter of a function
-<<<<<<< HEAD
 (such as a :ref:`ControlProjection for a mechanism <Mechanism_Assigning_A_ControlProjection>`,
-or a :ref:`LearningSignal for a MappingProjection <Mapping_Tuple_Specification>`).
-=======
-(such as a :ref:`ControlSignal for a mechanism <Mechanism_Assigning_A_Control_Signal>`,
 or a :ref:`LearningProjection for a MappingProjection <Mapping_Tuple_Specification>`).
->>>>>>> e2fdaab6
 
 .. _Projection_In_Context_Specification:
 
@@ -213,13 +208,8 @@
                             IDENTITY_MATRIX,
                             FULL_CONNECTIVITY_MATRIX,
                             RANDOM_CONNECTIVITY_MATRIX,
-<<<<<<< HEAD
-                            LEARNING_SIGNAL,
+                            LEARNING_PROJECTION,
                             CONTROL_PROJECTION}
-=======
-                            LEARNING_PROJECTION,
-                            CONTROL_SIGNAL}
->>>>>>> e2fdaab6
 
 class ProjectionError(Exception):
     def __init__(self, error_value):
@@ -587,15 +577,9 @@
         If self.value / self.variable is None, set to sender.value
 
         Notes:
-<<<<<<< HEAD
         * ControlProjection initially overrides this method to check if sender is DefaultControlMechanism;
             if so, it assigns a ControlProjection-specific inputState, outputState and ControlSignalChannel to it
-        [TBI: * LearningSignal overrides this method to check if sender is kwDefaultSender;
-=======
-        * ControlSignal initially overrides this method to check if sender is DefaultControlMechanism;
-            if so, it assigns a ControlSignal-specific inputState, outputState and ControlSignalChannel to it
         [TBI: * LearningProjection overrides this method to check if sender is kwDefaultSender;
->>>>>>> e2fdaab6
             if so, it instantiates a default MonitoringMechanism and a projection to it from receiver's outputState]
 
         :param context: (str)
@@ -697,13 +681,8 @@
         _add_projection_to(receiver=receiver, state=state, projection_spec=self, context=context)
 
 
-<<<<<<< HEAD
 # from PsyNeuLink.Components.Projections.ControlProjection import is_control_projection
-# from PsyNeuLink.Components.Projections.LearningSignal import is_learning_signal
-=======
-# from PsyNeuLink.Components.Projections.ControlSignal import is_control_signal
-# from PsyNeuLink.Components.Projections.LearningProjection import is_LEARNING_PROJECTION
->>>>>>> e2fdaab6
+# from PsyNeuLink.Components.Projections.LearningProjection import is_learning_signal
 
 def _is_projection_spec(spec):
     """Evaluate whether spec is a valid Projection specification
