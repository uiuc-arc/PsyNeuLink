--- conflicted
+++ resolved
@@ -1807,15 +1807,9 @@
         else:
             mechanism_string = ' mechanism'
 
-<<<<<<< HEAD
         # # MODIFIED 2/20/17 NEW:
         # input_string = [float("{:0.3}".format(float(i))) for i in input_val].__str__().strip("[]")
         # # MODIFIED 4/21/17 NEWER: [NEW CRASHES IF input_val IS AN ARRAY]
-=======
-        # # # MODIFIED 2/20/17 NEW:
-        # input_string = [float("{:0.3}".format(float(i))) for i in input_val].__str__().strip("[]")
-        # MODIFIED 4/21/17 NEWER: [NEW CRASHES IF input_val IS AN ARRAY]
->>>>>>> 5e61afb6
         if isinstance(input_val, np.ndarray) and input_val.ndim > 1 and input_val.shape[1] > 1:
             input_string = input_val
         else:
