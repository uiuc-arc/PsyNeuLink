--- conflicted
+++ resolved
@@ -191,12 +191,8 @@
 
 OBJECTIVE_RESULT = "ObjectiveResult"
 
-<<<<<<< HEAD
-class ObjectiveMechanismsError(Exception):
-=======
 
 class ObjectiveMechanismError(Exception):
->>>>>>> 54c81ff7
     def __init__(self, error_value):
         self.error_value = error_value
 
@@ -401,15 +397,12 @@
         # IMPLEMENTATION NOTE:  use self.user_params (i.e., values specified in constructor)
         #                       since params have not yet been validated and so self.params is not yet available
         if variable is not None and len(variable) != len(self.user_params[MONITORED_VALUES]):
-<<<<<<< HEAD
-                raise ObjectiveMechanismsError("The number of items specified for the default_input_value arg ({}) of {} "
-=======
                 raise ObjectiveMechanismError("The number of items specified for the default_input_value arg ({}) of {} "
->>>>>>> 54c81ff7
                                      "must match the number of items specified for its monitored_values arg ({})".
                                      format(len(variable), self.name, len(self.user_params[MONITORED_VALUES])))
 
         super()._validate_variable(variable=variable, context=context)
+
 
     def _validate_params(self, request_set, target_set=None, context=None):
         """Validate `monitored_values`, `role` and `names <ObjectiveMechanism.names>` arguments
@@ -421,30 +414,18 @@
                                  context=context)
 
         if target_set[ROLE] and not target_set[ROLE] in {LEARNING, CONTROL}:
-<<<<<<< HEAD
-            raise ObjectiveMechanismsError("\'role\'arg ({}) of {} must be either \'LEARNING\' or \'CONTROL\'".
-=======
             raise ObjectiveMechanismError("\'role\'arg ({}) of {} must be either \'LEARNING\' or \'CONTROL\'".
->>>>>>> 54c81ff7
                                  format(target_set[ROLE], self.name))
 
         if target_set[NAMES]:
             if len(target_set[NAMES]) != len(target_set[MONITORED_VALUES]):
-<<<<<<< HEAD
-                raise ObjectiveMechanismsError("The number of items in \'names\'arg ({}) must equal of the number in the "
-=======
                 raise ObjectiveMechanismError("The number of items in \'names\'arg ({}) must equal of the number in the "
->>>>>>> 54c81ff7
                                      "\`monitored_values\` arg for {}".
                                      format(len(target_set[NAMES]), len(target_set[MONITORED_VALUES]), self.name))
 
             for name in target_set[NAMES]:
                 if not isinstance(name, str):
-<<<<<<< HEAD
-                    raise ObjectiveMechanismsError("it in \'names\'arg ({}) of {} is not a string".
-=======
                     raise ObjectiveMechanismError("it in \'names\'arg ({}) of {} is not a string".
->>>>>>> 54c81ff7
                                          format(target_set[NAMES], self.name))
 
         #region VALIDATE MONITORED VALUES
@@ -484,6 +465,7 @@
         except KeyError:
             pass
 
+
     def _instantiate_input_states(self, context=None):
         """Instantiate input state for each value specified in `monitored_values` arg and instantiate self.variable
 
@@ -518,6 +500,7 @@
         self.variableClassDefault = self.variable.copy()
         self.inputValue = list(self.variable)
 
+
     def _instantiate_input_state_for_monitored_value(self, variable, monitored_value, name=None, context=None):
         """Instantiate inputState with projection from monitoredOutputState
 
@@ -572,11 +555,7 @@
                 if (value == DEFAULT_MONITORED_VALUE and
                             input_state_name is name and
                             input_state_params is None):
-<<<<<<< HEAD
-                    raise ObjectiveMechanismsError("Specification dictionary in monitored_values arg for {}"
-=======
                     raise ObjectiveMechanismError("Specification dictionary in monitored_values arg for {}"
->>>>>>> 54c81ff7
                                          "did not contain any entries relevant to an inputState".format(self.name))
                 else:
                     pass
@@ -651,6 +630,7 @@
 
         return input_state.value
 
+
     def add_monitored_values(self, states_spec, context=None):
         """Validate specification and then add inputState to ObjectiveFunction + MappingProjection to it from state
 
@@ -666,41 +646,14 @@
         validate_monitored_value(self, states_spec, context=context)
         self._instantiate_monitored_output_states(states_spec, context=context)
 
-    # IMPLEMENTATION NOTE: 3/4/17: ADDED TEMPORARILY TO GENERATE PRINT OUT OF EXECUTION
-    def _execute(self,
-                    variable=None,
-                    runtime_params=None,
-                    clock=CentralClock,
-                    time_scale=None,
-                    context=None):
-
-
-        # MODIFIED 3/5/17 OLD:
-        return self.function(variable=variable, params=runtime_params, time_scale=time_scale, context=context)
-
-        # # MODIFIED 3/5/17 NEW:
-        # # TEST PRINT:
-        # error = self.function(variable=variable, params=runtime_params, time_scale=time_scale, context=context)
-        # print("\nTARGET_ERROR for {}:\n    -error_mech_output: {}\n    -error_mech_error: {}".
-        #       format(self.name, self.inputStates[SAMPLE].value, error))
-        # print("\n@@@ EXECUTED: {}".format(self.name))
-        # return error
-
-        # MODIFIED 3/5/17 END
-
 
 def validate_monitored_value(objective_mech, state_spec, context=None):
     """Validate specification for monitored_value arg
 
     Validate the each item of monitored_value arg is an inputState, OutputState, mechanism, string,
     or a MonitoredOutpuStatesOption value.
-<<<<<<< HEAD
-
-    Called by both self._validate_variable() and self.add_monitored_value()
-=======
     
     Called by both self._validate_variable(), self.add_monitored_value(), and EVCMechanism._get_monitored_states()
->>>>>>> 54c81ff7
     """
     state_spec_is_OK = False
 
@@ -742,11 +695,7 @@
     # # MODIFIED 2/22/17 END
 
     if not state_spec_is_OK:
-<<<<<<< HEAD
-        raise ObjectiveMechanismsError("Specification of state to be monitored ({0}) by {1} is not "
-=======
         raise ObjectiveMechanismError("Specification of state to be monitored ({0}) by {1} is not "
->>>>>>> 54c81ff7
                              "a value, Mechanism, OutputState, string, dict, or a value of MonitoredOutputStatesOption".
                              format(state_spec, self.name))
 
