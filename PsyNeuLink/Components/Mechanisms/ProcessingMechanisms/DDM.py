--- conflicted
+++ resolved
@@ -505,15 +505,9 @@
                                                   params=params,
                                                   context=context
                                                   )
-<<<<<<< HEAD
-
-        # self.get_axes_function = DDMIntegrator(rate=self.function_params['rate'], noise=self.function_params['noise'], context='plot').function
-        # self.plot_function = DDMIntegrator(rate=self.function_params['rate'], noise=self.function_params['noise'], context='plot').function
-=======
         if time_scale == TimeScale.TIME_STEP:
             self.get_axes_function = DDMIntegrator(rate=self.function_params['rate'], noise=self.function_params['noise'], context='plot').function
             self.plot_function = DDMIntegrator(rate=self.function_params['rate'], noise=self.function_params['noise'], context='plot').function
->>>>>>> 4411066e
 
         self.variableClassDefault = self.paramClassDefaults[FUNCTION_PARAMS][STARTING_POINT]
 
